What:		security/evm
Date:		March 2011
Contact:	Mimi Zohar <zohar@us.ibm.com>
Description:
		EVM protects a file's security extended attributes(xattrs)
		against integrity attacks. The initial method maintains an
		HMAC-sha1 value across the extended attributes, storing the
		value as the extended attribute 'security.evm'.

		EVM supports two classes of security.evm. The first is
		an HMAC-sha1 generated locally with a
		trusted/encrypted key stored in the Kernel Key
		Retention System. The second is a digital signature
		generated either locally or remotely using an
		asymmetric key. These keys are loaded onto root's
		keyring using keyctl, and EVM is then enabled by
<<<<<<< HEAD
		echoing a value to <securityfs>/evm:

		1: enable HMAC validation and creation
		2: enable digital signature validation
		3: enable HMAC and digital signature validation and HMAC
		   creation

		Further writes will be blocked if HMAC support is enabled or
		if bit 32 is set:

		echo 0x80000002 ><securityfs>/evm

		will enable digital signature validation and block
		further writes to <securityfs>/evm.

		Until this is done, EVM can not create or validate the
		'security.evm' xattr, but returns INTEGRITY_UNKNOWN.
		Loading keys and signaling EVM should be done as early
		as possible.  Normally this is done in the initramfs,
		which has already been measured as part of the trusted
		boot.  For more information on creating and loading
		existing trusted/encrypted keys, refer to:

		Documentation/security/keys/trusted-encrypted.rst. Both dracut
		(via 97masterkey and 98integrity) and systemd (via
=======
		echoing a value to <securityfs>/evm made up of the
		following bits:

		Bit	  Effect
		0	  Enable HMAC validation and creation
		1	  Enable digital signature validation
		2	  Permit modification of EVM-protected metadata at
			  runtime. Not supported if HMAC validation and
			  creation is enabled.
		31	  Disable further runtime modification of EVM policy

		For example:

		echo 1 ><securityfs>/evm

		will enable HMAC validation and creation

		echo 0x80000003 ><securityfs>/evm

		will enable HMAC and digital signature validation and
		HMAC creation and disable all further modification of policy.

		echo 0x80000006 ><securityfs>/evm

		will enable digital signature validation, permit
		modification of EVM-protected metadata and
		disable all further modification of policy

		Note that once a key has been loaded, it will no longer be
		possible to enable metadata modification.

		Until key loading has been signaled EVM can not create
		or validate the 'security.evm' xattr, but returns
		INTEGRITY_UNKNOWN.  Loading keys and signaling EVM
		should be done as early as possible.  Normally this is
		done in the initramfs, which has already been measured
		as part of the trusted boot.  For more information on
		creating and loading existing trusted/encrypted keys,
		refer to:
		Documentation/security/keys/trusted-encrypted.rst. Both
		dracut (via 97masterkey and 98integrity) and systemd (via
>>>>>>> 661e50bc
		core/ima-setup) have support for loading keys at boot
		time.<|MERGE_RESOLUTION|>--- conflicted
+++ resolved
@@ -14,33 +14,6 @@
 		generated either locally or remotely using an
 		asymmetric key. These keys are loaded onto root's
 		keyring using keyctl, and EVM is then enabled by
-<<<<<<< HEAD
-		echoing a value to <securityfs>/evm:
-
-		1: enable HMAC validation and creation
-		2: enable digital signature validation
-		3: enable HMAC and digital signature validation and HMAC
-		   creation
-
-		Further writes will be blocked if HMAC support is enabled or
-		if bit 32 is set:
-
-		echo 0x80000002 ><securityfs>/evm
-
-		will enable digital signature validation and block
-		further writes to <securityfs>/evm.
-
-		Until this is done, EVM can not create or validate the
-		'security.evm' xattr, but returns INTEGRITY_UNKNOWN.
-		Loading keys and signaling EVM should be done as early
-		as possible.  Normally this is done in the initramfs,
-		which has already been measured as part of the trusted
-		boot.  For more information on creating and loading
-		existing trusted/encrypted keys, refer to:
-
-		Documentation/security/keys/trusted-encrypted.rst. Both dracut
-		(via 97masterkey and 98integrity) and systemd (via
-=======
 		echoing a value to <securityfs>/evm made up of the
 		following bits:
 
@@ -82,6 +55,5 @@
 		refer to:
 		Documentation/security/keys/trusted-encrypted.rst. Both
 		dracut (via 97masterkey and 98integrity) and systemd (via
->>>>>>> 661e50bc
 		core/ima-setup) have support for loading keys at boot
 		time.