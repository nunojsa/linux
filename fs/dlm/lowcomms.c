// SPDX-License-Identifier: GPL-2.0-only
/******************************************************************************
*******************************************************************************
**
**  Copyright (C) Sistina Software, Inc.  1997-2003  All rights reserved.
**  Copyright (C) 2004-2009 Red Hat, Inc.  All rights reserved.
**
**
*******************************************************************************
******************************************************************************/

/*
 * lowcomms.c
 *
 * This is the "low-level" comms layer.
 *
 * It is responsible for sending/receiving messages
 * from other nodes in the cluster.
 *
 * Cluster nodes are referred to by their nodeids. nodeids are
 * simply 32 bit numbers to the locking module - if they need to
 * be expanded for the cluster infrastructure then that is its
 * responsibility. It is this layer's
 * responsibility to resolve these into IP address or
 * whatever it needs for inter-node communication.
 *
 * The comms level is two kernel threads that deal mainly with
 * the receiving of messages from other nodes and passing them
 * up to the mid-level comms layer (which understands the
 * message format) for execution by the locking core, and
 * a send thread which does all the setting up of connections
 * to remote nodes and the sending of data. Threads are not allowed
 * to send their own data because it may cause them to wait in times
 * of high load. Also, this way, the sending thread can collect together
 * messages bound for one node and send them in one block.
 *
 * lowcomms will choose to use either TCP or SCTP as its transport layer
 * depending on the configuration variable 'protocol'. This should be set
 * to 0 (default) for TCP or 1 for SCTP. It should be configured using a
 * cluster-wide mechanism as it must be the same on all nodes of the cluster
 * for the DLM to function.
 *
 */

#include <asm/ioctls.h>
#include <net/sock.h>
#include <net/tcp.h>
#include <linux/pagemap.h>
#include <linux/file.h>
#include <linux/mutex.h>
#include <linux/sctp.h>
#include <linux/slab.h>
#include <net/sctp/sctp.h>
#include <net/ipv6.h>

#include <trace/events/dlm.h>
#include <trace/events/sock.h>

#include "dlm_internal.h"
#include "lowcomms.h"
#include "midcomms.h"
#include "memory.h"
#include "config.h"

#define DLM_SHUTDOWN_WAIT_TIMEOUT msecs_to_jiffies(5000)
#define DLM_MAX_PROCESS_BUFFERS 24
#define NEEDED_RMEM (4*1024*1024)

struct connection {
	struct socket *sock;	/* NULL if not connected */
	uint32_t nodeid;	/* So we know who we are in the list */
	/* this semaphore is used to allow parallel recv/send in read
	 * lock mode. When we release a sock we need to held the write lock.
	 *
	 * However this is locking code and not nice. When we remove the
	 * othercon handling we can look into other mechanism to synchronize
	 * io handling to call sock_release() at the right time.
	 */
	struct rw_semaphore sock_lock;
	unsigned long flags;
#define CF_APP_LIMITED 0
#define CF_RECV_PENDING 1
#define CF_SEND_PENDING 2
#define CF_RECV_INTR 3
#define CF_IO_STOP 4
#define CF_IS_OTHERCON 5
	struct list_head writequeue;  /* List of outgoing writequeue_entries */
	spinlock_t writequeue_lock;
	int retries;
	struct hlist_node list;
	/* due some connect()/accept() races we currently have this cross over
	 * connection attempt second connection for one node.
	 *
	 * There is a solution to avoid the race by introducing a connect
	 * rule as e.g. our_nodeid > nodeid_to_connect who is allowed to
	 * connect. Otherside can connect but will only be considered that
	 * the other side wants to have a reconnect.
	 *
	 * However changing to this behaviour will break backwards compatible.
	 * In a DLM protocol major version upgrade we should remove this!
	 */
	struct connection *othercon;
	struct work_struct rwork; /* receive worker */
	struct work_struct swork; /* send worker */
	wait_queue_head_t shutdown_wait;
	unsigned char rx_leftover_buf[DLM_MAX_SOCKET_BUFSIZE];
	int rx_leftover;
	int mark;
	int addr_count;
	int curr_addr_index;
	struct sockaddr_storage addr[DLM_MAX_ADDR_COUNT];
	spinlock_t addrs_lock;
	struct rcu_head rcu;
};
#define sock2con(x) ((struct connection *)(x)->sk_user_data)

struct listen_connection {
	struct socket *sock;
	struct work_struct rwork;
};

#define DLM_WQ_REMAIN_BYTES(e) (PAGE_SIZE - e->end)
#define DLM_WQ_LENGTH_BYTES(e) (e->end - e->offset)

/* An entry waiting to be sent */
struct writequeue_entry {
	struct list_head list;
	struct page *page;
	int offset;
	int len;
	int end;
	int users;
	bool dirty;
	struct connection *con;
	struct list_head msgs;
	struct kref ref;
};

struct dlm_msg {
	struct writequeue_entry *entry;
	struct dlm_msg *orig_msg;
	bool retransmit;
	void *ppc;
	int len;
	int idx; /* new()/commit() idx exchange */

	struct list_head list;
	struct kref ref;
};

struct processqueue_entry {
	unsigned char *buf;
	int nodeid;
	int buflen;

	struct list_head list;
};

struct dlm_proto_ops {
	bool try_new_addr;
	const char *name;
	int proto;

	int (*connect)(struct connection *con, struct socket *sock,
		       struct sockaddr *addr, int addr_len);
	void (*sockopts)(struct socket *sock);
	int (*bind)(struct socket *sock);
	int (*listen_validate)(void);
	void (*listen_sockopts)(struct socket *sock);
	int (*listen_bind)(struct socket *sock);
};

static struct listen_sock_callbacks {
	void (*sk_error_report)(struct sock *);
	void (*sk_data_ready)(struct sock *);
	void (*sk_state_change)(struct sock *);
	void (*sk_write_space)(struct sock *);
} listen_sock;

static struct listen_connection listen_con;
static struct sockaddr_storage dlm_local_addr[DLM_MAX_ADDR_COUNT];
static int dlm_local_count;

/* Work queues */
static struct workqueue_struct *io_workqueue;
static struct workqueue_struct *process_workqueue;

static struct hlist_head connection_hash[CONN_HASH_SIZE];
static DEFINE_SPINLOCK(connections_lock);
DEFINE_STATIC_SRCU(connections_srcu);

static const struct dlm_proto_ops *dlm_proto_ops;

#define DLM_IO_SUCCESS 0
#define DLM_IO_END 1
#define DLM_IO_EOF 2
#define DLM_IO_RESCHED 3
#define DLM_IO_FLUSH 4

static void process_recv_sockets(struct work_struct *work);
static void process_send_sockets(struct work_struct *work);
static void process_dlm_messages(struct work_struct *work);

static DECLARE_WORK(process_work, process_dlm_messages);
static DEFINE_SPINLOCK(processqueue_lock);
static bool process_dlm_messages_pending;
<<<<<<< HEAD
=======
static DECLARE_WAIT_QUEUE_HEAD(processqueue_wq);
>>>>>>> 0c383648
static atomic_t processqueue_count;
static LIST_HEAD(processqueue);

bool dlm_lowcomms_is_running(void)
{
	return !!listen_con.sock;
}

static void lowcomms_queue_swork(struct connection *con)
{
	assert_spin_locked(&con->writequeue_lock);

	if (!test_bit(CF_IO_STOP, &con->flags) &&
	    !test_bit(CF_APP_LIMITED, &con->flags) &&
	    !test_and_set_bit(CF_SEND_PENDING, &con->flags))
		queue_work(io_workqueue, &con->swork);
}

static void lowcomms_queue_rwork(struct connection *con)
{
#ifdef CONFIG_LOCKDEP
	WARN_ON_ONCE(!lockdep_sock_is_held(con->sock->sk));
#endif

	if (!test_bit(CF_IO_STOP, &con->flags) &&
	    !test_and_set_bit(CF_RECV_PENDING, &con->flags))
		queue_work(io_workqueue, &con->rwork);
}

static void writequeue_entry_ctor(void *data)
{
	struct writequeue_entry *entry = data;

	INIT_LIST_HEAD(&entry->msgs);
}

struct kmem_cache *dlm_lowcomms_writequeue_cache_create(void)
{
	return kmem_cache_create("dlm_writequeue", sizeof(struct writequeue_entry),
				 0, 0, writequeue_entry_ctor);
}

struct kmem_cache *dlm_lowcomms_msg_cache_create(void)
{
	return KMEM_CACHE(dlm_msg, 0);
}

/* need to held writequeue_lock */
static struct writequeue_entry *con_next_wq(struct connection *con)
{
	struct writequeue_entry *e;

	e = list_first_entry_or_null(&con->writequeue, struct writequeue_entry,
				     list);
	/* if len is zero nothing is to send, if there are users filling
	 * buffers we wait until the users are done so we can send more.
	 */
	if (!e || e->users || e->len == 0)
		return NULL;

	return e;
}

static struct connection *__find_con(int nodeid, int r)
{
	struct connection *con;

	hlist_for_each_entry_rcu(con, &connection_hash[r], list) {
		if (con->nodeid == nodeid)
			return con;
	}

	return NULL;
}

static void dlm_con_init(struct connection *con, int nodeid)
{
	con->nodeid = nodeid;
	init_rwsem(&con->sock_lock);
	INIT_LIST_HEAD(&con->writequeue);
	spin_lock_init(&con->writequeue_lock);
	INIT_WORK(&con->swork, process_send_sockets);
	INIT_WORK(&con->rwork, process_recv_sockets);
	spin_lock_init(&con->addrs_lock);
	init_waitqueue_head(&con->shutdown_wait);
}

/*
 * If 'allocation' is zero then we don't attempt to create a new
 * connection structure for this node.
 */
static struct connection *nodeid2con(int nodeid, gfp_t alloc)
{
	struct connection *con, *tmp;
	int r;

	r = nodeid_hash(nodeid);
	con = __find_con(nodeid, r);
	if (con || !alloc)
		return con;

	con = kzalloc(sizeof(*con), alloc);
	if (!con)
		return NULL;

	dlm_con_init(con, nodeid);

	spin_lock(&connections_lock);
	/* Because multiple workqueues/threads calls this function it can
	 * race on multiple cpu's. Instead of locking hot path __find_con()
	 * we just check in rare cases of recently added nodes again
	 * under protection of connections_lock. If this is the case we
	 * abort our connection creation and return the existing connection.
	 */
	tmp = __find_con(nodeid, r);
	if (tmp) {
		spin_unlock(&connections_lock);
		kfree(con);
		return tmp;
	}

	hlist_add_head_rcu(&con->list, &connection_hash[r]);
	spin_unlock(&connections_lock);

	return con;
}

static int addr_compare(const struct sockaddr_storage *x,
			const struct sockaddr_storage *y)
{
	switch (x->ss_family) {
	case AF_INET: {
		struct sockaddr_in *sinx = (struct sockaddr_in *)x;
		struct sockaddr_in *siny = (struct sockaddr_in *)y;
		if (sinx->sin_addr.s_addr != siny->sin_addr.s_addr)
			return 0;
		if (sinx->sin_port != siny->sin_port)
			return 0;
		break;
	}
	case AF_INET6: {
		struct sockaddr_in6 *sinx = (struct sockaddr_in6 *)x;
		struct sockaddr_in6 *siny = (struct sockaddr_in6 *)y;
		if (!ipv6_addr_equal(&sinx->sin6_addr, &siny->sin6_addr))
			return 0;
		if (sinx->sin6_port != siny->sin6_port)
			return 0;
		break;
	}
	default:
		return 0;
	}
	return 1;
}

static int nodeid_to_addr(int nodeid, struct sockaddr_storage *sas_out,
			  struct sockaddr *sa_out, bool try_new_addr,
			  unsigned int *mark)
{
	struct sockaddr_storage sas;
	struct connection *con;
	int idx;

	if (!dlm_local_count)
		return -1;

	idx = srcu_read_lock(&connections_srcu);
	con = nodeid2con(nodeid, 0);
	if (!con) {
		srcu_read_unlock(&connections_srcu, idx);
		return -ENOENT;
	}

	spin_lock(&con->addrs_lock);
	if (!con->addr_count) {
		spin_unlock(&con->addrs_lock);
		srcu_read_unlock(&connections_srcu, idx);
		return -ENOENT;
	}

	memcpy(&sas, &con->addr[con->curr_addr_index],
	       sizeof(struct sockaddr_storage));

	if (try_new_addr) {
		con->curr_addr_index++;
		if (con->curr_addr_index == con->addr_count)
			con->curr_addr_index = 0;
	}

	*mark = con->mark;
	spin_unlock(&con->addrs_lock);

	if (sas_out)
		memcpy(sas_out, &sas, sizeof(struct sockaddr_storage));

	if (!sa_out) {
		srcu_read_unlock(&connections_srcu, idx);
		return 0;
	}

	if (dlm_local_addr[0].ss_family == AF_INET) {
		struct sockaddr_in *in4  = (struct sockaddr_in *) &sas;
		struct sockaddr_in *ret4 = (struct sockaddr_in *) sa_out;
		ret4->sin_addr.s_addr = in4->sin_addr.s_addr;
	} else {
		struct sockaddr_in6 *in6  = (struct sockaddr_in6 *) &sas;
		struct sockaddr_in6 *ret6 = (struct sockaddr_in6 *) sa_out;
		ret6->sin6_addr = in6->sin6_addr;
	}

	srcu_read_unlock(&connections_srcu, idx);
	return 0;
}

static int addr_to_nodeid(struct sockaddr_storage *addr, int *nodeid,
			  unsigned int *mark)
{
	struct connection *con;
	int i, idx, addr_i;

	idx = srcu_read_lock(&connections_srcu);
	for (i = 0; i < CONN_HASH_SIZE; i++) {
		hlist_for_each_entry_rcu(con, &connection_hash[i], list) {
			WARN_ON_ONCE(!con->addr_count);

			spin_lock(&con->addrs_lock);
			for (addr_i = 0; addr_i < con->addr_count; addr_i++) {
				if (addr_compare(&con->addr[addr_i], addr)) {
					*nodeid = con->nodeid;
					*mark = con->mark;
					spin_unlock(&con->addrs_lock);
					srcu_read_unlock(&connections_srcu, idx);
					return 0;
				}
			}
			spin_unlock(&con->addrs_lock);
		}
	}
	srcu_read_unlock(&connections_srcu, idx);

	return -ENOENT;
}

static bool dlm_lowcomms_con_has_addr(const struct connection *con,
				      const struct sockaddr_storage *addr)
{
	int i;

	for (i = 0; i < con->addr_count; i++) {
		if (addr_compare(&con->addr[i], addr))
			return true;
	}

	return false;
}

int dlm_lowcomms_addr(int nodeid, struct sockaddr_storage *addr, int len)
{
	struct connection *con;
	bool ret, idx;

	idx = srcu_read_lock(&connections_srcu);
	con = nodeid2con(nodeid, GFP_NOFS);
	if (!con) {
		srcu_read_unlock(&connections_srcu, idx);
		return -ENOMEM;
	}

	spin_lock(&con->addrs_lock);
	if (!con->addr_count) {
		memcpy(&con->addr[0], addr, sizeof(*addr));
		con->addr_count = 1;
		con->mark = dlm_config.ci_mark;
		spin_unlock(&con->addrs_lock);
		srcu_read_unlock(&connections_srcu, idx);
		return 0;
	}

	ret = dlm_lowcomms_con_has_addr(con, addr);
	if (ret) {
		spin_unlock(&con->addrs_lock);
		srcu_read_unlock(&connections_srcu, idx);
		return -EEXIST;
	}

	if (con->addr_count >= DLM_MAX_ADDR_COUNT) {
		spin_unlock(&con->addrs_lock);
		srcu_read_unlock(&connections_srcu, idx);
		return -ENOSPC;
	}

	memcpy(&con->addr[con->addr_count++], addr, sizeof(*addr));
	srcu_read_unlock(&connections_srcu, idx);
	spin_unlock(&con->addrs_lock);
	return 0;
}

/* Data available on socket or listen socket received a connect */
static void lowcomms_data_ready(struct sock *sk)
{
	struct connection *con = sock2con(sk);

	trace_sk_data_ready(sk);

	set_bit(CF_RECV_INTR, &con->flags);
	lowcomms_queue_rwork(con);
}

static void lowcomms_write_space(struct sock *sk)
{
	struct connection *con = sock2con(sk);

	clear_bit(SOCK_NOSPACE, &con->sock->flags);

	spin_lock_bh(&con->writequeue_lock);
	if (test_and_clear_bit(CF_APP_LIMITED, &con->flags)) {
		con->sock->sk->sk_write_pending--;
		clear_bit(SOCKWQ_ASYNC_NOSPACE, &con->sock->flags);
	}

	lowcomms_queue_swork(con);
	spin_unlock_bh(&con->writequeue_lock);
}

static void lowcomms_state_change(struct sock *sk)
{
	/* SCTP layer is not calling sk_data_ready when the connection
	 * is done, so we catch the signal through here.
	 */
	if (sk->sk_shutdown == RCV_SHUTDOWN)
		lowcomms_data_ready(sk);
}

static void lowcomms_listen_data_ready(struct sock *sk)
{
	trace_sk_data_ready(sk);

	queue_work(io_workqueue, &listen_con.rwork);
}

int dlm_lowcomms_connect_node(int nodeid)
{
	struct connection *con;
	int idx;

	idx = srcu_read_lock(&connections_srcu);
	con = nodeid2con(nodeid, 0);
	if (WARN_ON_ONCE(!con)) {
		srcu_read_unlock(&connections_srcu, idx);
		return -ENOENT;
	}

	down_read(&con->sock_lock);
	if (!con->sock) {
		spin_lock_bh(&con->writequeue_lock);
		lowcomms_queue_swork(con);
		spin_unlock_bh(&con->writequeue_lock);
	}
	up_read(&con->sock_lock);
	srcu_read_unlock(&connections_srcu, idx);

	cond_resched();
	return 0;
}

int dlm_lowcomms_nodes_set_mark(int nodeid, unsigned int mark)
{
	struct connection *con;
	int idx;

	idx = srcu_read_lock(&connections_srcu);
	con = nodeid2con(nodeid, 0);
	if (!con) {
		srcu_read_unlock(&connections_srcu, idx);
		return -ENOENT;
	}

	spin_lock(&con->addrs_lock);
	con->mark = mark;
	spin_unlock(&con->addrs_lock);
	srcu_read_unlock(&connections_srcu, idx);
	return 0;
}

static void lowcomms_error_report(struct sock *sk)
{
	struct connection *con = sock2con(sk);
	struct inet_sock *inet;

	inet = inet_sk(sk);
	switch (sk->sk_family) {
	case AF_INET:
		printk_ratelimited(KERN_ERR "dlm: node %d: socket error "
				   "sending to node %d at %pI4, dport %d, "
				   "sk_err=%d/%d\n", dlm_our_nodeid(),
				   con->nodeid, &inet->inet_daddr,
				   ntohs(inet->inet_dport), sk->sk_err,
				   READ_ONCE(sk->sk_err_soft));
		break;
#if IS_ENABLED(CONFIG_IPV6)
	case AF_INET6:
		printk_ratelimited(KERN_ERR "dlm: node %d: socket error "
				   "sending to node %d at %pI6c, "
				   "dport %d, sk_err=%d/%d\n", dlm_our_nodeid(),
				   con->nodeid, &sk->sk_v6_daddr,
				   ntohs(inet->inet_dport), sk->sk_err,
				   READ_ONCE(sk->sk_err_soft));
		break;
#endif
	default:
		printk_ratelimited(KERN_ERR "dlm: node %d: socket error "
				   "invalid socket family %d set, "
				   "sk_err=%d/%d\n", dlm_our_nodeid(),
				   sk->sk_family, sk->sk_err,
				   READ_ONCE(sk->sk_err_soft));
		break;
	}

	dlm_midcomms_unack_msg_resend(con->nodeid);

	listen_sock.sk_error_report(sk);
}

static void restore_callbacks(struct sock *sk)
{
#ifdef CONFIG_LOCKDEP
	WARN_ON_ONCE(!lockdep_sock_is_held(sk));
#endif

	sk->sk_user_data = NULL;
	sk->sk_data_ready = listen_sock.sk_data_ready;
	sk->sk_state_change = listen_sock.sk_state_change;
	sk->sk_write_space = listen_sock.sk_write_space;
	sk->sk_error_report = listen_sock.sk_error_report;
}

/* Make a socket active */
static void add_sock(struct socket *sock, struct connection *con)
{
	struct sock *sk = sock->sk;

	lock_sock(sk);
	con->sock = sock;

	sk->sk_user_data = con;
	sk->sk_data_ready = lowcomms_data_ready;
	sk->sk_write_space = lowcomms_write_space;
	if (dlm_config.ci_protocol == DLM_PROTO_SCTP)
		sk->sk_state_change = lowcomms_state_change;
	sk->sk_allocation = GFP_NOFS;
	sk->sk_use_task_frag = false;
	sk->sk_error_report = lowcomms_error_report;
	release_sock(sk);
}

/* Add the port number to an IPv6 or 4 sockaddr and return the address
   length */
static void make_sockaddr(struct sockaddr_storage *saddr, uint16_t port,
			  int *addr_len)
{
	saddr->ss_family =  dlm_local_addr[0].ss_family;
	if (saddr->ss_family == AF_INET) {
		struct sockaddr_in *in4_addr = (struct sockaddr_in *)saddr;
		in4_addr->sin_port = cpu_to_be16(port);
		*addr_len = sizeof(struct sockaddr_in);
		memset(&in4_addr->sin_zero, 0, sizeof(in4_addr->sin_zero));
	} else {
		struct sockaddr_in6 *in6_addr = (struct sockaddr_in6 *)saddr;
		in6_addr->sin6_port = cpu_to_be16(port);
		*addr_len = sizeof(struct sockaddr_in6);
	}
	memset((char *)saddr + *addr_len, 0, sizeof(struct sockaddr_storage) - *addr_len);
}

static void dlm_page_release(struct kref *kref)
{
	struct writequeue_entry *e = container_of(kref, struct writequeue_entry,
						  ref);

	__free_page(e->page);
	dlm_free_writequeue(e);
}

static void dlm_msg_release(struct kref *kref)
{
	struct dlm_msg *msg = container_of(kref, struct dlm_msg, ref);

	kref_put(&msg->entry->ref, dlm_page_release);
	dlm_free_msg(msg);
}

static void free_entry(struct writequeue_entry *e)
{
	struct dlm_msg *msg, *tmp;

	list_for_each_entry_safe(msg, tmp, &e->msgs, list) {
		if (msg->orig_msg) {
			msg->orig_msg->retransmit = false;
			kref_put(&msg->orig_msg->ref, dlm_msg_release);
		}

		list_del(&msg->list);
		kref_put(&msg->ref, dlm_msg_release);
	}

	list_del(&e->list);
	kref_put(&e->ref, dlm_page_release);
}

static void dlm_close_sock(struct socket **sock)
{
	lock_sock((*sock)->sk);
	restore_callbacks((*sock)->sk);
	release_sock((*sock)->sk);

	sock_release(*sock);
	*sock = NULL;
}

static void allow_connection_io(struct connection *con)
{
	if (con->othercon)
		clear_bit(CF_IO_STOP, &con->othercon->flags);
	clear_bit(CF_IO_STOP, &con->flags);
}

static void stop_connection_io(struct connection *con)
{
	if (con->othercon)
		stop_connection_io(con->othercon);

	spin_lock_bh(&con->writequeue_lock);
	set_bit(CF_IO_STOP, &con->flags);
	spin_unlock_bh(&con->writequeue_lock);

	down_write(&con->sock_lock);
	if (con->sock) {
		lock_sock(con->sock->sk);
		restore_callbacks(con->sock->sk);
		release_sock(con->sock->sk);
	}
	up_write(&con->sock_lock);

	cancel_work_sync(&con->swork);
	cancel_work_sync(&con->rwork);
}

/* Close a remote connection and tidy up */
static void close_connection(struct connection *con, bool and_other)
{
	struct writequeue_entry *e;

	if (con->othercon && and_other)
		close_connection(con->othercon, false);

	down_write(&con->sock_lock);
	if (!con->sock) {
		up_write(&con->sock_lock);
		return;
	}

	dlm_close_sock(&con->sock);

	/* if we send a writequeue entry only a half way, we drop the
	 * whole entry because reconnection and that we not start of the
	 * middle of a msg which will confuse the other end.
	 *
	 * we can always drop messages because retransmits, but what we
	 * cannot allow is to transmit half messages which may be processed
	 * at the other side.
	 *
	 * our policy is to start on a clean state when disconnects, we don't
	 * know what's send/received on transport layer in this case.
	 */
	spin_lock_bh(&con->writequeue_lock);
	if (!list_empty(&con->writequeue)) {
		e = list_first_entry(&con->writequeue, struct writequeue_entry,
				     list);
		if (e->dirty)
			free_entry(e);
	}
	spin_unlock_bh(&con->writequeue_lock);

	con->rx_leftover = 0;
	con->retries = 0;
	clear_bit(CF_APP_LIMITED, &con->flags);
	clear_bit(CF_RECV_PENDING, &con->flags);
	clear_bit(CF_SEND_PENDING, &con->flags);
	up_write(&con->sock_lock);
}

static void shutdown_connection(struct connection *con, bool and_other)
{
	int ret;

	if (con->othercon && and_other)
		shutdown_connection(con->othercon, false);

	flush_workqueue(io_workqueue);
	down_read(&con->sock_lock);
	/* nothing to shutdown */
	if (!con->sock) {
		up_read(&con->sock_lock);
		return;
	}

	ret = kernel_sock_shutdown(con->sock, SHUT_WR);
	up_read(&con->sock_lock);
	if (ret) {
		log_print("Connection %p failed to shutdown: %d will force close",
			  con, ret);
		goto force_close;
	} else {
		ret = wait_event_timeout(con->shutdown_wait, !con->sock,
					 DLM_SHUTDOWN_WAIT_TIMEOUT);
		if (ret == 0) {
			log_print("Connection %p shutdown timed out, will force close",
				  con);
			goto force_close;
		}
	}

	return;

force_close:
	close_connection(con, false);
}

static struct processqueue_entry *new_processqueue_entry(int nodeid,
							 int buflen)
{
	struct processqueue_entry *pentry;

	pentry = kmalloc(sizeof(*pentry), GFP_NOFS);
	if (!pentry)
		return NULL;

	pentry->buf = kmalloc(buflen, GFP_NOFS);
	if (!pentry->buf) {
		kfree(pentry);
		return NULL;
	}

	pentry->nodeid = nodeid;
	return pentry;
}

static void free_processqueue_entry(struct processqueue_entry *pentry)
{
	kfree(pentry->buf);
	kfree(pentry);
}

struct dlm_processed_nodes {
	int nodeid;

	struct list_head list;
};

static void process_dlm_messages(struct work_struct *work)
{
	struct processqueue_entry *pentry;

	spin_lock_bh(&processqueue_lock);
	pentry = list_first_entry_or_null(&processqueue,
					  struct processqueue_entry, list);
	if (WARN_ON_ONCE(!pentry)) {
		process_dlm_messages_pending = false;
		spin_unlock_bh(&processqueue_lock);
		return;
	}

	list_del(&pentry->list);
<<<<<<< HEAD
	atomic_dec(&processqueue_count);
	spin_unlock(&processqueue_lock);
=======
	if (atomic_dec_and_test(&processqueue_count))
		wake_up(&processqueue_wq);
	spin_unlock_bh(&processqueue_lock);
>>>>>>> 0c383648

	for (;;) {
		dlm_process_incoming_buffer(pentry->nodeid, pentry->buf,
					    pentry->buflen);
		free_processqueue_entry(pentry);

		spin_lock_bh(&processqueue_lock);
		pentry = list_first_entry_or_null(&processqueue,
						  struct processqueue_entry, list);
		if (!pentry) {
			process_dlm_messages_pending = false;
			spin_unlock_bh(&processqueue_lock);
			break;
		}

		list_del(&pentry->list);
<<<<<<< HEAD
		atomic_dec(&processqueue_count);
		spin_unlock(&processqueue_lock);
=======
		if (atomic_dec_and_test(&processqueue_count))
			wake_up(&processqueue_wq);
		spin_unlock_bh(&processqueue_lock);
>>>>>>> 0c383648
	}
}

/* Data received from remote end */
static int receive_from_sock(struct connection *con, int buflen)
{
	struct processqueue_entry *pentry;
	int ret, buflen_real;
	struct msghdr msg;
	struct kvec iov;

	pentry = new_processqueue_entry(con->nodeid, buflen);
	if (!pentry)
		return DLM_IO_RESCHED;

	memcpy(pentry->buf, con->rx_leftover_buf, con->rx_leftover);

	/* calculate new buffer parameter regarding last receive and
	 * possible leftover bytes
	 */
	iov.iov_base = pentry->buf + con->rx_leftover;
	iov.iov_len = buflen - con->rx_leftover;

	memset(&msg, 0, sizeof(msg));
	msg.msg_flags = MSG_DONTWAIT | MSG_NOSIGNAL;
	clear_bit(CF_RECV_INTR, &con->flags);
again:
	ret = kernel_recvmsg(con->sock, &msg, &iov, 1, iov.iov_len,
			     msg.msg_flags);
	trace_dlm_recv(con->nodeid, ret);
	if (ret == -EAGAIN) {
		lock_sock(con->sock->sk);
		if (test_and_clear_bit(CF_RECV_INTR, &con->flags)) {
			release_sock(con->sock->sk);
			goto again;
		}

		clear_bit(CF_RECV_PENDING, &con->flags);
		release_sock(con->sock->sk);
		free_processqueue_entry(pentry);
		return DLM_IO_END;
	} else if (ret == 0) {
		/* close will clear CF_RECV_PENDING */
		free_processqueue_entry(pentry);
		return DLM_IO_EOF;
	} else if (ret < 0) {
		free_processqueue_entry(pentry);
		return ret;
	}

	/* new buflen according readed bytes and leftover from last receive */
	buflen_real = ret + con->rx_leftover;
	ret = dlm_validate_incoming_buffer(con->nodeid, pentry->buf,
					   buflen_real);
	if (ret < 0) {
		free_processqueue_entry(pentry);
		return ret;
	}

	pentry->buflen = ret;

	/* calculate leftover bytes from process and put it into begin of
	 * the receive buffer, so next receive we have the full message
	 * at the start address of the receive buffer.
	 */
	con->rx_leftover = buflen_real - ret;
	memmove(con->rx_leftover_buf, pentry->buf + ret,
		con->rx_leftover);

<<<<<<< HEAD
	spin_lock(&processqueue_lock);
=======
	spin_lock_bh(&processqueue_lock);
>>>>>>> 0c383648
	ret = atomic_inc_return(&processqueue_count);
	list_add_tail(&pentry->list, &processqueue);
	if (!process_dlm_messages_pending) {
		process_dlm_messages_pending = true;
		queue_work(process_workqueue, &process_work);
	}
	spin_unlock_bh(&processqueue_lock);

	if (ret > DLM_MAX_PROCESS_BUFFERS)
		return DLM_IO_FLUSH;

	if (ret > DLM_MAX_PROCESS_BUFFERS)
		return DLM_IO_FLUSH;

	return DLM_IO_SUCCESS;
}

/* Listening socket is busy, accept a connection */
static int accept_from_sock(void)
{
	struct sockaddr_storage peeraddr;
	int len, idx, result, nodeid;
	struct connection *newcon;
	struct socket *newsock;
	unsigned int mark;

	result = kernel_accept(listen_con.sock, &newsock, O_NONBLOCK);
	if (result == -EAGAIN)
		return DLM_IO_END;
	else if (result < 0)
		goto accept_err;

	/* Get the connected socket's peer */
	memset(&peeraddr, 0, sizeof(peeraddr));
	len = newsock->ops->getname(newsock, (struct sockaddr *)&peeraddr, 2);
	if (len < 0) {
		result = -ECONNABORTED;
		goto accept_err;
	}

	/* Get the new node's NODEID */
	make_sockaddr(&peeraddr, 0, &len);
	if (addr_to_nodeid(&peeraddr, &nodeid, &mark)) {
		switch (peeraddr.ss_family) {
		case AF_INET: {
			struct sockaddr_in *sin = (struct sockaddr_in *)&peeraddr;

			log_print("connect from non cluster IPv4 node %pI4",
				  &sin->sin_addr);
			break;
		}
#if IS_ENABLED(CONFIG_IPV6)
		case AF_INET6: {
			struct sockaddr_in6 *sin6 = (struct sockaddr_in6 *)&peeraddr;

			log_print("connect from non cluster IPv6 node %pI6c",
				  &sin6->sin6_addr);
			break;
		}
#endif
		default:
			log_print("invalid family from non cluster node");
			break;
		}

		sock_release(newsock);
		return -1;
	}

	log_print("got connection from %d", nodeid);

	/*  Check to see if we already have a connection to this node. This
	 *  could happen if the two nodes initiate a connection at roughly
	 *  the same time and the connections cross on the wire.
	 *  In this case we store the incoming one in "othercon"
	 */
	idx = srcu_read_lock(&connections_srcu);
	newcon = nodeid2con(nodeid, 0);
	if (WARN_ON_ONCE(!newcon)) {
		srcu_read_unlock(&connections_srcu, idx);
		result = -ENOENT;
		goto accept_err;
	}

	sock_set_mark(newsock->sk, mark);

	down_write(&newcon->sock_lock);
	if (newcon->sock) {
		struct connection *othercon = newcon->othercon;

		if (!othercon) {
			othercon = kzalloc(sizeof(*othercon), GFP_NOFS);
			if (!othercon) {
				log_print("failed to allocate incoming socket");
				up_write(&newcon->sock_lock);
				srcu_read_unlock(&connections_srcu, idx);
				result = -ENOMEM;
				goto accept_err;
			}

			dlm_con_init(othercon, nodeid);
			lockdep_set_subclass(&othercon->sock_lock, 1);
			newcon->othercon = othercon;
			set_bit(CF_IS_OTHERCON, &othercon->flags);
		} else {
			/* close other sock con if we have something new */
			close_connection(othercon, false);
		}

		down_write(&othercon->sock_lock);
		add_sock(newsock, othercon);

		/* check if we receved something while adding */
		lock_sock(othercon->sock->sk);
		lowcomms_queue_rwork(othercon);
		release_sock(othercon->sock->sk);
		up_write(&othercon->sock_lock);
	}
	else {
		/* accept copies the sk after we've saved the callbacks, so we
		   don't want to save them a second time or comm errors will
		   result in calling sk_error_report recursively. */
		add_sock(newsock, newcon);

		/* check if we receved something while adding */
		lock_sock(newcon->sock->sk);
		lowcomms_queue_rwork(newcon);
		release_sock(newcon->sock->sk);
	}
	up_write(&newcon->sock_lock);
	srcu_read_unlock(&connections_srcu, idx);

	return DLM_IO_SUCCESS;

accept_err:
	if (newsock)
		sock_release(newsock);

	return result;
}

/*
 * writequeue_entry_complete - try to delete and free write queue entry
 * @e: write queue entry to try to delete
 * @completed: bytes completed
 *
 * writequeue_lock must be held.
 */
static void writequeue_entry_complete(struct writequeue_entry *e, int completed)
{
	e->offset += completed;
	e->len -= completed;
	/* signal that page was half way transmitted */
	e->dirty = true;

	if (e->len == 0 && e->users == 0)
		free_entry(e);
}

/*
 * sctp_bind_addrs - bind a SCTP socket to all our addresses
 */
static int sctp_bind_addrs(struct socket *sock, uint16_t port)
{
	struct sockaddr_storage localaddr;
	struct sockaddr *addr = (struct sockaddr *)&localaddr;
	int i, addr_len, result = 0;

	for (i = 0; i < dlm_local_count; i++) {
		memcpy(&localaddr, &dlm_local_addr[i], sizeof(localaddr));
		make_sockaddr(&localaddr, port, &addr_len);

		if (!i)
			result = kernel_bind(sock, addr, addr_len);
		else
			result = sock_bind_add(sock->sk, addr, addr_len);

		if (result < 0) {
			log_print("Can't bind to %d addr number %d, %d.\n",
				  port, i + 1, result);
			break;
		}
	}
	return result;
}

/* Get local addresses */
static void init_local(void)
{
	struct sockaddr_storage sas;
	int i;

	dlm_local_count = 0;
	for (i = 0; i < DLM_MAX_ADDR_COUNT; i++) {
		if (dlm_our_addr(&sas, i))
			break;

		memcpy(&dlm_local_addr[dlm_local_count++], &sas, sizeof(sas));
	}
}

static struct writequeue_entry *new_writequeue_entry(struct connection *con)
{
	struct writequeue_entry *entry;

	entry = dlm_allocate_writequeue();
	if (!entry)
		return NULL;

	entry->page = alloc_page(GFP_ATOMIC | __GFP_ZERO);
	if (!entry->page) {
		dlm_free_writequeue(entry);
		return NULL;
	}

	entry->offset = 0;
	entry->len = 0;
	entry->end = 0;
	entry->dirty = false;
	entry->con = con;
	entry->users = 1;
	kref_init(&entry->ref);
	return entry;
}

static struct writequeue_entry *new_wq_entry(struct connection *con, int len,
					     char **ppc, void (*cb)(void *data),
					     void *data)
{
	struct writequeue_entry *e;

	spin_lock_bh(&con->writequeue_lock);
	if (!list_empty(&con->writequeue)) {
		e = list_last_entry(&con->writequeue, struct writequeue_entry, list);
		if (DLM_WQ_REMAIN_BYTES(e) >= len) {
			kref_get(&e->ref);

			*ppc = page_address(e->page) + e->end;
			if (cb)
				cb(data);

			e->end += len;
			e->users++;
			goto out;
		}
	}

	e = new_writequeue_entry(con);
	if (!e)
		goto out;

	kref_get(&e->ref);
	*ppc = page_address(e->page);
	e->end += len;
	if (cb)
		cb(data);

	list_add_tail(&e->list, &con->writequeue);

out:
	spin_unlock_bh(&con->writequeue_lock);
	return e;
};

static struct dlm_msg *dlm_lowcomms_new_msg_con(struct connection *con, int len,
						char **ppc, void (*cb)(void *data),
						void *data)
{
	struct writequeue_entry *e;
	struct dlm_msg *msg;

	msg = dlm_allocate_msg();
	if (!msg)
		return NULL;

	kref_init(&msg->ref);

	e = new_wq_entry(con, len, ppc, cb, data);
	if (!e) {
		dlm_free_msg(msg);
		return NULL;
	}

	msg->retransmit = false;
	msg->orig_msg = NULL;
	msg->ppc = *ppc;
	msg->len = len;
	msg->entry = e;

	return msg;
}

/* avoid false positive for nodes_srcu, unlock happens in
 * dlm_lowcomms_commit_msg which is a must call if success
 */
#ifndef __CHECKER__
struct dlm_msg *dlm_lowcomms_new_msg(int nodeid, int len, char **ppc,
				     void (*cb)(void *data), void *data)
{
	struct connection *con;
	struct dlm_msg *msg;
	int idx;

	if (len > DLM_MAX_SOCKET_BUFSIZE ||
	    len < sizeof(struct dlm_header)) {
		BUILD_BUG_ON(PAGE_SIZE < DLM_MAX_SOCKET_BUFSIZE);
		log_print("failed to allocate a buffer of size %d", len);
		WARN_ON_ONCE(1);
		return NULL;
	}

	idx = srcu_read_lock(&connections_srcu);
	con = nodeid2con(nodeid, 0);
	if (WARN_ON_ONCE(!con)) {
		srcu_read_unlock(&connections_srcu, idx);
		return NULL;
	}

	msg = dlm_lowcomms_new_msg_con(con, len, ppc, cb, data);
	if (!msg) {
		srcu_read_unlock(&connections_srcu, idx);
		return NULL;
	}

	/* for dlm_lowcomms_commit_msg() */
	kref_get(&msg->ref);
	/* we assume if successful commit must called */
	msg->idx = idx;
	return msg;
}
#endif

static void _dlm_lowcomms_commit_msg(struct dlm_msg *msg)
{
	struct writequeue_entry *e = msg->entry;
	struct connection *con = e->con;
	int users;

	spin_lock_bh(&con->writequeue_lock);
	kref_get(&msg->ref);
	list_add(&msg->list, &e->msgs);

	users = --e->users;
	if (users)
		goto out;

	e->len = DLM_WQ_LENGTH_BYTES(e);

	lowcomms_queue_swork(con);

out:
	spin_unlock_bh(&con->writequeue_lock);
	return;
}

/* avoid false positive for nodes_srcu, lock was happen in
 * dlm_lowcomms_new_msg
 */
#ifndef __CHECKER__
void dlm_lowcomms_commit_msg(struct dlm_msg *msg)
{
	_dlm_lowcomms_commit_msg(msg);
	srcu_read_unlock(&connections_srcu, msg->idx);
	/* because dlm_lowcomms_new_msg() */
	kref_put(&msg->ref, dlm_msg_release);
}
#endif

void dlm_lowcomms_put_msg(struct dlm_msg *msg)
{
	kref_put(&msg->ref, dlm_msg_release);
}

/* does not held connections_srcu, usage lowcomms_error_report only */
int dlm_lowcomms_resend_msg(struct dlm_msg *msg)
{
	struct dlm_msg *msg_resend;
	char *ppc;

	if (msg->retransmit)
		return 1;

	msg_resend = dlm_lowcomms_new_msg_con(msg->entry->con, msg->len, &ppc,
					      NULL, NULL);
	if (!msg_resend)
		return -ENOMEM;

	msg->retransmit = true;
	kref_get(&msg->ref);
	msg_resend->orig_msg = msg;

	memcpy(ppc, msg->ppc, msg->len);
	_dlm_lowcomms_commit_msg(msg_resend);
	dlm_lowcomms_put_msg(msg_resend);

	return 0;
}

/* Send a message */
static int send_to_sock(struct connection *con)
{
	struct writequeue_entry *e;
	struct bio_vec bvec;
	struct msghdr msg = {
		.msg_flags = MSG_SPLICE_PAGES | MSG_DONTWAIT | MSG_NOSIGNAL,
	};
	int len, offset, ret;

	spin_lock_bh(&con->writequeue_lock);
	e = con_next_wq(con);
	if (!e) {
		clear_bit(CF_SEND_PENDING, &con->flags);
		spin_unlock_bh(&con->writequeue_lock);
		return DLM_IO_END;
	}

	len = e->len;
	offset = e->offset;
	WARN_ON_ONCE(len == 0 && e->users == 0);
	spin_unlock_bh(&con->writequeue_lock);

	bvec_set_page(&bvec, e->page, len, offset);
	iov_iter_bvec(&msg.msg_iter, ITER_SOURCE, &bvec, 1, len);
	ret = sock_sendmsg(con->sock, &msg);
	trace_dlm_send(con->nodeid, ret);
	if (ret == -EAGAIN || ret == 0) {
		lock_sock(con->sock->sk);
		spin_lock_bh(&con->writequeue_lock);
		if (test_bit(SOCKWQ_ASYNC_NOSPACE, &con->sock->flags) &&
		    !test_and_set_bit(CF_APP_LIMITED, &con->flags)) {
			/* Notify TCP that we're limited by the
			 * application window size.
			 */
			set_bit(SOCK_NOSPACE, &con->sock->sk->sk_socket->flags);
			con->sock->sk->sk_write_pending++;

			clear_bit(CF_SEND_PENDING, &con->flags);
			spin_unlock_bh(&con->writequeue_lock);
			release_sock(con->sock->sk);

			/* wait for write_space() event */
			return DLM_IO_END;
		}
		spin_unlock_bh(&con->writequeue_lock);
		release_sock(con->sock->sk);

		return DLM_IO_RESCHED;
	} else if (ret < 0) {
		return ret;
	}

	spin_lock_bh(&con->writequeue_lock);
	writequeue_entry_complete(e, ret);
	spin_unlock_bh(&con->writequeue_lock);

	return DLM_IO_SUCCESS;
}

static void clean_one_writequeue(struct connection *con)
{
	struct writequeue_entry *e, *safe;

	spin_lock_bh(&con->writequeue_lock);
	list_for_each_entry_safe(e, safe, &con->writequeue, list) {
		free_entry(e);
	}
	spin_unlock_bh(&con->writequeue_lock);
}

static void connection_release(struct rcu_head *rcu)
{
	struct connection *con = container_of(rcu, struct connection, rcu);

	WARN_ON_ONCE(!list_empty(&con->writequeue));
	WARN_ON_ONCE(con->sock);
	kfree(con);
}

/* Called from recovery when it knows that a node has
   left the cluster */
int dlm_lowcomms_close(int nodeid)
{
	struct connection *con;
	int idx;

	log_print("closing connection to node %d", nodeid);

	idx = srcu_read_lock(&connections_srcu);
	con = nodeid2con(nodeid, 0);
	if (WARN_ON_ONCE(!con)) {
		srcu_read_unlock(&connections_srcu, idx);
		return -ENOENT;
	}

	stop_connection_io(con);
	log_print("io handling for node: %d stopped", nodeid);
	close_connection(con, true);

	spin_lock(&connections_lock);
	hlist_del_rcu(&con->list);
	spin_unlock(&connections_lock);

	clean_one_writequeue(con);
	call_srcu(&connections_srcu, &con->rcu, connection_release);
	if (con->othercon) {
		clean_one_writequeue(con->othercon);
		call_srcu(&connections_srcu, &con->othercon->rcu, connection_release);
	}
	srcu_read_unlock(&connections_srcu, idx);

	/* for debugging we print when we are done to compare with other
	 * messages in between. This function need to be correctly synchronized
	 * with io handling
	 */
	log_print("closing connection to node %d done", nodeid);

	return 0;
}

/* Receive worker function */
static void process_recv_sockets(struct work_struct *work)
{
	struct connection *con = container_of(work, struct connection, rwork);
	int ret, buflen;

	down_read(&con->sock_lock);
	if (!con->sock) {
		up_read(&con->sock_lock);
		return;
	}

	buflen = READ_ONCE(dlm_config.ci_buffer_size);
	do {
		ret = receive_from_sock(con, buflen);
	} while (ret == DLM_IO_SUCCESS);
	up_read(&con->sock_lock);

	switch (ret) {
	case DLM_IO_END:
		/* CF_RECV_PENDING cleared */
		break;
	case DLM_IO_EOF:
		close_connection(con, false);
		wake_up(&con->shutdown_wait);
		/* CF_RECV_PENDING cleared */
		break;
	case DLM_IO_FLUSH:
<<<<<<< HEAD
		flush_workqueue(process_workqueue);
=======
		/* we can't flush the process_workqueue here because a
		 * WQ_MEM_RECLAIM workequeue can occurr a deadlock for a non
		 * WQ_MEM_RECLAIM workqueue such as process_workqueue. Instead
		 * we have a waitqueue to wait until all messages are
		 * processed.
		 *
		 * This handling is only necessary to backoff the sender and
		 * not queue all messages from the socket layer into DLM
		 * processqueue. When DLM is capable to parse multiple messages
		 * on an e.g. per socket basis this handling can might be
		 * removed. Especially in a message burst we are too slow to
		 * process messages and the queue will fill up memory.
		 */
		wait_event(processqueue_wq, !atomic_read(&processqueue_count));
>>>>>>> 0c383648
		fallthrough;
	case DLM_IO_RESCHED:
		cond_resched();
		queue_work(io_workqueue, &con->rwork);
		/* CF_RECV_PENDING not cleared */
		break;
	default:
		if (ret < 0) {
			if (test_bit(CF_IS_OTHERCON, &con->flags)) {
				close_connection(con, false);
			} else {
				spin_lock_bh(&con->writequeue_lock);
				lowcomms_queue_swork(con);
				spin_unlock_bh(&con->writequeue_lock);
			}

			/* CF_RECV_PENDING cleared for othercon
			 * we trigger send queue if not already done
			 * and process_send_sockets will handle it
			 */
			break;
		}

		WARN_ON_ONCE(1);
		break;
	}
}

static void process_listen_recv_socket(struct work_struct *work)
{
	int ret;

	if (WARN_ON_ONCE(!listen_con.sock))
		return;

	do {
		ret = accept_from_sock();
	} while (ret == DLM_IO_SUCCESS);

	if (ret < 0)
		log_print("critical error accepting connection: %d", ret);
}

static int dlm_connect(struct connection *con)
{
	struct sockaddr_storage addr;
	int result, addr_len;
	struct socket *sock;
	unsigned int mark;

	memset(&addr, 0, sizeof(addr));
	result = nodeid_to_addr(con->nodeid, &addr, NULL,
				dlm_proto_ops->try_new_addr, &mark);
	if (result < 0) {
		log_print("no address for nodeid %d", con->nodeid);
		return result;
	}

	/* Create a socket to communicate with */
	result = sock_create_kern(&init_net, dlm_local_addr[0].ss_family,
				  SOCK_STREAM, dlm_proto_ops->proto, &sock);
	if (result < 0)
		return result;

	sock_set_mark(sock->sk, mark);
	dlm_proto_ops->sockopts(sock);

	result = dlm_proto_ops->bind(sock);
	if (result < 0) {
		sock_release(sock);
		return result;
	}

	add_sock(sock, con);

	log_print_ratelimited("connecting to %d", con->nodeid);
	make_sockaddr(&addr, dlm_config.ci_tcp_port, &addr_len);
	result = dlm_proto_ops->connect(con, sock, (struct sockaddr *)&addr,
					addr_len);
	switch (result) {
	case -EINPROGRESS:
		/* not an error */
		fallthrough;
	case 0:
		break;
	default:
		if (result < 0)
			dlm_close_sock(&con->sock);

		break;
	}

	return result;
}

/* Send worker function */
static void process_send_sockets(struct work_struct *work)
{
	struct connection *con = container_of(work, struct connection, swork);
	int ret;

	WARN_ON_ONCE(test_bit(CF_IS_OTHERCON, &con->flags));

	down_read(&con->sock_lock);
	if (!con->sock) {
		up_read(&con->sock_lock);
		down_write(&con->sock_lock);
		if (!con->sock) {
			ret = dlm_connect(con);
			switch (ret) {
			case 0:
				break;
			case -EINPROGRESS:
				/* avoid spamming resched on connection
				 * we might can switch to a state_change
				 * event based mechanism if established
				 */
				msleep(100);
				break;
			default:
				/* CF_SEND_PENDING not cleared */
				up_write(&con->sock_lock);
				log_print("connect to node %d try %d error %d",
					  con->nodeid, con->retries++, ret);
				msleep(1000);
				/* For now we try forever to reconnect. In
				 * future we should send a event to cluster
				 * manager to fence itself after certain amount
				 * of retries.
				 */
				queue_work(io_workqueue, &con->swork);
				return;
			}
		}
		downgrade_write(&con->sock_lock);
	}

	do {
		ret = send_to_sock(con);
	} while (ret == DLM_IO_SUCCESS);
	up_read(&con->sock_lock);

	switch (ret) {
	case DLM_IO_END:
		/* CF_SEND_PENDING cleared */
		break;
	case DLM_IO_RESCHED:
		/* CF_SEND_PENDING not cleared */
		cond_resched();
		queue_work(io_workqueue, &con->swork);
		break;
	default:
		if (ret < 0) {
			close_connection(con, false);

			/* CF_SEND_PENDING cleared */
			spin_lock_bh(&con->writequeue_lock);
			lowcomms_queue_swork(con);
			spin_unlock_bh(&con->writequeue_lock);
			break;
		}

		WARN_ON_ONCE(1);
		break;
	}
}

static void work_stop(void)
{
	if (io_workqueue) {
		destroy_workqueue(io_workqueue);
		io_workqueue = NULL;
	}

	if (process_workqueue) {
		destroy_workqueue(process_workqueue);
		process_workqueue = NULL;
	}
}

static int work_start(void)
{
	io_workqueue = alloc_workqueue("dlm_io", WQ_HIGHPRI | WQ_MEM_RECLAIM |
				       WQ_UNBOUND, 0);
	if (!io_workqueue) {
		log_print("can't start dlm_io");
		return -ENOMEM;
	}

	process_workqueue = alloc_workqueue("dlm_process", WQ_HIGHPRI | WQ_BH, 0);
	if (!process_workqueue) {
		log_print("can't start dlm_process");
		destroy_workqueue(io_workqueue);
		io_workqueue = NULL;
		return -ENOMEM;
	}

	return 0;
}

void dlm_lowcomms_shutdown(void)
{
	struct connection *con;
	int i, idx;

	/* stop lowcomms_listen_data_ready calls */
	lock_sock(listen_con.sock->sk);
	listen_con.sock->sk->sk_data_ready = listen_sock.sk_data_ready;
	release_sock(listen_con.sock->sk);

	cancel_work_sync(&listen_con.rwork);
	dlm_close_sock(&listen_con.sock);

	idx = srcu_read_lock(&connections_srcu);
	for (i = 0; i < CONN_HASH_SIZE; i++) {
		hlist_for_each_entry_rcu(con, &connection_hash[i], list) {
			shutdown_connection(con, true);
			stop_connection_io(con);
			flush_workqueue(process_workqueue);
			close_connection(con, true);

			clean_one_writequeue(con);
			if (con->othercon)
				clean_one_writequeue(con->othercon);
			allow_connection_io(con);
		}
	}
	srcu_read_unlock(&connections_srcu, idx);
}

void dlm_lowcomms_stop(void)
{
	work_stop();
	dlm_proto_ops = NULL;
}

static int dlm_listen_for_all(void)
{
	struct socket *sock;
	int result;

	log_print("Using %s for communications",
		  dlm_proto_ops->name);

	result = dlm_proto_ops->listen_validate();
	if (result < 0)
		return result;

	result = sock_create_kern(&init_net, dlm_local_addr[0].ss_family,
				  SOCK_STREAM, dlm_proto_ops->proto, &sock);
	if (result < 0) {
		log_print("Can't create comms socket: %d", result);
		return result;
	}

	sock_set_mark(sock->sk, dlm_config.ci_mark);
	dlm_proto_ops->listen_sockopts(sock);

	result = dlm_proto_ops->listen_bind(sock);
	if (result < 0)
		goto out;

	lock_sock(sock->sk);
	listen_sock.sk_data_ready = sock->sk->sk_data_ready;
	listen_sock.sk_write_space = sock->sk->sk_write_space;
	listen_sock.sk_error_report = sock->sk->sk_error_report;
	listen_sock.sk_state_change = sock->sk->sk_state_change;

	listen_con.sock = sock;

	sock->sk->sk_allocation = GFP_NOFS;
	sock->sk->sk_use_task_frag = false;
	sock->sk->sk_data_ready = lowcomms_listen_data_ready;
	release_sock(sock->sk);

	result = sock->ops->listen(sock, 128);
	if (result < 0) {
		dlm_close_sock(&listen_con.sock);
		return result;
	}

	return 0;

out:
	sock_release(sock);
	return result;
}

static int dlm_tcp_bind(struct socket *sock)
{
	struct sockaddr_storage src_addr;
	int result, addr_len;

	/* Bind to our cluster-known address connecting to avoid
	 * routing problems.
	 */
	memcpy(&src_addr, &dlm_local_addr[0], sizeof(src_addr));
	make_sockaddr(&src_addr, 0, &addr_len);

	result = kernel_bind(sock, (struct sockaddr *)&src_addr,
			     addr_len);
	if (result < 0) {
		/* This *may* not indicate a critical error */
		log_print("could not bind for connect: %d", result);
	}

	return 0;
}

static int dlm_tcp_connect(struct connection *con, struct socket *sock,
			   struct sockaddr *addr, int addr_len)
{
	return kernel_connect(sock, addr, addr_len, O_NONBLOCK);
}

static int dlm_tcp_listen_validate(void)
{
	/* We don't support multi-homed hosts */
	if (dlm_local_count > 1) {
		log_print("TCP protocol can't handle multi-homed hosts, try SCTP");
		return -EINVAL;
	}

	return 0;
}

static void dlm_tcp_sockopts(struct socket *sock)
{
	/* Turn off Nagle's algorithm */
	tcp_sock_set_nodelay(sock->sk);
}

static void dlm_tcp_listen_sockopts(struct socket *sock)
{
	dlm_tcp_sockopts(sock);
	sock_set_reuseaddr(sock->sk);
}

static int dlm_tcp_listen_bind(struct socket *sock)
{
	int addr_len;

	/* Bind to our port */
	make_sockaddr(&dlm_local_addr[0], dlm_config.ci_tcp_port, &addr_len);
	return kernel_bind(sock, (struct sockaddr *)&dlm_local_addr[0],
			   addr_len);
}

static const struct dlm_proto_ops dlm_tcp_ops = {
	.name = "TCP",
	.proto = IPPROTO_TCP,
	.connect = dlm_tcp_connect,
	.sockopts = dlm_tcp_sockopts,
	.bind = dlm_tcp_bind,
	.listen_validate = dlm_tcp_listen_validate,
	.listen_sockopts = dlm_tcp_listen_sockopts,
	.listen_bind = dlm_tcp_listen_bind,
};

static int dlm_sctp_bind(struct socket *sock)
{
	return sctp_bind_addrs(sock, 0);
}

static int dlm_sctp_connect(struct connection *con, struct socket *sock,
			    struct sockaddr *addr, int addr_len)
{
	int ret;

	/*
	 * Make kernel_connect() function return in specified time,
	 * since O_NONBLOCK argument in connect() function does not work here,
	 * then, we should restore the default value of this attribute.
	 */
	sock_set_sndtimeo(sock->sk, 5);
	ret = kernel_connect(sock, addr, addr_len, 0);
	sock_set_sndtimeo(sock->sk, 0);
	return ret;
}

static int dlm_sctp_listen_validate(void)
{
	if (!IS_ENABLED(CONFIG_IP_SCTP)) {
		log_print("SCTP is not enabled by this kernel");
		return -EOPNOTSUPP;
	}

	request_module("sctp");
	return 0;
}

static int dlm_sctp_bind_listen(struct socket *sock)
{
	return sctp_bind_addrs(sock, dlm_config.ci_tcp_port);
}

static void dlm_sctp_sockopts(struct socket *sock)
{
	/* Turn off Nagle's algorithm */
	sctp_sock_set_nodelay(sock->sk);
	sock_set_rcvbuf(sock->sk, NEEDED_RMEM);
}

static const struct dlm_proto_ops dlm_sctp_ops = {
	.name = "SCTP",
	.proto = IPPROTO_SCTP,
	.try_new_addr = true,
	.connect = dlm_sctp_connect,
	.sockopts = dlm_sctp_sockopts,
	.bind = dlm_sctp_bind,
	.listen_validate = dlm_sctp_listen_validate,
	.listen_sockopts = dlm_sctp_sockopts,
	.listen_bind = dlm_sctp_bind_listen,
};

int dlm_lowcomms_start(void)
{
	int error;

	init_local();
	if (!dlm_local_count) {
		error = -ENOTCONN;
		log_print("no local IP address has been set");
		goto fail;
	}

	error = work_start();
	if (error)
		goto fail;

	/* Start listening */
	switch (dlm_config.ci_protocol) {
	case DLM_PROTO_TCP:
		dlm_proto_ops = &dlm_tcp_ops;
		break;
	case DLM_PROTO_SCTP:
		dlm_proto_ops = &dlm_sctp_ops;
		break;
	default:
		log_print("Invalid protocol identifier %d set",
			  dlm_config.ci_protocol);
		error = -EINVAL;
		goto fail_proto_ops;
	}

	error = dlm_listen_for_all();
	if (error)
		goto fail_listen;

	return 0;

fail_listen:
	dlm_proto_ops = NULL;
fail_proto_ops:
	work_stop();
fail:
	return error;
}

void dlm_lowcomms_init(void)
{
	int i;

	for (i = 0; i < CONN_HASH_SIZE; i++)
		INIT_HLIST_HEAD(&connection_hash[i]);

	INIT_WORK(&listen_con.rwork, process_listen_recv_socket);
}

void dlm_lowcomms_exit(void)
{
	struct connection *con;
	int i, idx;

	idx = srcu_read_lock(&connections_srcu);
	for (i = 0; i < CONN_HASH_SIZE; i++) {
		hlist_for_each_entry_rcu(con, &connection_hash[i], list) {
			spin_lock(&connections_lock);
			hlist_del_rcu(&con->list);
			spin_unlock(&connections_lock);

			if (con->othercon)
				call_srcu(&connections_srcu, &con->othercon->rcu,
					  connection_release);
			call_srcu(&connections_srcu, &con->rcu, connection_release);
		}
	}
	srcu_read_unlock(&connections_srcu, idx);
}<|MERGE_RESOLUTION|>--- conflicted
+++ resolved
@@ -204,10 +204,7 @@
 static DECLARE_WORK(process_work, process_dlm_messages);
 static DEFINE_SPINLOCK(processqueue_lock);
 static bool process_dlm_messages_pending;
-<<<<<<< HEAD
-=======
 static DECLARE_WAIT_QUEUE_HEAD(processqueue_wq);
->>>>>>> 0c383648
 static atomic_t processqueue_count;
 static LIST_HEAD(processqueue);
 
@@ -881,14 +878,9 @@
 	}
 
 	list_del(&pentry->list);
-<<<<<<< HEAD
-	atomic_dec(&processqueue_count);
-	spin_unlock(&processqueue_lock);
-=======
 	if (atomic_dec_and_test(&processqueue_count))
 		wake_up(&processqueue_wq);
 	spin_unlock_bh(&processqueue_lock);
->>>>>>> 0c383648
 
 	for (;;) {
 		dlm_process_incoming_buffer(pentry->nodeid, pentry->buf,
@@ -905,14 +897,9 @@
 		}
 
 		list_del(&pentry->list);
-<<<<<<< HEAD
-		atomic_dec(&processqueue_count);
-		spin_unlock(&processqueue_lock);
-=======
 		if (atomic_dec_and_test(&processqueue_count))
 			wake_up(&processqueue_wq);
 		spin_unlock_bh(&processqueue_lock);
->>>>>>> 0c383648
 	}
 }
 
@@ -982,11 +969,7 @@
 	memmove(con->rx_leftover_buf, pentry->buf + ret,
 		con->rx_leftover);
 
-<<<<<<< HEAD
-	spin_lock(&processqueue_lock);
-=======
 	spin_lock_bh(&processqueue_lock);
->>>>>>> 0c383648
 	ret = atomic_inc_return(&processqueue_count);
 	list_add_tail(&pentry->list, &processqueue);
 	if (!process_dlm_messages_pending) {
@@ -994,9 +977,6 @@
 		queue_work(process_workqueue, &process_work);
 	}
 	spin_unlock_bh(&processqueue_lock);
-
-	if (ret > DLM_MAX_PROCESS_BUFFERS)
-		return DLM_IO_FLUSH;
 
 	if (ret > DLM_MAX_PROCESS_BUFFERS)
 		return DLM_IO_FLUSH;
@@ -1534,9 +1514,6 @@
 		/* CF_RECV_PENDING cleared */
 		break;
 	case DLM_IO_FLUSH:
-<<<<<<< HEAD
-		flush_workqueue(process_workqueue);
-=======
 		/* we can't flush the process_workqueue here because a
 		 * WQ_MEM_RECLAIM workequeue can occurr a deadlock for a non
 		 * WQ_MEM_RECLAIM workqueue such as process_workqueue. Instead
@@ -1551,7 +1528,6 @@
 		 * process messages and the queue will fill up memory.
 		 */
 		wait_event(processqueue_wq, !atomic_read(&processqueue_count));
->>>>>>> 0c383648
 		fallthrough;
 	case DLM_IO_RESCHED:
 		cond_resched();
