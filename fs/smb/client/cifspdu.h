/* SPDX-License-Identifier: LGPL-2.1 */
/*
 *
 *   Copyright (c) International Business Machines  Corp., 2002,2009
 *   Author(s): Steve French (sfrench@us.ibm.com)
 *
 */

#ifndef _CIFSPDU_H
#define _CIFSPDU_H

#include <net/sock.h>
#include <asm/unaligned.h>
#include "../common/smbfsctl.h"

#define CIFS_PROT   0
#define POSIX_PROT  (CIFS_PROT+1)
#define BAD_PROT 0xFFFF

/* SMB command codes:
 * Note some commands have minimal (wct=0,bcc=0), or uninteresting, responses
 * (ie which include no useful data other than the SMB error code itself).
 * This can allow us to avoid response buffer allocations and copy in some cases
 */
#define SMB_COM_CREATE_DIRECTORY      0x00 /* trivial response */
#define SMB_COM_DELETE_DIRECTORY      0x01 /* trivial response */
#define SMB_COM_CLOSE                 0x04 /* triv req/rsp, timestamp ignored */
#define SMB_COM_FLUSH                 0x05 /* triv req/rsp */
#define SMB_COM_DELETE                0x06 /* trivial response */
#define SMB_COM_RENAME                0x07 /* trivial response */
#define SMB_COM_QUERY_INFORMATION     0x08 /* aka getattr */
#define SMB_COM_SETATTR               0x09 /* trivial response */
#define SMB_COM_LOCKING_ANDX          0x24 /* trivial response */
#define SMB_COM_COPY                  0x29 /* trivial rsp, fail filename ignrd*/
#define SMB_COM_ECHO                  0x2B /* echo request */
#define SMB_COM_OPEN_ANDX             0x2D /* Legacy open for old servers */
#define SMB_COM_READ_ANDX             0x2E
#define SMB_COM_WRITE_ANDX            0x2F
#define SMB_COM_TRANSACTION2          0x32
#define SMB_COM_TRANSACTION2_SECONDARY 0x33
#define SMB_COM_FIND_CLOSE2           0x34 /* trivial response */
#define SMB_COM_TREE_DISCONNECT       0x71 /* trivial response */
#define SMB_COM_NEGOTIATE             0x72
#define SMB_COM_SESSION_SETUP_ANDX    0x73
#define SMB_COM_LOGOFF_ANDX           0x74 /* trivial response */
#define SMB_COM_TREE_CONNECT_ANDX     0x75
#define SMB_COM_NT_TRANSACT           0xA0
#define SMB_COM_NT_TRANSACT_SECONDARY 0xA1
#define SMB_COM_NT_CREATE_ANDX        0xA2
#define SMB_COM_NT_CANCEL             0xA4 /* no response */
#define SMB_COM_NT_RENAME             0xA5 /* trivial response */

/* Transact2 subcommand codes */
#define TRANS2_OPEN                   0x00
#define TRANS2_FIND_FIRST             0x01
#define TRANS2_FIND_NEXT              0x02
#define TRANS2_QUERY_FS_INFORMATION   0x03
#define TRANS2_SET_FS_INFORMATION     0x04
#define TRANS2_QUERY_PATH_INFORMATION 0x05
#define TRANS2_SET_PATH_INFORMATION   0x06
#define TRANS2_QUERY_FILE_INFORMATION 0x07
#define TRANS2_SET_FILE_INFORMATION   0x08
#define TRANS2_GET_DFS_REFERRAL       0x10
#define TRANS2_REPORT_DFS_INCOSISTENCY 0x11

/* SMB Transact (Named Pipe) subcommand codes */
#define TRANS_SET_NMPIPE_STATE      0x0001
#define TRANS_RAW_READ_NMPIPE       0x0011
#define TRANS_QUERY_NMPIPE_STATE    0x0021
#define TRANS_QUERY_NMPIPE_INFO     0x0022
#define TRANS_PEEK_NMPIPE           0x0023
#define TRANS_TRANSACT_NMPIPE       0x0026
#define TRANS_RAW_WRITE_NMPIPE      0x0031
#define TRANS_READ_NMPIPE           0x0036
#define TRANS_WRITE_NMPIPE          0x0037
#define TRANS_WAIT_NMPIPE           0x0053
#define TRANS_CALL_NMPIPE           0x0054

/* NT Transact subcommand codes */
#define NT_TRANSACT_CREATE            0x01
#define NT_TRANSACT_IOCTL             0x02
#define NT_TRANSACT_SET_SECURITY_DESC 0x03
#define NT_TRANSACT_NOTIFY_CHANGE     0x04
#define NT_TRANSACT_RENAME            0x05
#define NT_TRANSACT_QUERY_SECURITY_DESC 0x06
#define NT_TRANSACT_GET_USER_QUOTA    0x07
#define NT_TRANSACT_SET_USER_QUOTA    0x08

#define MAX_CIFS_SMALL_BUFFER_SIZE 448 /* big enough for most */
/* future chained NTCreateXReadX bigger, but for time being NTCreateX biggest */
/* among the requests (NTCreateX response is bigger with wct of 34) */
#define MAX_CIFS_HDR_SIZE 0x58 /* 4 len + 32 hdr + (2*24 wct) + 2 bct + 2 pad */
#define CIFS_SMALL_PATH 120 /* allows for (448-88)/3 */

/* internal cifs vfs structures */
/*****************************************************************
 * All constants go here
 *****************************************************************
 */

/*
 * Starting value for maximum SMB size negotiation
 */
#define CIFS_MAX_MSGSIZE (4*4096)

/*
 * Size of encrypted user password in bytes
 */
#define CIFS_ENCPWD_SIZE (16)

/*
 * Size of the crypto key returned on the negotiate SMB in bytes
 */
#define CIFS_CRYPTO_KEY_SIZE (8)

/*
 * Size of the ntlm client response
 */
#define CIFS_AUTH_RESP_SIZE (24)

/*
 * Size of the session key (crypto key encrypted with the password
 */
#define CIFS_SESS_KEY_SIZE (16)

#define CIFS_SERVER_CHALLENGE_SIZE (8)
#define CIFS_HMAC_MD5_HASH_SIZE (16)
#define CIFS_CPHTXT_SIZE (16)
#define CIFS_NTHASH_SIZE (16)

/*
 * Maximum user name length
 */
#define CIFS_UNLEN (20)

/*
 * Flags on SMB open
 */
#define SMBOPEN_WRITE_THROUGH 0x4000
#define SMBOPEN_DENY_ALL      0x0010
#define SMBOPEN_DENY_WRITE    0x0020
#define SMBOPEN_DENY_READ     0x0030
#define SMBOPEN_DENY_NONE     0x0040
#define SMBOPEN_READ          0x0000
#define SMBOPEN_WRITE         0x0001
#define SMBOPEN_READWRITE     0x0002
#define SMBOPEN_EXECUTE       0x0003

#define SMBOPEN_OCREATE       0x0010
#define SMBOPEN_OTRUNC        0x0002
#define SMBOPEN_OAPPEND       0x0001

/*
 * SMB flag definitions
 */
#define SMBFLG_EXTD_LOCK 0x01	/* server supports lock-read write-unlock smb */
#define SMBFLG_RCV_POSTED 0x02	/* obsolete */
#define SMBFLG_RSVD 0x04
#define SMBFLG_CASELESS 0x08	/* all pathnames treated as caseless (off
				implies case sensitive file handling request) */
#define SMBFLG_CANONICAL_PATH_FORMAT 0x10	/* obsolete */
#define SMBFLG_OLD_OPLOCK 0x20	/* obsolete */
#define SMBFLG_OLD_OPLOCK_NOTIFY 0x40	/* obsolete */
#define SMBFLG_RESPONSE 0x80	/* this PDU is a response from server */

/*
 * SMB flag2 definitions
 */
#define SMBFLG2_KNOWS_LONG_NAMES cpu_to_le16(1)	/* can send long (non-8.3)
						   path names in response */
#define SMBFLG2_KNOWS_EAS cpu_to_le16(2)
#define SMBFLG2_SECURITY_SIGNATURE cpu_to_le16(4)
#define SMBFLG2_COMPRESSED (8)
#define SMBFLG2_SECURITY_SIGNATURE_REQUIRED (0x10)
#define SMBFLG2_IS_LONG_NAME cpu_to_le16(0x40)
#define SMBFLG2_REPARSE_PATH (0x400)
#define SMBFLG2_EXT_SEC cpu_to_le16(0x800)
#define SMBFLG2_DFS cpu_to_le16(0x1000)
#define SMBFLG2_PAGING_IO cpu_to_le16(0x2000)
#define SMBFLG2_ERR_STATUS cpu_to_le16(0x4000)
#define SMBFLG2_UNICODE cpu_to_le16(0x8000)

/*
 * These are the file access permission bits defined in CIFS for the
 * NTCreateAndX as well as the level 0x107
 * TRANS2_QUERY_PATH_INFORMATION API.  The level 0x107, SMB_QUERY_FILE_ALL_INFO
 * responds with the AccessFlags.
 * The AccessFlags specifies the access permissions a caller has to the
 * file and can have any suitable combination of the following values:
 */

#define FILE_READ_DATA        0x00000001  /* Data can be read from the file   */
#define FILE_WRITE_DATA       0x00000002  /* Data can be written to the file  */
#define FILE_APPEND_DATA      0x00000004  /* Data can be appended to the file */
#define FILE_READ_EA          0x00000008  /* Extended attributes associated   */
					  /* with the file can be read        */
#define FILE_WRITE_EA         0x00000010  /* Extended attributes associated   */
					  /* with the file can be written     */
#define FILE_EXECUTE          0x00000020  /*Data can be read into memory from */
					  /* the file using system paging I/O */
#define FILE_DELETE_CHILD     0x00000040
#define FILE_READ_ATTRIBUTES  0x00000080  /* Attributes associated with the   */
					  /* file can be read                 */
#define FILE_WRITE_ATTRIBUTES 0x00000100  /* Attributes associated with the   */
					  /* file can be written              */
#define DELETE                0x00010000  /* The file can be deleted          */
#define READ_CONTROL          0x00020000  /* The access control list and      */
					  /* ownership associated with the    */
					  /* file can be read                 */
#define WRITE_DAC             0x00040000  /* The access control list and      */
					  /* ownership associated with the    */
					  /* file can be written.             */
#define WRITE_OWNER           0x00080000  /* Ownership information associated */
					  /* with the file can be written     */
#define SYNCHRONIZE           0x00100000  /* The file handle can waited on to */
					  /* synchronize with the completion  */
					  /* of an input/output request       */
#define SYSTEM_SECURITY       0x01000000  /* The system access control list   */
					  /* can be read and changed          */
#define GENERIC_ALL           0x10000000
#define GENERIC_EXECUTE       0x20000000
#define GENERIC_WRITE         0x40000000
#define GENERIC_READ          0x80000000
					 /* In summary - Relevant file       */
					 /* access flags from CIFS are       */
					 /* file_read_data, file_write_data  */
					 /* file_execute, file_read_attributes*/
					 /* write_dac, and delete.           */

#define FILE_READ_RIGHTS (FILE_READ_DATA | FILE_READ_EA | FILE_READ_ATTRIBUTES)
#define FILE_WRITE_RIGHTS (FILE_WRITE_DATA | FILE_APPEND_DATA \
				| FILE_WRITE_EA | FILE_WRITE_ATTRIBUTES)
#define FILE_EXEC_RIGHTS (FILE_EXECUTE)

#define SET_FILE_READ_RIGHTS (FILE_READ_DATA | FILE_READ_EA | FILE_WRITE_EA \
				| FILE_READ_ATTRIBUTES \
				| FILE_WRITE_ATTRIBUTES \
				| DELETE | READ_CONTROL | WRITE_DAC \
				| WRITE_OWNER | SYNCHRONIZE)
#define SET_FILE_WRITE_RIGHTS (FILE_WRITE_DATA | FILE_APPEND_DATA \
				| FILE_READ_EA | FILE_WRITE_EA \
				| FILE_READ_ATTRIBUTES \
				| FILE_WRITE_ATTRIBUTES \
				| DELETE | READ_CONTROL | WRITE_DAC \
				| WRITE_OWNER | SYNCHRONIZE)
#define SET_FILE_EXEC_RIGHTS (FILE_READ_EA | FILE_WRITE_EA | FILE_EXECUTE \
				| FILE_READ_ATTRIBUTES \
				| FILE_WRITE_ATTRIBUTES \
				| DELETE | READ_CONTROL | WRITE_DAC \
				| WRITE_OWNER | SYNCHRONIZE)

#define SET_MINIMUM_RIGHTS (FILE_READ_EA | FILE_READ_ATTRIBUTES \
				| READ_CONTROL | SYNCHRONIZE)


/*
 * Invalid readdir handle
 */
#define CIFS_NO_HANDLE        0xFFFF

#define NO_CHANGE_64          0xFFFFFFFFFFFFFFFFULL

/* IPC$ in ASCII */
#define CIFS_IPC_RESOURCE "\x49\x50\x43\x24"

/* IPC$ in Unicode */
#define CIFS_IPC_UNICODE_RESOURCE "\x00\x49\x00\x50\x00\x43\x00\x24\x00\x00"

/* Unicode Null terminate 2 bytes of 0 */
#define UNICODE_NULL "\x00\x00"
#define ASCII_NULL 0x00

/*
 * Server type values (returned on EnumServer API
 */
#define CIFS_SV_TYPE_DC     0x00000008
#define CIFS_SV_TYPE_BACKDC 0x00000010

/*
 * Alias type flags (From EnumAlias API call
 */
#define CIFS_ALIAS_TYPE_FILE 0x0001
#define CIFS_SHARE_TYPE_FILE 0x0000

/*
 * File Attribute flags
 */
#define ATTR_READONLY  0x0001
#define ATTR_HIDDEN    0x0002
#define ATTR_SYSTEM    0x0004
#define ATTR_VOLUME    0x0008
#define ATTR_DIRECTORY 0x0010
#define ATTR_ARCHIVE   0x0020
#define ATTR_DEVICE    0x0040
#define ATTR_NORMAL    0x0080
#define ATTR_TEMPORARY 0x0100
#define ATTR_SPARSE    0x0200
#define ATTR_REPARSE   0x0400
#define ATTR_COMPRESSED 0x0800
#define ATTR_OFFLINE    0x1000	/* ie file not immediately available -
					on offline storage */
#define ATTR_NOT_CONTENT_INDEXED 0x2000
#define ATTR_ENCRYPTED  0x4000
#define ATTR_POSIX_SEMANTICS 0x01000000
#define ATTR_BACKUP_SEMANTICS 0x02000000
#define ATTR_DELETE_ON_CLOSE 0x04000000
#define ATTR_SEQUENTIAL_SCAN 0x08000000
#define ATTR_RANDOM_ACCESS   0x10000000
#define ATTR_NO_BUFFERING    0x20000000
#define ATTR_WRITE_THROUGH   0x80000000

/* ShareAccess flags */
#define FILE_NO_SHARE     0x00000000
#define FILE_SHARE_READ   0x00000001
#define FILE_SHARE_WRITE  0x00000002
#define FILE_SHARE_DELETE 0x00000004
#define FILE_SHARE_ALL    0x00000007

/* CreateDisposition flags, similar to CreateAction as well */
#define FILE_SUPERSEDE    0x00000000
#define FILE_OPEN         0x00000001
#define FILE_CREATE       0x00000002
#define FILE_OPEN_IF      0x00000003
#define FILE_OVERWRITE    0x00000004
#define FILE_OVERWRITE_IF 0x00000005

/* CreateOptions */
#define CREATE_NOT_FILE		0x00000001	/* if set must not be file */
#define CREATE_WRITE_THROUGH	0x00000002
#define CREATE_SEQUENTIAL       0x00000004
#define CREATE_NO_BUFFER        0x00000008      /* should not buffer on srv */
#define CREATE_SYNC_ALERT       0x00000010	/* MBZ */
#define CREATE_ASYNC_ALERT      0x00000020	/* MBZ */
#define CREATE_NOT_DIR		0x00000040    /* if set must not be directory */
#define CREATE_TREE_CONNECTION  0x00000080	/* should be zero */
#define CREATE_COMPLETE_IF_OPLK 0x00000100	/* should be zero */
#define CREATE_NO_EA_KNOWLEDGE  0x00000200
#define CREATE_EIGHT_DOT_THREE  0x00000400	/* doc says this is obsolete
						 "open for recovery" flag should
						 be zero in any case */
#define CREATE_OPEN_FOR_RECOVERY 0x00000400
#define CREATE_RANDOM_ACCESS	0x00000800
#define CREATE_DELETE_ON_CLOSE	0x00001000
#define CREATE_OPEN_BY_ID       0x00002000
#define CREATE_OPEN_BACKUP_INTENT 0x00004000
#define CREATE_NO_COMPRESSION   0x00008000
#define CREATE_RESERVE_OPFILTER 0x00100000	/* should be zero */
#define OPEN_REPARSE_POINT	0x00200000
#define OPEN_NO_RECALL          0x00400000
#define OPEN_FREE_SPACE_QUERY   0x00800000	/* should be zero */
#define CREATE_OPTIONS_MASK     0x007FFFFF
#define CREATE_OPTION_READONLY	0x10000000
#define CREATE_OPTION_SPECIAL   0x20000000   /* system. NB not sent over wire */

/* ImpersonationLevel flags */
#define SECURITY_ANONYMOUS      0
#define SECURITY_IDENTIFICATION 1
#define SECURITY_IMPERSONATION  2
#define SECURITY_DELEGATION     3

/* SecurityFlags */
#define SECURITY_CONTEXT_TRACKING 0x01
#define SECURITY_EFFECTIVE_ONLY   0x02

/*
 * Default PID value, used in all SMBs where the PID is not important
 */
#define CIFS_DFT_PID  0x1234

/*
 * We use the same routine for Copy and Move SMBs.  This flag is used to
 * distinguish
 */
#define CIFS_COPY_OP 1
#define CIFS_RENAME_OP 2

#define GETU16(var)  (*((__u16 *)var))	/* BB check for endian issues */
#define GETU32(var)  (*((__u32 *)var))	/* BB check for endian issues */

struct smb_hdr {
	__be32 smb_buf_length;	/* BB length is only two (rarely three) bytes,
		with one or two byte "type" preceding it that will be
		zero - we could mask the type byte off */
	__u8 Protocol[4];
	__u8 Command;
	union {
		struct {
			__u8 ErrorClass;
			__u8 Reserved;
			__le16 Error;
		} __attribute__((packed)) DosError;
		__le32 CifsError;
	} __attribute__((packed)) Status;
	__u8 Flags;
	__le16 Flags2;		/* note: le */
	__le16 PidHigh;
	union {
		struct {
			__le32 SequenceNumber;  /* le */
			__u32 Reserved; /* zero */
		} __attribute__((packed)) Sequence;
		__u8 SecuritySignature[8];	/* le */
	} __attribute__((packed)) Signature;
	__u8 pad[2];
	__u16 Tid;
	__le16 Pid;
	__u16 Uid;
	__le16 Mid;
	__u8 WordCount;
} __attribute__((packed));

/* given a pointer to an smb_hdr, retrieve a void pointer to the ByteCount */
static inline void *
BCC(struct smb_hdr *smb)
{
	return (void *)smb + sizeof(*smb) + 2 * smb->WordCount;
}

/* given a pointer to an smb_hdr retrieve the pointer to the byte area */
#define pByteArea(smb_var) (BCC(smb_var) + 2)

/* get the unconverted ByteCount for a SMB packet and return it */
static inline __u16
get_bcc(struct smb_hdr *hdr)
{
	__le16 *bc_ptr = (__le16 *)BCC(hdr);

	return get_unaligned_le16(bc_ptr);
}

/* set the ByteCount for a SMB packet in little-endian */
static inline void
put_bcc(__u16 count, struct smb_hdr *hdr)
{
	__le16 *bc_ptr = (__le16 *)BCC(hdr);

	put_unaligned_le16(count, bc_ptr);
}

/*
 * Computer Name Length (since Netbios name was length 16 with last byte 0x20)
 * No longer as important, now that TCP names are more commonly used to
 * resolve hosts.
 */
#define CNLEN 15

/*
 * Share Name Length (SNLEN)
 * Note:  This length was limited by the SMB used to get
 *        the Share info.   NetShareEnum only returned 13
 *        chars, including the null termination.
 * This was removed because it no longer is limiting.
 */

/*
 * Comment Length
 */
#define MAXCOMMENTLEN 40

/*
 * The OS/2 maximum path name
 */
#define MAX_PATHCONF 256

/*
 *  SMB frame definitions  (following must be packed structs)
 *  See the SNIA CIFS Specification for details.
 *
 *  The Naming convention is the lower case version of the
 *  smb command code name for the struct and this is typedef to the
 *  uppercase version of the same name with the prefix SMB_ removed
 *  for brevity.  Although typedefs are not commonly used for
 *  structure definitions in the Linux kernel, their use in the
 *  CIFS standards document, which this code is based on, may
 *  make this one of the cases where typedefs for structures make
 *  sense to improve readability for readers of the standards doc.
 *  Typedefs can always be removed later if they are too distracting
 *  and they are only used for the CIFSs PDUs themselves, not
 *  internal cifs vfs structures
 *
 */

typedef struct negotiate_req {
	struct smb_hdr hdr;	/* wct = 0 */
	__le16 ByteCount;
	unsigned char DialectsArray[];
} __attribute__((packed)) NEGOTIATE_REQ;

#define MIN_TZ_ADJ (15 * 60) /* minimum grid for timezones in seconds */

#define READ_RAW_ENABLE 1
#define WRITE_RAW_ENABLE 2
#define RAW_ENABLE (READ_RAW_ENABLE | WRITE_RAW_ENABLE)
#define SMB1_CLIENT_GUID_SIZE (16)
typedef struct negotiate_rsp {
	struct smb_hdr hdr;	/* wct = 17 */
	__le16 DialectIndex; /* 0xFFFF = no dialect acceptable */
	__u8 SecurityMode;
	__le16 MaxMpxCount;
	__le16 MaxNumberVcs;
	__le32 MaxBufferSize;
	__le32 MaxRawSize;
	__le32 SessionKey;
	__le32 Capabilities;	/* see below */
	__le32 SystemTimeLow;
	__le32 SystemTimeHigh;
	__le16 ServerTimeZone;
	__u8 EncryptionKeyLength;
	__u16 ByteCount;
	union {
		/* cap extended security off */
		DECLARE_FLEX_ARRAY(unsigned char, EncryptionKey);
		/* followed by Domain name - if extended security is off */
		/* followed by 16 bytes of server GUID */
		/* then security blob if cap_extended_security negotiated */
		struct {
			unsigned char GUID[SMB1_CLIENT_GUID_SIZE];
			unsigned char SecurityBlob[];
		} __attribute__((packed)) extended_response;
	} __attribute__((packed)) u;
} __attribute__((packed)) NEGOTIATE_RSP;

/* SecurityMode bits */
#define SECMODE_USER          0x01	/* off indicates share level security */
#define SECMODE_PW_ENCRYPT    0x02
#define SECMODE_SIGN_ENABLED  0x04	/* SMB security signatures enabled */
#define SECMODE_SIGN_REQUIRED 0x08	/* SMB security signatures required */

/* Negotiate response Capabilities */
#define CAP_RAW_MODE           0x00000001
#define CAP_MPX_MODE           0x00000002
#define CAP_UNICODE            0x00000004
#define CAP_LARGE_FILES        0x00000008
#define CAP_NT_SMBS            0x00000010	/* implies CAP_NT_FIND */
#define CAP_RPC_REMOTE_APIS    0x00000020
#define CAP_STATUS32           0x00000040
#define CAP_LEVEL_II_OPLOCKS   0x00000080
#define CAP_LOCK_AND_READ      0x00000100
#define CAP_NT_FIND            0x00000200
#define CAP_DFS                0x00001000
#define CAP_INFOLEVEL_PASSTHRU 0x00002000
#define CAP_LARGE_READ_X       0x00004000
#define CAP_LARGE_WRITE_X      0x00008000
#define CAP_LWIO               0x00010000 /* support fctl_srv_req_resume_key */
#define CAP_UNIX               0x00800000
#define CAP_COMPRESSED_DATA    0x02000000
#define CAP_DYNAMIC_REAUTH     0x20000000
#define CAP_PERSISTENT_HANDLES 0x40000000
#define CAP_EXTENDED_SECURITY  0x80000000

typedef union smb_com_session_setup_andx {
	struct {		/* request format */
		struct smb_hdr hdr;	/* wct = 12 */
		__u8 AndXCommand;
		__u8 AndXReserved;
		__le16 AndXOffset;
		__le16 MaxBufferSize;
		__le16 MaxMpxCount;
		__le16 VcNumber;
		__u32 SessionKey;
		__le16 SecurityBlobLength;
		__u32 Reserved;
		__le32 Capabilities;	/* see below */
		__le16 ByteCount;
		unsigned char SecurityBlob[];	/* followed by */
		/* STRING NativeOS */
		/* STRING NativeLanMan */
	} __attribute__((packed)) req;	/* NTLM request format (with
					extended security */

	struct {		/* request format */
		struct smb_hdr hdr;	/* wct = 13 */
		__u8 AndXCommand;
		__u8 AndXReserved;
		__le16 AndXOffset;
		__le16 MaxBufferSize;
		__le16 MaxMpxCount;
		__le16 VcNumber;
		__u32 SessionKey;
		__le16 CaseInsensitivePasswordLength; /* ASCII password len */
		__le16 CaseSensitivePasswordLength; /* Unicode password length*/
		__u32 Reserved;	/* see below */
		__le32 Capabilities;
		__le16 ByteCount;
		unsigned char CaseInsensitivePassword[];     /* followed by: */
		/* unsigned char * CaseSensitivePassword; */
		/* STRING AccountName */
		/* STRING PrimaryDomain */
		/* STRING NativeOS */
		/* STRING NativeLanMan */
	} __attribute__((packed)) req_no_secext; /* NTLM request format (without
							extended security */

	struct {		/* default (NTLM) response format */
		struct smb_hdr hdr;	/* wct = 4 */
		__u8 AndXCommand;
		__u8 AndXReserved;
		__le16 AndXOffset;
		__le16 Action;	/* see below */
		__le16 SecurityBlobLength;
		__u16 ByteCount;
		unsigned char SecurityBlob[];	/* followed by */
/*      unsigned char  * NativeOS;      */
/*	unsigned char  * NativeLanMan;  */
/*      unsigned char  * PrimaryDomain; */
	} __attribute__((packed)) resp;	/* NTLM response
					   (with or without extended sec) */

	struct {		/* request format */
		struct smb_hdr hdr;	/* wct = 10 */
		__u8 AndXCommand;
		__u8 AndXReserved;
		__le16 AndXOffset;
		__le16 MaxBufferSize;
		__le16 MaxMpxCount;
		__le16 VcNumber;
		__u32 SessionKey;
		__le16 PasswordLength;
		__u32 Reserved; /* encrypt key len and offset */
		__le16 ByteCount;
		unsigned char AccountPassword[];	/* followed by */
		/* STRING AccountName */
		/* STRING PrimaryDomain */
		/* STRING NativeOS */
		/* STRING NativeLanMan */
	} __attribute__((packed)) old_req; /* pre-NTLM (LANMAN2.1) req format */

	struct {		/* default (NTLM) response format */
		struct smb_hdr hdr;	/* wct = 3 */
		__u8 AndXCommand;
		__u8 AndXReserved;
		__le16 AndXOffset;
		__le16 Action;	/* see below */
		__u16 ByteCount;
		unsigned char NativeOS[];	/* followed by */
/*	unsigned char * NativeLanMan; */
/*      unsigned char * PrimaryDomain; */
	} __attribute__((packed)) old_resp; /* pre-NTLM (LANMAN2.1) response */
} __attribute__((packed)) SESSION_SETUP_ANDX;

/* format of NLTMv2 Response ie "case sensitive password" hash when NTLMv2 */

#define NTLMSSP_SERVER_TYPE	1
#define NTLMSSP_DOMAIN_TYPE	2
#define NTLMSSP_FQ_DOMAIN_TYPE	3
#define NTLMSSP_DNS_DOMAIN_TYPE	4
#define NTLMSSP_DNS_PARENT_TYPE	5

struct ntlmssp2_name {
	__le16 type;
	__le16 length;
/*	char   name[length]; */
} __attribute__((packed));

struct ntlmv2_resp {
	union {
	    char ntlmv2_hash[CIFS_ENCPWD_SIZE];
	    struct {
		__u8 reserved[8];
		__u8 key[CIFS_SERVER_CHALLENGE_SIZE];
	    } __attribute__((packed)) challenge;
	} __attribute__((packed));
	__le32 blob_signature;
	__u32  reserved;
	__le64  time;
	__u64  client_chal; /* random */
	__u32  reserved2;
	/* array of name entries could follow ending in minimum 4 byte struct */
} __attribute__((packed));


#define CIFS_NETWORK_OPSYS "CIFS VFS Client for Linux"

/* Capabilities bits (for NTLM SessSetup request) */
#define CAP_UNICODE            0x00000004
#define CAP_LARGE_FILES        0x00000008
#define CAP_NT_SMBS            0x00000010
#define CAP_STATUS32           0x00000040
#define CAP_LEVEL_II_OPLOCKS   0x00000080
#define CAP_NT_FIND            0x00000200	/* reserved should be zero
				(because NT_SMBs implies the same thing?) */
#define CAP_BULK_TRANSFER      0x20000000
#define CAP_EXTENDED_SECURITY  0x80000000

/* Action bits */
#define GUEST_LOGIN 1

typedef struct smb_com_tconx_req {
	struct smb_hdr hdr;	/* wct = 4 */
	__u8 AndXCommand;
	__u8 AndXReserved;
	__le16 AndXOffset;
	__le16 Flags;		/* see below */
	__le16 PasswordLength;
	__le16 ByteCount;
	unsigned char Password[];	/* followed by */
/* STRING Path    *//* \\server\share name */
	/* STRING Service */
} __attribute__((packed)) TCONX_REQ;

typedef struct smb_com_tconx_rsp {
	struct smb_hdr hdr;	/* wct = 3 , not extended response */
	__u8 AndXCommand;
	__u8 AndXReserved;
	__le16 AndXOffset;
	__le16 OptionalSupport;	/* see below */
	__u16 ByteCount;
	unsigned char Service[];	/* always ASCII, not Unicode */
	/* STRING NativeFileSystem */
} __attribute__((packed)) TCONX_RSP;

typedef struct smb_com_tconx_rsp_ext {
	struct smb_hdr hdr;	/* wct = 7, extended response */
	__u8 AndXCommand;
	__u8 AndXReserved;
	__le16 AndXOffset;
	__le16 OptionalSupport;	/* see below */
	__le32 MaximalShareAccessRights;
	__le32 GuestMaximalShareAccessRights;
	__u16 ByteCount;
	unsigned char Service[];	/* always ASCII, not Unicode */
	/* STRING NativeFileSystem */
} __attribute__((packed)) TCONX_RSP_EXT;


/* tree connect Flags */
#define DISCONNECT_TID          0x0001
#define TCON_EXTENDED_SIGNATURES 0x0004
#define TCON_EXTENDED_SECINFO   0x0008

/* OptionalSupport bits */
#define SMB_SUPPORT_SEARCH_BITS 0x0001	/* "must have" directory search bits
					 (exclusive searches supported) */
#define SMB_SHARE_IS_IN_DFS     0x0002
#define SMB_CSC_MASK               0x000C
/* CSC flags defined as follows */
#define SMB_CSC_CACHE_MANUAL_REINT 0x0000
#define SMB_CSC_CACHE_AUTO_REINT   0x0004
#define SMB_CSC_CACHE_VDO          0x0008
#define SMB_CSC_NO_CACHING         0x000C
#define SMB_UNIQUE_FILE_NAME    0x0010
#define SMB_EXTENDED_SIGNATURES 0x0020

/* services
 *
 * A:       ie disk
 * LPT1:    ie printer
 * IPC      ie named pipe
 * COMM
 * ?????    ie any type
 *
 */

typedef struct smb_com_echo_req {
	struct	smb_hdr hdr;
	__le16	EchoCount;
	__le16	ByteCount;
	char	Data[];
} __attribute__((packed)) ECHO_REQ;

typedef struct smb_com_echo_rsp {
	struct	smb_hdr hdr;
	__le16	SequenceNumber;
	__le16	ByteCount;
	char	Data[];
} __attribute__((packed)) ECHO_RSP;

typedef struct smb_com_logoff_andx_req {
	struct smb_hdr hdr;	/* wct = 2 */
	__u8 AndXCommand;
	__u8 AndXReserved;
	__u16 AndXOffset;
	__u16 ByteCount;
} __attribute__((packed)) LOGOFF_ANDX_REQ;

typedef struct smb_com_logoff_andx_rsp {
	struct smb_hdr hdr;	/* wct = 2 */
	__u8 AndXCommand;
	__u8 AndXReserved;
	__u16 AndXOffset;
	__u16 ByteCount;
} __attribute__((packed)) LOGOFF_ANDX_RSP;

typedef union smb_com_tree_disconnect {	/* as an altetnative can use flag on
					tree_connect PDU to effect disconnect */
					/* tdis is probably simplest SMB PDU */
	struct {
		struct smb_hdr hdr;	/* wct = 0 */
		__u16 ByteCount;	/* bcc = 0 */
	} __attribute__((packed)) req;
	struct {
		struct smb_hdr hdr;	/* wct = 0 */
		__u16 ByteCount;	/* bcc = 0 */
	} __attribute__((packed)) resp;
} __attribute__((packed)) TREE_DISCONNECT;

typedef struct smb_com_close_req {
	struct smb_hdr hdr;	/* wct = 3 */
	__u16 FileID;
	__u32 LastWriteTime;	/* should be zero or -1 */
	__u16 ByteCount;	/* 0 */
} __attribute__((packed)) CLOSE_REQ;

typedef struct smb_com_close_rsp {
	struct smb_hdr hdr;	/* wct = 0 */
	__u16 ByteCount;	/* bct = 0 */
} __attribute__((packed)) CLOSE_RSP;

typedef struct smb_com_flush_req {
	struct smb_hdr hdr;	/* wct = 1 */
	__u16 FileID;
	__u16 ByteCount;	/* 0 */
} __attribute__((packed)) FLUSH_REQ;

typedef struct smb_com_findclose_req {
	struct smb_hdr hdr; /* wct = 1 */
	__u16 FileID;
	__u16 ByteCount;    /* 0 */
} __attribute__((packed)) FINDCLOSE_REQ;

/* OpenFlags */
#define REQ_MORE_INFO      0x00000001  /* legacy (OPEN_AND_X) only */
#define REQ_OPLOCK         0x00000002
#define REQ_BATCHOPLOCK    0x00000004
#define REQ_OPENDIRONLY    0x00000008
#define REQ_EXTENDED_INFO  0x00000010

/* File type */
#define DISK_TYPE		0x0000
#define BYTE_PIPE_TYPE		0x0001
#define MESSAGE_PIPE_TYPE	0x0002
#define PRINTER_TYPE		0x0003
#define COMM_DEV_TYPE		0x0004
#define UNKNOWN_TYPE		0xFFFF

/* Device Type or File Status Flags */
#define NO_EAS			0x0001
#define NO_SUBSTREAMS		0x0002
#define NO_REPARSETAG		0x0004
/* following flags can apply if pipe */
#define ICOUNT_MASK		0x00FF
#define PIPE_READ_MODE		0x0100
#define NAMED_PIPE_TYPE		0x0400
#define PIPE_END_POINT		0x4000
#define BLOCKING_NAMED_PIPE	0x8000

typedef struct smb_com_open_req {	/* also handles create */
	struct smb_hdr hdr;	/* wct = 24 */
	__u8 AndXCommand;
	__u8 AndXReserved;
	__le16 AndXOffset;
	__u8 Reserved;		/* Must Be Zero */
	__le16 NameLength;
	__le32 OpenFlags;
	__u32  RootDirectoryFid;
	__le32 DesiredAccess;
	__le64 AllocationSize;
	__le32 FileAttributes;
	__le32 ShareAccess;
	__le32 CreateDisposition;
	__le32 CreateOptions;
	__le32 ImpersonationLevel;
	__u8 SecurityFlags;
	__le16 ByteCount;
	char fileName[];
} __attribute__((packed)) OPEN_REQ;

/* open response: oplock levels */
#define OPLOCK_NONE  	 0
#define OPLOCK_EXCLUSIVE 1
#define OPLOCK_BATCH	 2
#define OPLOCK_READ	 3  /* level 2 oplock */

/* open response for CreateAction shifted left */
#define CIFS_CREATE_ACTION 0x20000 /* file created */

typedef struct smb_com_open_rsp {
	struct smb_hdr hdr;	/* wct = 34 BB */
	__u8 AndXCommand;
	__u8 AndXReserved;
	__le16 AndXOffset;
	__u8 OplockLevel;
	__u16 Fid;
	__le32 CreateAction;
	struct_group_attr(common_attributes, __packed,
		__le64 CreationTime;
		__le64 LastAccessTime;
		__le64 LastWriteTime;
		__le64 ChangeTime;
		__le32 FileAttributes;
	);
	__le64 AllocationSize;
	__le64 EndOfFile;
	__le16 FileType;
	__le16 DeviceState;
	__u8 DirectoryFlag;
	__u16 ByteCount;	/* bct = 0 */
} __attribute__((packed)) OPEN_RSP;

typedef struct smb_com_open_rsp_ext {
	struct smb_hdr hdr;     /* wct = 42 but meaningless due to MS bug? */
	__u8 AndXCommand;
	__u8 AndXReserved;
	__le16 AndXOffset;
	__u8 OplockLevel;
	__u16 Fid;
	__le32 CreateAction;
	__le64 CreationTime;
	__le64 LastAccessTime;
	__le64 LastWriteTime;
	__le64 ChangeTime;
	__le32 FileAttributes;
	__le64 AllocationSize;
	__le64 EndOfFile;
	__le16 FileType;
	__le16 DeviceState;
	__u8 DirectoryFlag;
	__u8 VolumeGUID[16];
	__u64 FileId; /* note no endian conversion - is opaque UniqueID */
	__le32 MaximalAccessRights;
	__le32 GuestMaximalAccessRights;
	__u16 ByteCount;        /* bct = 0 */
} __attribute__((packed)) OPEN_RSP_EXT;


/* format of legacy open request */
typedef struct smb_com_openx_req {
	struct smb_hdr	hdr;	/* wct = 15 */
	__u8 AndXCommand;
	__u8 AndXReserved;
	__le16 AndXOffset;
	__le16 OpenFlags;
	__le16 Mode;
	__le16 Sattr; /* search attributes */
	__le16 FileAttributes;  /* dos attrs */
	__le32 CreateTime; /* os2 format */
	__le16 OpenFunction;
	__le32 EndOfFile;
	__le32 Timeout;
	__le32 Reserved;
	__le16  ByteCount;  /* file name follows */
	char   fileName[];
} __attribute__((packed)) OPENX_REQ;

typedef struct smb_com_openx_rsp {
	struct smb_hdr	hdr;	/* wct = 15 */
	__u8 AndXCommand;
	__u8 AndXReserved;
	__le16 AndXOffset;
	__u16  Fid;
	__le16 FileAttributes;
	__le32 LastWriteTime; /* os2 format */
	__le32 EndOfFile;
	__le16 Access;
	__le16 FileType;
	__le16 IPCState;
	__le16 Action;
	__u32  FileId;
	__u16  Reserved;
	__u16  ByteCount;
} __attribute__((packed)) OPENX_RSP;

/* For encoding of POSIX Open Request - see trans2 function 0x209 data struct */

/* Legacy write request for older servers */
typedef struct smb_com_writex_req {
	struct smb_hdr hdr;     /* wct = 12 */
	__u8 AndXCommand;
	__u8 AndXReserved;
	__le16 AndXOffset;
	__u16 Fid;
	__le32 OffsetLow;
	__u32 Reserved; /* Timeout */
	__le16 WriteMode; /* 1 = write through */
	__le16 Remaining;
	__le16 Reserved2;
	__le16 DataLengthLow;
	__le16 DataOffset;
	__le16 ByteCount;
	__u8 Pad;		/* BB check for whether padded to DWORD
				   boundary and optimum performance here */
	char Data[];
} __attribute__((packed)) WRITEX_REQ;

typedef struct smb_com_write_req {
	struct smb_hdr hdr;	/* wct = 14 */
	__u8 AndXCommand;
	__u8 AndXReserved;
	__le16 AndXOffset;
	__u16 Fid;
	__le32 OffsetLow;
	__u32 Reserved;
	__le16 WriteMode;
	__le16 Remaining;
	__le16 DataLengthHigh;
	__le16 DataLengthLow;
	__le16 DataOffset;
	__le32 OffsetHigh;
	__le16 ByteCount;
	__u8 Pad;		/* BB check for whether padded to DWORD
				   boundary and optimum performance here */
	char Data[];
} __attribute__((packed)) WRITE_REQ;

typedef struct smb_com_write_rsp {
	struct smb_hdr hdr;	/* wct = 6 */
	__u8 AndXCommand;
	__u8 AndXReserved;
	__le16 AndXOffset;
	__le16 Count;
	__le16 Remaining;
	__le16 CountHigh;
	__u16  Reserved;
	__u16 ByteCount;
} __attribute__((packed)) WRITE_RSP;

/* legacy read request for older servers */
typedef struct smb_com_readx_req {
	struct smb_hdr hdr;	/* wct = 10 */
	__u8 AndXCommand;
	__u8 AndXReserved;
	__le16 AndXOffset;
	__u16 Fid;
	__le32 OffsetLow;
	__le16 MaxCount;
	__le16 MinCount;	/* obsolete */
	__le32 Reserved;
	__le16 Remaining;
	__le16 ByteCount;
} __attribute__((packed)) READX_REQ;

typedef struct smb_com_read_req {
	struct smb_hdr hdr;	/* wct = 12 */
	__u8 AndXCommand;
	__u8 AndXReserved;
	__le16 AndXOffset;
	__u16 Fid;
	__le32 OffsetLow;
	__le16 MaxCount;
	__le16 MinCount;		/* obsolete */
	__le32 MaxCountHigh;
	__le16 Remaining;
	__le32 OffsetHigh;
	__le16 ByteCount;
} __attribute__((packed)) READ_REQ;

typedef struct smb_com_read_rsp {
	struct smb_hdr hdr;	/* wct = 12 */
	__u8 AndXCommand;
	__u8 AndXReserved;
	__le16 AndXOffset;
	__le16 Remaining;
	__le16 DataCompactionMode;
	__le16 Reserved;
	__le16 DataLength;
	__le16 DataOffset;
	__le16 DataLengthHigh;
	__u64 Reserved2;
	__u16 ByteCount;
	/* read response data immediately follows */
} __attribute__((packed)) READ_RSP;

typedef struct locking_andx_range {
	__le16 Pid;
	__le16 Pad;
	__le32 OffsetHigh;
	__le32 OffsetLow;
	__le32 LengthHigh;
	__le32 LengthLow;
} __attribute__((packed)) LOCKING_ANDX_RANGE;

#define LOCKING_ANDX_SHARED_LOCK     0x01
#define LOCKING_ANDX_OPLOCK_RELEASE  0x02
#define LOCKING_ANDX_CHANGE_LOCKTYPE 0x04
#define LOCKING_ANDX_CANCEL_LOCK     0x08
#define LOCKING_ANDX_LARGE_FILES     0x10	/* always on for us */

typedef struct smb_com_lock_req {
	struct smb_hdr hdr;	/* wct = 8 */
	__u8 AndXCommand;
	__u8 AndXReserved;
	__le16 AndXOffset;
	__u16 Fid;
	__u8 LockType;
	__u8 OplockLevel;
	__le32 Timeout;
	__le16 NumberOfUnlocks;
	__le16 NumberOfLocks;
	__le16 ByteCount;
	LOCKING_ANDX_RANGE Locks[];
} __attribute__((packed)) LOCK_REQ;

/* lock type */
#define CIFS_RDLCK	0
#define CIFS_WRLCK	1
#define CIFS_UNLCK      2
typedef struct cifs_posix_lock {
	__le16  lock_type;  /* 0 = Read, 1 = Write, 2 = Unlock */
	__le16  lock_flags; /* 1 = Wait (only valid for setlock) */
	__le32  pid;
	__le64	start;
	__le64	length;
	/* BB what about additional owner info to identify network client */
} __attribute__((packed)) CIFS_POSIX_LOCK;

typedef struct smb_com_lock_rsp {
	struct smb_hdr hdr;	/* wct = 2 */
	__u8 AndXCommand;
	__u8 AndXReserved;
	__le16 AndXOffset;
	__u16 ByteCount;
} __attribute__((packed)) LOCK_RSP;

typedef struct smb_com_rename_req {
	struct smb_hdr hdr;	/* wct = 1 */
	__le16 SearchAttributes;	/* target file attributes */
	__le16 ByteCount;
	__u8 BufferFormat;	/* 4 = ASCII or Unicode */
	unsigned char OldFileName[];
	/* followed by __u8 BufferFormat2 */
	/* followed by NewFileName */
} __attribute__((packed)) RENAME_REQ;

	/* copy request flags */
#define COPY_MUST_BE_FILE      0x0001
#define COPY_MUST_BE_DIR       0x0002
#define COPY_TARGET_MODE_ASCII 0x0004 /* if not set, binary */
#define COPY_SOURCE_MODE_ASCII 0x0008 /* if not set, binary */
#define COPY_VERIFY_WRITES     0x0010
#define COPY_TREE              0x0020

typedef struct smb_com_copy_req {
	struct smb_hdr hdr;	/* wct = 3 */
	__u16 Tid2;
	__le16 OpenFunction;
	__le16 Flags;
	__le16 ByteCount;
	__u8 BufferFormat;	/* 4 = ASCII or Unicode */
	unsigned char OldFileName[];
	/* followed by __u8 BufferFormat2 */
	/* followed by NewFileName string */
} __attribute__((packed)) COPY_REQ;

typedef struct smb_com_copy_rsp {
	struct smb_hdr hdr;     /* wct = 1 */
	__le16 CopyCount;    /* number of files copied */
	__u16 ByteCount;    /* may be zero */
	__u8 BufferFormat;  /* 0x04 - only present if errored file follows */
	unsigned char ErrorFileName[]; /* only present if error in copy */
} __attribute__((packed)) COPY_RSP;

#define CREATE_HARD_LINK		0x103
#define MOVEFILE_COPY_ALLOWED		0x0002
#define MOVEFILE_REPLACE_EXISTING	0x0001

typedef struct smb_com_nt_rename_req {	/* A5 - also used for create hardlink */
	struct smb_hdr hdr;	/* wct = 4 */
	__le16 SearchAttributes;	/* target file attributes */
	__le16 Flags;		/* spec says Information Level */
	__le32 ClusterCount;
	__le16 ByteCount;
	__u8 BufferFormat;	/* 4 = ASCII or Unicode */
	unsigned char OldFileName[];
	/* followed by __u8 BufferFormat2 */
	/* followed by NewFileName */
} __attribute__((packed)) NT_RENAME_REQ;

typedef struct smb_com_rename_rsp {
	struct smb_hdr hdr;	/* wct = 0 */
	__u16 ByteCount;	/* bct = 0 */
} __attribute__((packed)) RENAME_RSP;

typedef struct smb_com_delete_file_req {
	struct smb_hdr hdr;	/* wct = 1 */
	__le16 SearchAttributes;
	__le16 ByteCount;
	__u8 BufferFormat;	/* 4 = ASCII */
	unsigned char fileName[];
} __attribute__((packed)) DELETE_FILE_REQ;

typedef struct smb_com_delete_file_rsp {
	struct smb_hdr hdr;	/* wct = 0 */
	__u16 ByteCount;	/* bct = 0 */
} __attribute__((packed)) DELETE_FILE_RSP;

typedef struct smb_com_delete_directory_req {
	struct smb_hdr hdr;	/* wct = 0 */
	__le16 ByteCount;
	__u8 BufferFormat;	/* 4 = ASCII */
	unsigned char DirName[];
} __attribute__((packed)) DELETE_DIRECTORY_REQ;

typedef struct smb_com_delete_directory_rsp {
	struct smb_hdr hdr;	/* wct = 0 */
	__u16 ByteCount;	/* bct = 0 */
} __attribute__((packed)) DELETE_DIRECTORY_RSP;

typedef struct smb_com_create_directory_req {
	struct smb_hdr hdr;	/* wct = 0 */
	__le16 ByteCount;
	__u8 BufferFormat;	/* 4 = ASCII */
	unsigned char DirName[];
} __attribute__((packed)) CREATE_DIRECTORY_REQ;

typedef struct smb_com_create_directory_rsp {
	struct smb_hdr hdr;	/* wct = 0 */
	__u16 ByteCount;	/* bct = 0 */
} __attribute__((packed)) CREATE_DIRECTORY_RSP;

typedef struct smb_com_query_information_req {
	struct smb_hdr hdr;     /* wct = 0 */
	__le16 ByteCount;	/* 1 + namelen + 1 */
	__u8 BufferFormat;      /* 4 = ASCII */
	unsigned char FileName[];
} __attribute__((packed)) QUERY_INFORMATION_REQ;

typedef struct smb_com_query_information_rsp {
	struct smb_hdr hdr;     /* wct = 10 */
	__le16 attr;
	__le32  last_write_time;
	__le32 size;
	__u16  reserved[5];
	__le16 ByteCount;	/* bcc = 0 */
} __attribute__((packed)) QUERY_INFORMATION_RSP;

typedef struct smb_com_setattr_req {
	struct smb_hdr hdr; /* wct = 8 */
	__le16 attr;
	__le16 time_low;
	__le16 time_high;
	__le16 reserved[5]; /* must be zero */
	__u16  ByteCount;
	__u8   BufferFormat; /* 4 = ASCII */
	unsigned char fileName[];
} __attribute__((packed)) SETATTR_REQ;

typedef struct smb_com_setattr_rsp {
	struct smb_hdr hdr;     /* wct = 0 */
	__u16 ByteCount;        /* bct = 0 */
} __attribute__((packed)) SETATTR_RSP;

/* empty wct response to setattr */

/*******************************************************/
/* NT Transact structure definitions follow            */
/* Currently only ioctl, acl (get security descriptor) */
/* and notify are implemented                          */
/*******************************************************/
typedef struct smb_com_ntransact_req {
	struct smb_hdr hdr; /* wct >= 19 */
	__u8 MaxSetupCount;
	__u16 Reserved;
	__le32 TotalParameterCount;
	__le32 TotalDataCount;
	__le32 MaxParameterCount;
	__le32 MaxDataCount;
	__le32 ParameterCount;
	__le32 ParameterOffset;
	__le32 DataCount;
	__le32 DataOffset;
	__u8 SetupCount; /* four setup words follow subcommand */
	/* SNIA spec incorrectly included spurious pad here */
	__le16 SubCommand; /* 2 = IOCTL/FSCTL */
	/* SetupCount words follow then */
	__le16 ByteCount;
	__u8 Pad[3];
	__u8 Parms[];
} __attribute__((packed)) NTRANSACT_REQ;

typedef struct smb_com_ntransact_rsp {
	struct smb_hdr hdr;     /* wct = 18 */
	__u8 Reserved[3];
	__le32 TotalParameterCount;
	__le32 TotalDataCount;
	__le32 ParameterCount;
	__le32 ParameterOffset;
	__le32 ParameterDisplacement;
	__le32 DataCount;
	__le32 DataOffset;
	__le32 DataDisplacement;
	__u8 SetupCount;   /* 0 */
	__u16 ByteCount;
	/* __u8 Pad[3]; */
	/* parms and data follow */
} __attribute__((packed)) NTRANSACT_RSP;

/* See MS-SMB 2.2.7.2.1.1 */
struct srv_copychunk {
	__le64 SourceOffset;
	__le64 DestinationOffset;
	__le32 CopyLength;
	__u32  Reserved;
} __packed;

typedef struct smb_com_transaction_ioctl_req {
	struct smb_hdr hdr;	/* wct = 23 */
	__u8 MaxSetupCount;
	__u16 Reserved;
	__le32 TotalParameterCount;
	__le32 TotalDataCount;
	__le32 MaxParameterCount;
	__le32 MaxDataCount;
	__le32 ParameterCount;
	__le32 ParameterOffset;
	__le32 DataCount;
	__le32 DataOffset;
	__u8 SetupCount; /* four setup words follow subcommand */
	/* SNIA spec incorrectly included spurious pad here */
	__le16 SubCommand; /* 2 = IOCTL/FSCTL */
	__le32 FunctionCode;
	__u16 Fid;
	__u8 IsFsctl;  /* 1 = File System Control 0 = device control (IOCTL) */
	__u8 IsRootFlag; /* 1 = apply command to root of share (must be DFS) */
	__le16 ByteCount;
	__u8 Pad[3];
	__u8 Data[];
} __attribute__((packed)) TRANSACT_IOCTL_REQ;

typedef struct smb_com_transaction_compr_ioctl_req {
	struct smb_hdr hdr;	/* wct = 23 */
	__u8 MaxSetupCount;
	__u16 Reserved;
	__le32 TotalParameterCount;
	__le32 TotalDataCount;
	__le32 MaxParameterCount;
	__le32 MaxDataCount;
	__le32 ParameterCount;
	__le32 ParameterOffset;
	__le32 DataCount;
	__le32 DataOffset;
	__u8 SetupCount; /* four setup words follow subcommand */
	/* SNIA spec incorrectly included spurious pad here */
	__le16 SubCommand; /* 2 = IOCTL/FSCTL */
	__le32 FunctionCode;
	__u16 Fid;
	__u8 IsFsctl;  /* 1 = File System Control 0 = device control (IOCTL) */
	__u8 IsRootFlag; /* 1 = apply command to root of share (must be DFS) */
	__le16 ByteCount;
	__u8 Pad[3];
	__le16 compression_state;  /* See below for valid flags */
} __attribute__((packed)) TRANSACT_COMPR_IOCTL_REQ;

/* compression state flags */
#define COMPRESSION_FORMAT_NONE		0x0000
#define COMPRESSION_FORMAT_DEFAULT	0x0001
#define COMPRESSION_FORMAT_LZNT1	0x0002

typedef struct smb_com_transaction_ioctl_rsp {
	struct smb_hdr hdr;	/* wct = 19 */
	__u8 Reserved[3];
	__le32 TotalParameterCount;
	__le32 TotalDataCount;
	__le32 ParameterCount;
	__le32 ParameterOffset;
	__le32 ParameterDisplacement;
	__le32 DataCount;
	__le32 DataOffset;
	__le32 DataDisplacement;
	__u8 SetupCount;	/* 1 */
	__le16 ReturnedDataLen;
	__le16 ByteCount;
} __attribute__((packed)) TRANSACT_IOCTL_RSP;

#define CIFS_ACL_OWNER 1
#define CIFS_ACL_GROUP 2
#define CIFS_ACL_DACL  4
#define CIFS_ACL_SACL  8

typedef struct smb_com_transaction_qsec_req {
	struct smb_hdr hdr;     /* wct = 19 */
	__u8 MaxSetupCount;
	__u16 Reserved;
	__le32 TotalParameterCount;
	__le32 TotalDataCount;
	__le32 MaxParameterCount;
	__le32 MaxDataCount;
	__le32 ParameterCount;
	__le32 ParameterOffset;
	__le32 DataCount;
	__le32 DataOffset;
	__u8 SetupCount; /* no setup words follow subcommand */
	/* SNIA spec incorrectly included spurious pad here */
	__le16 SubCommand; /* 6 = QUERY_SECURITY_DESC */
	__le16 ByteCount; /* bcc = 3 + 8 */
	__u8 Pad[3];
	__u16 Fid;
	__u16 Reserved2;
	__le32 AclFlags;
} __attribute__((packed)) QUERY_SEC_DESC_REQ;


typedef struct smb_com_transaction_ssec_req {
	struct smb_hdr hdr;     /* wct = 19 */
	__u8 MaxSetupCount;
	__u16 Reserved;
	__le32 TotalParameterCount;
	__le32 TotalDataCount;
	__le32 MaxParameterCount;
	__le32 MaxDataCount;
	__le32 ParameterCount;
	__le32 ParameterOffset;
	__le32 DataCount;
	__le32 DataOffset;
	__u8 SetupCount; /* no setup words follow subcommand */
	/* SNIA spec incorrectly included spurious pad here */
	__le16 SubCommand; /* 3 = SET_SECURITY_DESC */
	__le16 ByteCount; /* bcc = 3 + 8 */
	__u8 Pad[3];
	__u16 Fid;
	__u16 Reserved2;
	__le32 AclFlags;
} __attribute__((packed)) SET_SEC_DESC_REQ;

typedef struct smb_com_transaction_change_notify_req {
	struct smb_hdr hdr;     /* wct = 23 */
	__u8 MaxSetupCount;
	__u16 Reserved;
	__le32 TotalParameterCount;
	__le32 TotalDataCount;
	__le32 MaxParameterCount;
	__le32 MaxDataCount;
	__le32 ParameterCount;
	__le32 ParameterOffset;
	__le32 DataCount;
	__le32 DataOffset;
	__u8 SetupCount; /* four setup words follow subcommand */
	/* SNIA spec incorrectly included spurious pad here */
	__le16 SubCommand;/* 4 = Change Notify */
	__le32 CompletionFilter;  /* operation to monitor */
	__u16 Fid;
	__u8 WatchTree;  /* 1 = Monitor subdirectories */
	__u8 Reserved2;
	__le16 ByteCount;
/*	__u8 Pad[3];*/
/*	__u8 Data[];*/
} __attribute__((packed)) TRANSACT_CHANGE_NOTIFY_REQ;

/* BB eventually change to use generic ntransact rsp struct
      and validation routine */
typedef struct smb_com_transaction_change_notify_rsp {
	struct smb_hdr hdr;	/* wct = 18 */
	__u8 Reserved[3];
	__le32 TotalParameterCount;
	__le32 TotalDataCount;
	__le32 ParameterCount;
	__le32 ParameterOffset;
	__le32 ParameterDisplacement;
	__le32 DataCount;
	__le32 DataOffset;
	__le32 DataDisplacement;
	__u8 SetupCount;   /* 0 */
	__u16 ByteCount;
	/* __u8 Pad[3]; */
} __attribute__((packed)) TRANSACT_CHANGE_NOTIFY_RSP;
/* Completion Filter flags for Notify */
#define FILE_NOTIFY_CHANGE_FILE_NAME    0x00000001
#define FILE_NOTIFY_CHANGE_DIR_NAME     0x00000002
#define FILE_NOTIFY_CHANGE_NAME         0x00000003
#define FILE_NOTIFY_CHANGE_ATTRIBUTES   0x00000004
#define FILE_NOTIFY_CHANGE_SIZE         0x00000008
#define FILE_NOTIFY_CHANGE_LAST_WRITE   0x00000010
#define FILE_NOTIFY_CHANGE_LAST_ACCESS  0x00000020
#define FILE_NOTIFY_CHANGE_CREATION     0x00000040
#define FILE_NOTIFY_CHANGE_EA           0x00000080
#define FILE_NOTIFY_CHANGE_SECURITY     0x00000100
#define FILE_NOTIFY_CHANGE_STREAM_NAME  0x00000200
#define FILE_NOTIFY_CHANGE_STREAM_SIZE  0x00000400
#define FILE_NOTIFY_CHANGE_STREAM_WRITE 0x00000800

#define FILE_ACTION_ADDED		0x00000001
#define FILE_ACTION_REMOVED		0x00000002
#define FILE_ACTION_MODIFIED		0x00000003
#define FILE_ACTION_RENAMED_OLD_NAME	0x00000004
#define FILE_ACTION_RENAMED_NEW_NAME	0x00000005
#define FILE_ACTION_ADDED_STREAM	0x00000006
#define FILE_ACTION_REMOVED_STREAM	0x00000007
#define FILE_ACTION_MODIFIED_STREAM	0x00000008

/* response contains array of the following structures */
struct file_notify_information {
	__le32 NextEntryOffset;
	__le32 Action;
	__le32 FileNameLength;
	__u8  FileName[];
} __attribute__((packed));

/* For IO_REPARSE_TAG_SYMLINK */
struct reparse_symlink_data {
	__le32	ReparseTag;
	__le16	ReparseDataLength;
	__u16	Reserved;
	__le16	SubstituteNameOffset;
	__le16	SubstituteNameLength;
	__le16	PrintNameOffset;
	__le16	PrintNameLength;
	__le32	Flags;
	char	PathBuffer[];
} __attribute__((packed));

/* Flag above */
#define SYMLINK_FLAG_RELATIVE 0x00000001

/* For IO_REPARSE_TAG_NFS */
#define NFS_SPECFILE_LNK	0x00000000014B4E4C
#define NFS_SPECFILE_CHR	0x0000000000524843
#define NFS_SPECFILE_BLK	0x00000000004B4C42
#define NFS_SPECFILE_FIFO	0x000000004F464946
#define NFS_SPECFILE_SOCK	0x000000004B434F53
struct reparse_posix_data {
	__le32	ReparseTag;
	__le16	ReparseDataLength;
	__u16	Reserved;
	__le64	InodeType; /* LNK, FIFO, CHR etc. */
	__u8	DataBuffer[];
} __attribute__((packed));

struct cifs_quota_data {
	__u32	rsrvd1;  /* 0 */
	__u32	sid_size;
	__u64	rsrvd2;  /* 0 */
	__u64	space_used;
	__u64	soft_limit;
	__u64	hard_limit;
	char	sid[];  /* variable size? */
} __attribute__((packed));

/* quota sub commands */
#define QUOTA_LIST_CONTINUE	    0
#define QUOTA_LIST_START	0x100
#define QUOTA_FOR_SID		0x101

struct trans2_req {
	/* struct smb_hdr hdr precedes. Set wct = 14+ */
	__le16 TotalParameterCount;
	__le16 TotalDataCount;
	__le16 MaxParameterCount;
	__le16 MaxDataCount;
	__u8 MaxSetupCount;
	__u8 Reserved;
	__le16 Flags;
	__le32 Timeout;
	__u16 Reserved2;
	__le16 ParameterCount;
	__le16 ParameterOffset;
	__le16 DataCount;
	__le16 DataOffset;
	__u8 SetupCount;
	__u8 Reserved3;
	__le16 SubCommand; /* 1st setup word - SetupCount words follow */
	__le16 ByteCount;
} __attribute__((packed));

struct smb_t2_req {
	struct smb_hdr hdr;
	struct trans2_req t2_req;
} __attribute__((packed));

struct trans2_resp {
	/* struct smb_hdr hdr precedes. Note wct = 10 + setup count */
	__le16 TotalParameterCount;
	__le16 TotalDataCount;
	__u16 Reserved;
	__le16 ParameterCount;
	__le16 ParameterOffset;
	__le16 ParameterDisplacement;
	__le16 DataCount;
	__le16 DataOffset;
	__le16 DataDisplacement;
	__u8 SetupCount;
	__u8 Reserved1;
	/* SetupWords[SetupCount];
	__u16 ByteCount;
	__u16 Reserved2;*/
	/* data area follows */
} __attribute__((packed));

struct smb_t2_rsp {
	struct smb_hdr hdr;
	struct trans2_resp t2_rsp;
} __attribute__((packed));

/* PathInfo/FileInfo infolevels */
#define SMB_INFO_STANDARD                   1
#define SMB_SET_FILE_EA                     2
#define SMB_QUERY_FILE_EA_SIZE              2
#define SMB_INFO_QUERY_EAS_FROM_LIST        3
#define SMB_INFO_QUERY_ALL_EAS              4
#define SMB_INFO_IS_NAME_VALID              6
#define SMB_QUERY_FILE_BASIC_INFO       0x101
#define SMB_QUERY_FILE_STANDARD_INFO    0x102
#define SMB_QUERY_FILE_EA_INFO          0x103
#define SMB_QUERY_FILE_NAME_INFO        0x104
#define SMB_QUERY_FILE_ALLOCATION_INFO  0x105
#define SMB_QUERY_FILE_END_OF_FILEINFO  0x106
#define SMB_QUERY_FILE_ALL_INFO         0x107
#define SMB_QUERY_ALT_NAME_INFO         0x108
#define SMB_QUERY_FILE_STREAM_INFO      0x109
#define SMB_QUERY_FILE_COMPRESSION_INFO 0x10B
#define SMB_QUERY_FILE_UNIX_BASIC       0x200
#define SMB_QUERY_FILE_UNIX_LINK        0x201
#define SMB_QUERY_POSIX_ACL             0x204
#define SMB_QUERY_XATTR                 0x205  /* e.g. system EA name space */
#define SMB_QUERY_ATTR_FLAGS            0x206  /* append,immutable etc. */
#define SMB_QUERY_POSIX_PERMISSION      0x207
#define SMB_QUERY_POSIX_LOCK            0x208
/* #define SMB_POSIX_OPEN               0x209 */
/* #define SMB_POSIX_UNLINK             0x20a */
#define SMB_QUERY_FILE__UNIX_INFO2      0x20b
#define SMB_QUERY_FILE_INTERNAL_INFO    0x3ee
#define SMB_QUERY_FILE_ACCESS_INFO      0x3f0
#define SMB_QUERY_FILE_NAME_INFO2       0x3f1 /* 0x30 bytes */
#define SMB_QUERY_FILE_POSITION_INFO    0x3f6
#define SMB_QUERY_FILE_MODE_INFO        0x3f8
#define SMB_QUERY_FILE_ALGN_INFO        0x3f9


#define SMB_SET_FILE_BASIC_INFO	        0x101
#define SMB_SET_FILE_DISPOSITION_INFO   0x102
#define SMB_SET_FILE_ALLOCATION_INFO    0x103
#define SMB_SET_FILE_END_OF_FILE_INFO   0x104
#define SMB_SET_FILE_UNIX_BASIC         0x200
#define SMB_SET_FILE_UNIX_LINK          0x201
#define SMB_SET_FILE_UNIX_HLINK         0x203
#define SMB_SET_POSIX_ACL               0x204
#define SMB_SET_XATTR                   0x205
#define SMB_SET_ATTR_FLAGS              0x206  /* append, immutable etc. */
#define SMB_SET_POSIX_LOCK              0x208
#define SMB_POSIX_OPEN                  0x209
#define SMB_POSIX_UNLINK                0x20a
#define SMB_SET_FILE_UNIX_INFO2         0x20b
#define SMB_SET_FILE_BASIC_INFO2        0x3ec
#define SMB_SET_FILE_RENAME_INFORMATION 0x3f2 /* BB check if qpathinfo too */
#define SMB_FILE_ALL_INFO2              0x3fa
#define SMB_SET_FILE_ALLOCATION_INFO2   0x3fb
#define SMB_SET_FILE_END_OF_FILE_INFO2  0x3fc
#define SMB_FILE_MOVE_CLUSTER_INFO      0x407
#define SMB_FILE_QUOTA_INFO             0x408
#define SMB_FILE_REPARSEPOINT_INFO      0x409
#define SMB_FILE_MAXIMUM_INFO           0x40d

/* Find File infolevels */
#define SMB_FIND_FILE_INFO_STANDARD       0x001
#define SMB_FIND_FILE_QUERY_EA_SIZE       0x002
#define SMB_FIND_FILE_QUERY_EAS_FROM_LIST 0x003
#define SMB_FIND_FILE_DIRECTORY_INFO      0x101
#define SMB_FIND_FILE_FULL_DIRECTORY_INFO 0x102
#define SMB_FIND_FILE_NAMES_INFO          0x103
#define SMB_FIND_FILE_BOTH_DIRECTORY_INFO 0x104
#define SMB_FIND_FILE_ID_FULL_DIR_INFO    0x105
#define SMB_FIND_FILE_ID_BOTH_DIR_INFO    0x106
#define SMB_FIND_FILE_UNIX                0x202
/* #define SMB_FIND_FILE_POSIX_INFO          0x064 */

typedef struct smb_com_transaction2_qpi_req {
	struct smb_hdr hdr;	/* wct = 14+ */
	__le16 TotalParameterCount;
	__le16 TotalDataCount;
	__le16 MaxParameterCount;
	__le16 MaxDataCount;
	__u8 MaxSetupCount;
	__u8 Reserved;
	__le16 Flags;
	__le32 Timeout;
	__u16 Reserved2;
	__le16 ParameterCount;
	__le16 ParameterOffset;
	__le16 DataCount;
	__le16 DataOffset;
	__u8 SetupCount;
	__u8 Reserved3;
	__le16 SubCommand;	/* one setup word */
	__le16 ByteCount;
	__u8 Pad;
	__le16 InformationLevel;
	__u32 Reserved4;
	char FileName[];
} __attribute__((packed)) TRANSACTION2_QPI_REQ;

typedef struct smb_com_transaction2_qpi_rsp {
	struct smb_hdr hdr;	/* wct = 10 + SetupCount */
	struct trans2_resp t2;
	__u16 ByteCount;
	__u16 Reserved2; /* parameter word is present for infolevels > 100 */
} __attribute__((packed)) TRANSACTION2_QPI_RSP;

typedef struct smb_com_transaction2_spi_req {
	struct smb_hdr hdr;	/* wct = 15 */
	__le16 TotalParameterCount;
	__le16 TotalDataCount;
	__le16 MaxParameterCount;
	__le16 MaxDataCount;
	__u8 MaxSetupCount;
	__u8 Reserved;
	__le16 Flags;
	__le32 Timeout;
	__u16 Reserved2;
	__le16 ParameterCount;
	__le16 ParameterOffset;
	__le16 DataCount;
	__le16 DataOffset;
	__u8 SetupCount;
	__u8 Reserved3;
	__le16 SubCommand;	/* one setup word */
	__le16 ByteCount;
	__u8 Pad;
	__u16 Pad1;
	__le16 InformationLevel;
	__u32 Reserved4;
	char FileName[];
} __attribute__((packed)) TRANSACTION2_SPI_REQ;

typedef struct smb_com_transaction2_spi_rsp {
	struct smb_hdr hdr;	/* wct = 10 + SetupCount */
	struct trans2_resp t2;
	__u16 ByteCount;
	__u16 Reserved2; /* parameter word is present for infolevels > 100 */
} __attribute__((packed)) TRANSACTION2_SPI_RSP;

struct set_file_rename {
	__le32 overwrite;   /* 1 = overwrite dest */
	__u32 root_fid;   /* zero */
	__le32 target_name_len;
	char  target_name[];  /* Must be unicode */
} __attribute__((packed));

struct smb_com_transaction2_sfi_req {
	struct smb_hdr hdr;	/* wct = 15 */
	__le16 TotalParameterCount;
	__le16 TotalDataCount;
	__le16 MaxParameterCount;
	__le16 MaxDataCount;
	__u8 MaxSetupCount;
	__u8 Reserved;
	__le16 Flags;
	__le32 Timeout;
	__u16 Reserved2;
	__le16 ParameterCount;
	__le16 ParameterOffset;
	__le16 DataCount;
	__le16 DataOffset;
	__u8 SetupCount;
	__u8 Reserved3;
	__le16 SubCommand;	/* one setup word */
	__le16 ByteCount;
	__u8 Pad;
	__u16 Pad1;
	__u16 Fid;
	__le16 InformationLevel;
	__u16 Reserved4;
	__u8  payload[];
} __attribute__((packed));

struct smb_com_transaction2_sfi_rsp {
	struct smb_hdr hdr;	/* wct = 10 + SetupCount */
	struct trans2_resp t2;
	__u16 ByteCount;
	__u16 Reserved2; /* parameter word reserved - present for infolevels > 100 */
} __attribute__((packed));

struct smb_t2_qfi_req {
	struct	smb_hdr hdr;
	struct	trans2_req t2;
	__u8	Pad;
	__u16	Fid;
	__le16	InformationLevel;
} __attribute__((packed));

struct smb_t2_qfi_rsp {
	struct smb_hdr hdr;     /* wct = 10 + SetupCount */
	struct trans2_resp t2;
	__u16 ByteCount;
	__u16 Reserved2; /* parameter word reserved - present for infolevels > 100 */
} __attribute__((packed));

/*
 * Flags on T2 FINDFIRST and FINDNEXT
 */
#define CIFS_SEARCH_CLOSE_ALWAYS  0x0001
#define CIFS_SEARCH_CLOSE_AT_END  0x0002
#define CIFS_SEARCH_RETURN_RESUME 0x0004
#define CIFS_SEARCH_CONTINUE_FROM_LAST 0x0008
#define CIFS_SEARCH_BACKUP_SEARCH 0x0010

/*
 * Size of the resume key on FINDFIRST and FINDNEXT calls
 */
#define CIFS_SMB_RESUME_KEY_SIZE 4

typedef struct smb_com_transaction2_ffirst_req {
	struct smb_hdr hdr;	/* wct = 15 */
	__le16 TotalParameterCount;
	__le16 TotalDataCount;
	__le16 MaxParameterCount;
	__le16 MaxDataCount;
	__u8 MaxSetupCount;
	__u8 Reserved;
	__le16 Flags;
	__le32 Timeout;
	__u16 Reserved2;
	__le16 ParameterCount;
	__le16 ParameterOffset;
	__le16 DataCount;
	__le16 DataOffset;
	__u8 SetupCount;	/* one */
	__u8 Reserved3;
	__le16 SubCommand;	/* TRANS2_FIND_FIRST */
	__le16 ByteCount;
	__u8 Pad;
	__le16 SearchAttributes;
	__le16 SearchCount;
	__le16 SearchFlags;
	__le16 InformationLevel;
	__le32 SearchStorageType;
	char FileName[];
} __attribute__((packed)) TRANSACTION2_FFIRST_REQ;

typedef struct smb_com_transaction2_ffirst_rsp {
	struct smb_hdr hdr;	/* wct = 10 */
	struct trans2_resp t2;
	__u16 ByteCount;
} __attribute__((packed)) TRANSACTION2_FFIRST_RSP;

typedef struct smb_com_transaction2_ffirst_rsp_parms {
	__u16 SearchHandle;
	__le16 SearchCount;
	__le16 EndofSearch;
	__le16 EAErrorOffset;
	__le16 LastNameOffset;
} __attribute__((packed)) T2_FFIRST_RSP_PARMS;

typedef struct smb_com_transaction2_fnext_req {
	struct smb_hdr hdr;	/* wct = 15 */
	__le16 TotalParameterCount;
	__le16 TotalDataCount;
	__le16 MaxParameterCount;
	__le16 MaxDataCount;
	__u8 MaxSetupCount;
	__u8 Reserved;
	__le16 Flags;
	__le32 Timeout;
	__u16 Reserved2;
	__le16 ParameterCount;
	__le16 ParameterOffset;
	__le16 DataCount;
	__le16 DataOffset;
	__u8 SetupCount;	/* one */
	__u8 Reserved3;
	__le16 SubCommand;	/* TRANS2_FIND_NEXT */
	__le16 ByteCount;
	__u8 Pad;
	__u16 SearchHandle;
	__le16 SearchCount;
	__le16 InformationLevel;
	__u32 ResumeKey;
	__le16 SearchFlags;
	char ResumeFileName[];
} __attribute__((packed)) TRANSACTION2_FNEXT_REQ;

typedef struct smb_com_transaction2_fnext_rsp {
	struct smb_hdr hdr;	/* wct = 10 */
	struct trans2_resp t2;
	__u16 ByteCount;
} __attribute__((packed)) TRANSACTION2_FNEXT_RSP;

typedef struct smb_com_transaction2_fnext_rsp_parms {
	__le16 SearchCount;
	__le16 EndofSearch;
	__le16 EAErrorOffset;
	__le16 LastNameOffset;
} __attribute__((packed)) T2_FNEXT_RSP_PARMS;

/* QFSInfo Levels */
#define SMB_INFO_ALLOCATION         1
#define SMB_INFO_VOLUME             2
#define SMB_QUERY_FS_VOLUME_INFO    0x102
#define SMB_QUERY_FS_SIZE_INFO      0x103
#define SMB_QUERY_FS_DEVICE_INFO    0x104
#define SMB_QUERY_FS_ATTRIBUTE_INFO 0x105
#define SMB_QUERY_CIFS_UNIX_INFO    0x200
#define SMB_QUERY_POSIX_FS_INFO     0x201
#define SMB_QUERY_POSIX_WHO_AM_I    0x202
#define SMB_REQUEST_TRANSPORT_ENCRYPTION 0x203
#define SMB_QUERY_FS_PROXY          0x204 /* WAFS enabled. Returns structure
					    FILE_SYSTEM__UNIX_INFO to tell
					    whether new NTIOCTL available
					    (0xACE) for WAN friendly SMB
					    operations to be carried */
#define SMB_QUERY_LABEL_INFO        0x3ea
#define SMB_QUERY_FS_QUOTA_INFO     0x3ee
#define SMB_QUERY_FS_FULL_SIZE_INFO 0x3ef
#define SMB_QUERY_OBJECTID_INFO     0x3f0

typedef struct smb_com_transaction2_qfsi_req {
	struct smb_hdr hdr;	/* wct = 14+ */
	__le16 TotalParameterCount;
	__le16 TotalDataCount;
	__le16 MaxParameterCount;
	__le16 MaxDataCount;
	__u8 MaxSetupCount;
	__u8 Reserved;
	__le16 Flags;
	__le32 Timeout;
	__u16 Reserved2;
	__le16 ParameterCount;
	__le16 ParameterOffset;
	__le16 DataCount;
	__le16 DataOffset;
	__u8 SetupCount;
	__u8 Reserved3;
	__le16 SubCommand;	/* one setup word */
	__le16 ByteCount;
	__u8 Pad;
	__le16 InformationLevel;
} __attribute__((packed)) TRANSACTION2_QFSI_REQ;

typedef struct smb_com_transaction_qfsi_rsp {
	struct smb_hdr hdr;	/* wct = 10 + SetupCount */
	struct trans2_resp t2;
	__u16 ByteCount;
	__u8 Pad;	/* may be three bytes? *//* followed by data area */
} __attribute__((packed)) TRANSACTION2_QFSI_RSP;

typedef struct whoami_rsp_data { /* Query level 0x202 */
	__u32 flags; /* 0 = Authenticated user 1 = GUEST */
	__u32 mask; /* which flags bits server understands ie 0x0001 */
	__u64 unix_user_id;
	__u64 unix_user_gid;
	__u32 number_of_supplementary_gids; /* may be zero */
	__u32 number_of_sids; /* may be zero */
	__u32 length_of_sid_array; /* in bytes - may be zero */
	__u32 pad; /* reserved - MBZ */
	/* __u64 gid_array[0]; */  /* may be empty */
	/* __u8 * psid_list */  /* may be empty */
} __attribute__((packed)) WHOAMI_RSP_DATA;

/* SETFSInfo Levels */
#define SMB_SET_CIFS_UNIX_INFO    0x200
/* level 0x203 is defined above in list of QFS info levels */
/* #define SMB_REQUEST_TRANSPORT_ENCRYPTION 0x203 */

/* Level 0x200 request structure follows */
typedef struct smb_com_transaction2_setfsi_req {
	struct smb_hdr hdr;	/* wct = 15 */
	__le16 TotalParameterCount;
	__le16 TotalDataCount;
	__le16 MaxParameterCount;
	__le16 MaxDataCount;
	__u8 MaxSetupCount;
	__u8 Reserved;
	__le16 Flags;
	__le32 Timeout;
	__u16 Reserved2;
	__le16 ParameterCount;	/* 4 */
	__le16 ParameterOffset;
	__le16 DataCount;	/* 12 */
	__le16 DataOffset;
	__u8 SetupCount;	/* one */
	__u8 Reserved3;
	__le16 SubCommand;	/* TRANS2_SET_FS_INFORMATION */
	__le16 ByteCount;
	__u8 Pad;
	__u16 FileNum;		/* Parameters start. */
	__le16 InformationLevel;/* Parameters end. */
	__le16 ClientUnixMajor; /* Data start. */
	__le16 ClientUnixMinor;
	__le64 ClientUnixCap;   /* Data end */
} __attribute__((packed)) TRANSACTION2_SETFSI_REQ;

/* level 0x203 request structure follows */
typedef struct smb_com_transaction2_setfs_enc_req {
	struct smb_hdr hdr;	/* wct = 15 */
	__le16 TotalParameterCount;
	__le16 TotalDataCount;
	__le16 MaxParameterCount;
	__le16 MaxDataCount;
	__u8 MaxSetupCount;
	__u8 Reserved;
	__le16 Flags;
	__le32 Timeout;
	__u16 Reserved2;
	__le16 ParameterCount;	/* 4 */
	__le16 ParameterOffset;
	__le16 DataCount;	/* 12 */
	__le16 DataOffset;
	__u8 SetupCount;	/* one */
	__u8 Reserved3;
	__le16 SubCommand;	/* TRANS2_SET_FS_INFORMATION */
	__le16 ByteCount;
	__u8 Pad;
	__u16  Reserved4;	/* Parameters start. */
	__le16 InformationLevel;/* Parameters end. */
	/* NTLMSSP Blob, Data start. */
} __attribute__((packed)) TRANSACTION2_SETFSI_ENC_REQ;

/* response for setfsinfo levels 0x200 and 0x203 */
typedef struct smb_com_transaction2_setfsi_rsp {
	struct smb_hdr hdr;	/* wct = 10 */
	struct trans2_resp t2;
	__u16 ByteCount;
} __attribute__((packed)) TRANSACTION2_SETFSI_RSP;

typedef struct smb_com_transaction2_get_dfs_refer_req {
	struct smb_hdr hdr;	/* wct = 15 */
	__le16 TotalParameterCount;
	__le16 TotalDataCount;
	__le16 MaxParameterCount;
	__le16 MaxDataCount;
	__u8 MaxSetupCount;
	__u8 Reserved;
	__le16 Flags;
	__le32 Timeout;
	__u16 Reserved2;
	__le16 ParameterCount;
	__le16 ParameterOffset;
	__le16 DataCount;
	__le16 DataOffset;
	__u8 SetupCount;
	__u8 Reserved3;
	__le16 SubCommand;	/* one setup word */
	__le16 ByteCount;
	__u8 Pad[3];		/* Win2K has sent 0x0F01 (max response length
				   perhaps?) followed by one byte pad - doesn't
				   seem to matter though */
	__le16 MaxReferralLevel;
	char RequestFileName[];
} __attribute__((packed)) TRANSACTION2_GET_DFS_REFER_REQ;

#define DFS_VERSION cpu_to_le16(0x0003)

/* DFS server target type */
#define DFS_TYPE_LINK 0x0000  /* also for sysvol targets */
#define DFS_TYPE_ROOT 0x0001

/* Referral Entry Flags */
#define DFS_NAME_LIST_REF 0x0200 /* set for domain or DC referral responses */
#define DFS_TARGET_SET_BOUNDARY 0x0400 /* only valid with version 4 dfs req */

typedef struct dfs_referral_level_3 { /* version 4 is same, + one flag bit */
	__le16 VersionNumber;  /* must be 3 or 4 */
	__le16 Size;
	__le16 ServerType; /* 0x0001 = root targets; 0x0000 = link targets */
	__le16 ReferralEntryFlags;
	__le32 TimeToLive;
	__le16 DfsPathOffset;
	__le16 DfsAlternatePathOffset;
	__le16 NetworkAddressOffset; /* offset of the link target */
	__u8   ServiceSiteGuid[16];  /* MBZ, ignored */
} __attribute__((packed)) REFERRAL3;

struct get_dfs_referral_rsp {
	__le16 PathConsumed;
	__le16 NumberOfReferrals;
	__le32 DFSFlags;
	REFERRAL3 referrals[];	/* array of level 3 dfs_referral structures */
	/* followed by the strings pointed to by the referral structures */
} __packed;

typedef struct smb_com_transaction_get_dfs_refer_rsp {
	struct smb_hdr hdr;	/* wct = 10 */
	struct trans2_resp t2;
	__u16 ByteCount;
	__u8 Pad;
	struct get_dfs_referral_rsp dfs_data;
} __packed TRANSACTION2_GET_DFS_REFER_RSP;

/* DFS Flags */
#define DFSREF_REFERRAL_SERVER  0x00000001 /* all targets are DFS roots */
#define DFSREF_STORAGE_SERVER   0x00000002 /* no further ref requests needed */
#define DFSREF_TARGET_FAILBACK  0x00000004 /* only for DFS referral version 4 */

/*
 ************************************************************************
 * All structs for everything above the SMB PDUs themselves
 * (such as the T2 level specific data) go here
 ************************************************************************
 */

/*
 * Information on a server
 */

struct serverInfo {
	char name[16];
	unsigned char versionMajor;
	unsigned char versionMinor;
	unsigned long type;
	unsigned int commentOffset;
} __attribute__((packed));

/*
 * The following structure is the format of the data returned on a NetShareEnum
 * with level "90" (x5A)
 */

struct shareInfo {
	char shareName[13];
	char pad;
	unsigned short type;
	unsigned int commentOffset;
} __attribute__((packed));

struct aliasInfo {
	char aliasName[9];
	char pad;
	unsigned int commentOffset;
	unsigned char type[2];
} __attribute__((packed));

struct aliasInfo92 {
	int aliasNameOffset;
	int serverNameOffset;
	int shareNameOffset;
} __attribute__((packed));

typedef struct {
	__le64 TotalAllocationUnits;
	__le64 FreeAllocationUnits;
	__le32 SectorsPerAllocationUnit;
	__le32 BytesPerSector;
} __attribute__((packed)) FILE_SYSTEM_INFO;	/* size info, level 0x103 */

typedef struct {
	__le32 fsid;
	__le32 SectorsPerAllocationUnit;
	__le32 TotalAllocationUnits;
	__le32 FreeAllocationUnits;
	__le16  BytesPerSector;
} __attribute__((packed)) FILE_SYSTEM_ALLOC_INFO;

typedef struct {
	__le16 MajorVersionNumber;
	__le16 MinorVersionNumber;
	__le64 Capability;
} __attribute__((packed)) FILE_SYSTEM_UNIX_INFO; /* Unix extension level 0x200*/

/* Version numbers for CIFS UNIX major and minor. */
#define CIFS_UNIX_MAJOR_VERSION 1
#define CIFS_UNIX_MINOR_VERSION 0

/* Linux/Unix extensions capability flags */
#define CIFS_UNIX_FCNTL_CAP             0x00000001 /* support for fcntl locks */
#define CIFS_UNIX_POSIX_ACL_CAP         0x00000002 /* support getfacl/setfacl */
#define CIFS_UNIX_XATTR_CAP             0x00000004 /* support new namespace   */
#define CIFS_UNIX_EXTATTR_CAP           0x00000008 /* support chattr/chflag   */
#define CIFS_UNIX_POSIX_PATHNAMES_CAP   0x00000010 /* Allow POSIX path chars  */
#define CIFS_UNIX_POSIX_PATH_OPS_CAP    0x00000020 /* Allow new POSIX path based
						      calls including posix open
						      and posix unlink */
#define CIFS_UNIX_LARGE_READ_CAP        0x00000040 /* support reads >128K (up to 0xFFFF00 */
#define CIFS_UNIX_LARGE_WRITE_CAP       0x00000080
#define CIFS_UNIX_TRANSPORT_ENCRYPTION_CAP 0x00000100 /* can do SPNEGO crypt */
#define CIFS_UNIX_TRANSPORT_ENCRYPTION_MANDATORY_CAP  0x00000200 /* must do  */
#define CIFS_UNIX_PROXY_CAP             0x00000400 /* Proxy cap: 0xACE ioctl and QFS PROXY call */
#ifdef CONFIG_CIFS_POSIX
/* presumably don't need the 0x20 POSIX_PATH_OPS_CAP since we never send
   LockingX instead of posix locking call on unix sess (and we do not expect
   LockingX to use different (ie Windows) semantics than posix locking on
   the same session (if WINE needs to do this later, we can add this cap
   back in later */
/* #define CIFS_UNIX_CAP_MASK              0x000000fb */
#define CIFS_UNIX_CAP_MASK              0x000003db
#else
#define CIFS_UNIX_CAP_MASK              0x00000013
#endif /* CONFIG_CIFS_POSIX */


#define CIFS_POSIX_EXTENSIONS           0x00000010 /* support for new QFSInfo */

typedef struct {
	/* For undefined recommended transfer size return -1 in that field */
	__le32 OptimalTransferSize;  /* bsize on some os, iosize on other os */
	__le32 BlockSize;
    /* The next three fields are in terms of the block size.
	(above). If block size is unknown, 4096 would be a
	reasonable block size for a server to report.
	Note that returning the blocks/blocksavail removes need
	to make a second call (to QFSInfo level 0x103 to get this info.
	UserBlockAvail is typically less than or equal to BlocksAvail,
	if no distinction is made return the same value in each */
	__le64 TotalBlocks;
	__le64 BlocksAvail;       /* bfree */
	__le64 UserBlocksAvail;   /* bavail */
    /* For undefined Node fields or FSID return -1 */
	__le64 TotalFileNodes;
	__le64 FreeFileNodes;
	__le64 FileSysIdentifier;   /* fsid */
	/* NB Namelen comes from FILE_SYSTEM_ATTRIBUTE_INFO call */
	/* NB flags can come from FILE_SYSTEM_DEVICE_INFO call   */
} __attribute__((packed)) FILE_SYSTEM_POSIX_INFO;

/* DeviceType Flags */
#define FILE_DEVICE_CD_ROM              0x00000002
#define FILE_DEVICE_CD_ROM_FILE_SYSTEM  0x00000003
#define FILE_DEVICE_DFS                 0x00000006
#define FILE_DEVICE_DISK                0x00000007
#define FILE_DEVICE_DISK_FILE_SYSTEM    0x00000008
#define FILE_DEVICE_FILE_SYSTEM         0x00000009
#define FILE_DEVICE_NAMED_PIPE          0x00000011
#define FILE_DEVICE_NETWORK             0x00000012
#define FILE_DEVICE_NETWORK_FILE_SYSTEM 0x00000014
#define FILE_DEVICE_NULL                0x00000015
#define FILE_DEVICE_PARALLEL_PORT       0x00000016
#define FILE_DEVICE_PRINTER             0x00000018
#define FILE_DEVICE_SERIAL_PORT         0x0000001b
#define FILE_DEVICE_STREAMS             0x0000001e
#define FILE_DEVICE_TAPE                0x0000001f
#define FILE_DEVICE_TAPE_FILE_SYSTEM    0x00000020
#define FILE_DEVICE_VIRTUAL_DISK        0x00000024
#define FILE_DEVICE_NETWORK_REDIRECTOR  0x00000028

/* Device Characteristics */
#define FILE_REMOVABLE_MEDIA			0x00000001
#define FILE_READ_ONLY_DEVICE			0x00000002
#define FILE_FLOPPY_DISKETTE			0x00000004
#define FILE_WRITE_ONCE_MEDIA			0x00000008
#define FILE_REMOTE_DEVICE			0x00000010
#define FILE_DEVICE_IS_MOUNTED			0x00000020
#define FILE_VIRTUAL_VOLUME			0x00000040
#define FILE_DEVICE_SECURE_OPEN			0x00000100
#define FILE_CHARACTERISTIC_TS_DEVICE		0x00001000
#define FILE_CHARACTERISTIC_WEBDAV_DEVICE	0x00002000
#define FILE_PORTABLE_DEVICE			0x00004000
#define FILE_DEVICE_ALLOW_APPCONTAINER_TRAVERSAL 0x00020000

typedef struct {
	__le32 DeviceType;
	__le32 DeviceCharacteristics;
} __attribute__((packed)) FILE_SYSTEM_DEVICE_INFO; /* device info level 0x104 */

/* minimum includes first three fields, and empty FS Name */
#define MIN_FS_ATTR_INFO_SIZE 12


/* List of FileSystemAttributes - see 2.5.1 of MS-FSCC */
#define FILE_SUPPORTS_SPARSE_VDL	0x10000000 /* faster nonsparse extend */
#define FILE_SUPPORTS_BLOCK_REFCOUNTING	0x08000000 /* allow ioctl dup extents */
#define FILE_SUPPORT_INTEGRITY_STREAMS	0x04000000
#define FILE_SUPPORTS_USN_JOURNAL	0x02000000
#define FILE_SUPPORTS_OPEN_BY_FILE_ID	0x01000000
#define FILE_SUPPORTS_EXTENDED_ATTRIBUTES 0x00800000
#define FILE_SUPPORTS_HARD_LINKS	0x00400000
#define FILE_SUPPORTS_TRANSACTIONS	0x00200000
#define FILE_SEQUENTIAL_WRITE_ONCE	0x00100000
#define FILE_READ_ONLY_VOLUME		0x00080000
#define FILE_NAMED_STREAMS		0x00040000
#define FILE_SUPPORTS_ENCRYPTION	0x00020000
#define FILE_SUPPORTS_OBJECT_IDS	0x00010000
#define FILE_VOLUME_IS_COMPRESSED	0x00008000
#define FILE_SUPPORTS_REMOTE_STORAGE	0x00000100
#define FILE_SUPPORTS_REPARSE_POINTS	0x00000080
#define FILE_SUPPORTS_SPARSE_FILES	0x00000040
#define FILE_VOLUME_QUOTAS		0x00000020
#define FILE_FILE_COMPRESSION		0x00000010
#define FILE_PERSISTENT_ACLS		0x00000008
#define FILE_UNICODE_ON_DISK		0x00000004
#define FILE_CASE_PRESERVED_NAMES	0x00000002
#define FILE_CASE_SENSITIVE_SEARCH	0x00000001
typedef struct {
	__le32 Attributes;
	__le32 MaxPathNameComponentLength;
	__le32 FileSystemNameLen;
	char FileSystemName[52]; /* do not have to save this - get subset? */
} __attribute__((packed)) FILE_SYSTEM_ATTRIBUTE_INFO;

/******************************************************************************/
/* QueryFileInfo/QueryPathinfo (also for SetPath/SetFile) data buffer formats */
/******************************************************************************/
typedef struct { /* data block encoding of response to level 263 QPathInfo */
	struct_group_attr(common_attributes, __packed,
		__le64 CreationTime;
		__le64 LastAccessTime;
		__le64 LastWriteTime;
		__le64 ChangeTime;
		__le32 Attributes;
	);
	__u32 Pad1;
	__le64 AllocationSize;
	__le64 EndOfFile;	/* size ie offset to first free byte in file */
	__le32 NumberOfLinks;	/* hard links */
	__u8 DeletePending;
	__u8 Directory;
	__u16 Pad2;
	__le64 IndexNumber;
	__le32 EASize;
	__le32 AccessFlags;
	__u64 IndexNumber1;
	__le64 CurrentByteOffset;
	__le32 Mode;
	__le32 AlignmentRequirement;
	__le32 FileNameLength;
	union {
		char __pad;
		DECLARE_FLEX_ARRAY(char, FileName);
	};
} __attribute__((packed)) FILE_ALL_INFO;	/* level 0x107 QPathInfo */

typedef struct {
	__le64 AllocationSize;
	__le64 EndOfFile;	/* size ie offset to first free byte in file */
	__le32 NumberOfLinks;	/* hard links */
	__u8 DeletePending;
	__u8 Directory;
	__u16 Pad;
} __attribute__((packed)) FILE_STANDARD_INFO;	/* level 0x102 QPathInfo */


/* defines for enumerating possible values of the Unix type field below */
#define UNIX_FILE      0
#define UNIX_DIR       1
#define UNIX_SYMLINK   2
#define UNIX_CHARDEV   3
#define UNIX_BLOCKDEV  4
#define UNIX_FIFO      5
#define UNIX_SOCKET    6
typedef struct {
	__le64 EndOfFile;
	__le64 NumOfBytes;
	__le64 LastStatusChange; /*SNIA specs DCE time for the 3 time fields */
	__le64 LastAccessTime;
	__le64 LastModificationTime;
	__le64 Uid;
	__le64 Gid;
	__le32 Type;
	__le64 DevMajor;
	__le64 DevMinor;
	__le64 UniqueId;
	__le64 Permissions;
	__le64 Nlinks;
} __attribute__((packed)) FILE_UNIX_BASIC_INFO;	/* level 0x200 QPathInfo */

typedef struct {
	DECLARE_FLEX_ARRAY(char, LinkDest);
} __attribute__((packed)) FILE_UNIX_LINK_INFO;	/* level 0x201 QPathInfo */

/* The following three structures are needed only for
	setting time to NT4 and some older servers via
	the primitive DOS time format */
typedef struct {
	__u16 Day:5;
	__u16 Month:4;
	__u16 Year:7;
} __attribute__((packed)) SMB_DATE;

typedef struct {
	__u16 TwoSeconds:5;
	__u16 Minutes:6;
	__u16 Hours:5;
} __attribute__((packed)) SMB_TIME;

typedef struct {
	__le16 CreationDate; /* SMB Date see above */
	__le16 CreationTime; /* SMB Time */
	__le16 LastAccessDate;
	__le16 LastAccessTime;
	__le16 LastWriteDate;
	__le16 LastWriteTime;
	__le32 DataSize; /* File Size (EOF) */
	__le32 AllocationSize;
	__le16 Attributes; /* verify not u32 */
	__le32 EASize;
} __attribute__((packed)) FILE_INFO_STANDARD;  /* level 1 SetPath/FileInfo */

typedef struct {
	__le64 CreationTime;
	__le64 LastAccessTime;
	__le64 LastWriteTime;
	__le64 ChangeTime;
	__le32 Attributes;
	__u32 Pad;
} __attribute__((packed)) FILE_BASIC_INFO;	/* size info, level 0x101 */

struct file_allocation_info {
	__le64 AllocationSize; /* Note old Samba srvr rounds this up too much */
} __packed; /* size used on disk, for level 0x103 for set, 0x105 for query */

struct file_end_of_file_info {
	__le64 FileSize;		/* offset to end of file */
} __attribute__((packed)); /* size info, level 0x104 for set, 0x106 for query */

struct file_alt_name_info {
	DECLARE_FLEX_ARRAY(__u8, alt_name);
} __attribute__((packed));      /* level 0x0108 */

struct file_stream_info {
	__le32 number_of_streams;  /* BB check sizes and verify location */
	/* followed by info on streams themselves
		u64 size;
		u64 allocation_size
		stream info */
};      /* level 0x109 */

struct file_compression_info {
	__le64 compressed_size;
	__le16 format;
	__u8   unit_shift;
	__u8   ch_shift;
	__u8   cl_shift;
	__u8   pad[3];
} __attribute__((packed));      /* level 0x10b */

/* POSIX ACL set/query path info structures */
#define CIFS_ACL_VERSION 1
struct cifs_posix_ace { /* access control entry (ACE) */
	__u8  cifs_e_tag;
	__u8  cifs_e_perm;
	__le64 cifs_uid; /* or gid */
} __attribute__((packed));

struct cifs_posix_acl { /* access conrol list  (ACL) */
	__le16	version;
	__le16	access_entry_count;  /* access ACL - count of entries */
	__le16	default_entry_count; /* default ACL - count of entries */
	struct cifs_posix_ace ace_array[];
	/* followed by struct cifs_posix_ace default_ace_array[] */
} __attribute__((packed));  /* level 0x204 */

/* types of access control entries already defined in posix_acl.h */
/* #define CIFS_POSIX_ACL_USER_OBJ	 0x01
#define CIFS_POSIX_ACL_USER      0x02
#define CIFS_POSIX_ACL_GROUP_OBJ 0x04
#define CIFS_POSIX_ACL_GROUP     0x08
#define CIFS_POSIX_ACL_MASK      0x10
#define CIFS_POSIX_ACL_OTHER     0x20 */

/* types of perms */
/* #define CIFS_POSIX_ACL_EXECUTE   0x01
#define CIFS_POSIX_ACL_WRITE     0x02
#define CIFS_POSIX_ACL_READ	     0x04 */

/* end of POSIX ACL definitions */

/* POSIX Open Flags */
#define SMB_O_RDONLY	0x1
#define SMB_O_WRONLY	0x2
#define SMB_O_RDWR	0x4
#define SMB_O_CREAT	0x10
#define SMB_O_EXCL	0x20
#define SMB_O_TRUNC	0x40
#define SMB_O_APPEND	0x80
#define SMB_O_SYNC	0x100
#define SMB_O_DIRECTORY	0x200
#define SMB_O_NOFOLLOW	0x400
#define SMB_O_DIRECT	0x800

typedef struct {
	__le32 OpenFlags; /* same as NT CreateX */
	__le32 PosixOpenFlags;
	__le64 Permissions;
	__le16 Level; /* reply level requested (see QPathInfo levels) */
} __attribute__((packed)) OPEN_PSX_REQ; /* level 0x209 SetPathInfo data */

typedef struct {
	__le16 OplockFlags;
	__u16 Fid;
	__le32 CreateAction;
	__le16 ReturnedLevel;
	__le16 Pad;
	/* struct following varies based on requested level */
} __attribute__((packed)) OPEN_PSX_RSP; /* level 0x209 SetPathInfo data */

#define SMB_POSIX_UNLINK_FILE_TARGET		0
#define SMB_POSIX_UNLINK_DIRECTORY_TARGET	1

struct unlink_psx_rq { /* level 0x20a SetPathInfo */
	__le16 type;
} __attribute__((packed));

struct file_internal_info {
	__le64  UniqueId; /* inode number */
} __attribute__((packed));      /* level 0x3ee */

struct file_mode_info {
	__le32	Mode;
} __attribute__((packed));      /* level 0x3f8 */

struct file_attrib_tag {
	__le32 Attribute;
	__le32 ReparseTag;
} __attribute__((packed));      /* level 0x40b */


/********************************************************/
/*  FindFirst/FindNext transact2 data buffer formats    */
/********************************************************/

typedef struct {
	__le32 NextEntryOffset;
	__u32 ResumeKey; /* as with FileIndex - no need to convert */
	FILE_UNIX_BASIC_INFO basic;
	union {
		char __pad;
		DECLARE_FLEX_ARRAY(char, FileName);
	};
} __attribute__((packed)) FILE_UNIX_INFO; /* level 0x202 */

typedef struct {
	__le32 NextEntryOffset;
	__u32 FileIndex;
	__le64 CreationTime;
	__le64 LastAccessTime;
	__le64 LastWriteTime;
	__le64 ChangeTime;
	__le64 EndOfFile;
	__le64 AllocationSize;
	__le32 ExtFileAttributes;
	__le32 FileNameLength;
	char FileName[];
} __attribute__((packed)) FILE_DIRECTORY_INFO;   /* level 0x101 FF resp data */

typedef struct {
	__le32 NextEntryOffset;
	__u32 FileIndex;
	__le64 CreationTime;
	__le64 LastAccessTime;
	__le64 LastWriteTime;
	__le64 ChangeTime;
	__le64 EndOfFile;
	__le64 AllocationSize;
	__le32 ExtFileAttributes;
	__le32 FileNameLength;
	__le32 EaSize; /* length of the xattrs */
	char FileName[];
} __attribute__((packed)) FILE_FULL_DIRECTORY_INFO; /* level 0x102 rsp data */

typedef struct {
	__le32 NextEntryOffset;
	__u32 FileIndex;
	__le64 CreationTime;
	__le64 LastAccessTime;
	__le64 LastWriteTime;
	__le64 ChangeTime;
	__le64 EndOfFile;
	__le64 AllocationSize;
	__le32 ExtFileAttributes;
	__le32 FileNameLength;
	__le32 EaSize; /* EA size */
	__le32 Reserved;
	__le64 UniqueId; /* inode num - le since Samba puts ino in low 32 bit*/
	char FileName[];
} __attribute__((packed)) SEARCH_ID_FULL_DIR_INFO; /* level 0x105 FF rsp data */

typedef struct {
	__le32 NextEntryOffset;
	__u32 FileIndex;
	__le64 CreationTime;
	__le64 LastAccessTime;
	__le64 LastWriteTime;
	__le64 ChangeTime;
	__le64 EndOfFile;
	__le64 AllocationSize;
	__le32 ExtFileAttributes;
	__le32 FileNameLength;
	__le32 EaSize; /* length of the xattrs */
	__u8   ShortNameLength;
	__u8   Reserved;
	__u8   ShortName[24];
	char FileName[];
} __attribute__((packed)) FILE_BOTH_DIRECTORY_INFO; /* level 0x104 FFrsp data */

typedef struct {
	__u32  ResumeKey;
	__le16 CreationDate; /* SMB Date */
	__le16 CreationTime; /* SMB Time */
	__le16 LastAccessDate;
	__le16 LastAccessTime;
	__le16 LastWriteDate;
	__le16 LastWriteTime;
	__le32 DataSize; /* File Size (EOF) */
	__le32 AllocationSize;
	__le16 Attributes; /* verify not u32 */
	__u8   FileNameLength;
	char FileName[];
} __attribute__((packed)) FIND_FILE_STANDARD_INFO; /* level 0x1 FF resp data */


struct win_dev {
<<<<<<< HEAD
	unsigned char type[8]; /* IntxCHR or IntxBLK or LnxFIFO*/
=======
	unsigned char type[8]; /* IntxCHR or IntxBLK or LnxFIFO or LnxSOCK */
>>>>>>> 0c383648
	__le64 major;
	__le64 minor;
} __attribute__((packed));

struct fea {
	unsigned char EA_flags;
	__u8 name_len;
	__le16 value_len;
	char name[];
	/* optionally followed by value */
} __attribute__((packed));
/* flags for _FEA.fEA */
#define FEA_NEEDEA         0x80	/* need EA bit */

struct fealist {
	__le32 list_len;
	struct fea list;
} __attribute__((packed));

/* used to hold an arbitrary blob of data */
struct data_blob {
	__u8 *data;
	size_t length;
	void (*free) (struct data_blob *data_blob);
} __attribute__((packed));


#ifdef CONFIG_CIFS_POSIX
/*
	For better POSIX semantics from Linux client, (even better
	than the existing CIFS Unix Extensions) we need updated PDUs for:

	1) PosixCreateX - to set and return the mode, inode#, device info and
	perhaps add a CreateDevice - to create Pipes and other special .inodes
	Also note POSIX open flags
	2) Close - to return the last write time to do cache across close
		more safely
	3) FindFirst return unique inode number - what about resume key, two
	forms short (matches readdir) and full (enough info to cache inodes)
	4) Mkdir - set mode

	And under consideration:
	5) FindClose2 (return nanosecond timestamp ??)
	6) Use nanosecond timestamps throughout all time fields if
	   corresponding attribute flag is set
	7) sendfile - handle based copy

	what about fixing 64 bit alignment

	There are also various legacy SMB/CIFS requests used as is

	From existing Lanman and NTLM dialects:
	--------------------------------------
	NEGOTIATE
	SESSION_SETUP_ANDX (BB which?)
	TREE_CONNECT_ANDX (BB which wct?)
	TREE_DISCONNECT (BB add volume timestamp on response)
	LOGOFF_ANDX
	DELETE (note delete open file behavior)
	DELETE_DIRECTORY
	READ_AND_X
	WRITE_AND_X
	LOCKING_AND_X (note posix lock semantics)
	RENAME (note rename across dirs and open file rename posix behaviors)
	NT_RENAME (for hardlinks) Is this good enough for all features?
	FIND_CLOSE2
	TRANSACTION2 (18 cases)
		SMB_SET_FILE_END_OF_FILE_INFO2 SMB_SET_PATH_END_OF_FILE_INFO2
		(BB verify that never need to set allocation size)
		SMB_SET_FILE_BASIC_INFO2 (setting times - BB can it be done via
			 Unix ext?)

	COPY (note support for copy across directories) - FUTURE, OPTIONAL
	setting/getting OS/2 EAs - FUTURE (BB can this handle
	setting Linux xattrs perfectly)         - OPTIONAL
	dnotify                                 - FUTURE, OPTIONAL
	quota                                   - FUTURE, OPTIONAL

	Note that various requests implemented for NT interop such as
		NT_TRANSACT (IOCTL) QueryReparseInfo
	are unneeded to servers compliant with the CIFS POSIX extensions

	From CIFS Unix Extensions:
	-------------------------
	T2 SET_PATH_INFO (SMB_SET_FILE_UNIX_LINK) for symlinks
	T2 SET_PATH_INFO (SMB_SET_FILE_BASIC_INFO2)
	T2 QUERY_PATH_INFO (SMB_QUERY_FILE_UNIX_LINK)
	T2 QUERY_PATH_INFO (SMB_QUERY_FILE_UNIX_BASIC)	BB check for missing
							inode fields
				Actually a need QUERY_FILE_UNIX_INFO
				since has inode num
				BB what about a) blksize/blkbits/blocks
							  b) i_version
							  c) i_rdev
							  d) notify mask?
							  e) generation
							  f) size_seqcount
	T2 FIND_FIRST/FIND_NEXT FIND_FILE_UNIX
	TRANS2_GET_DFS_REFERRAL		      - OPTIONAL but recommended
	T2_QFS_INFO QueryDevice/AttributeInfo - OPTIONAL
 */

/* xsymlink is a symlink format (used by MacOS) that can be used
   to save symlink info in a regular file when
   mounted to operating systems that do not
   support the cifs Unix extensions or EAs (for xattr
   based symlinks).  For such a file to be recognized
   as containing symlink data:

   1) file size must be 1067,
   2) signature must begin file data,
   3) length field must be set to ASCII representation
	of a number which is less than or equal to 1024,
   4) md5 must match that of the path data */

struct xsymlink {
	/* 1067 bytes */
	char signature[4]; /* XSym */ /* not null terminated */
	char cr0;         /* \n */
/* ASCII representation of length (4 bytes decimal) terminated by \n not null */
	char length[4];
	char cr1;         /* \n */
/* md5 of valid subset of path ie path[0] through path[length-1] */
	__u8 md5[32];
	char cr2;        /* \n */
/* if room left, then end with \n then 0x20s by convention but not required */
	char path[1024];
} __attribute__((packed));

typedef struct file_xattr_info {
	/* BB do we need another field for flags? BB */
	__u32 xattr_name_len;
	__u32 xattr_value_len;
	char  xattr_name[];
	/* followed by xattr_value[xattr_value_len], no pad */
} __packed FILE_XATTR_INFO; /* extended attribute info level 0x205 */

/* flags for lsattr and chflags commands removed arein uapi/linux/fs.h */

typedef struct file_chattr_info {
	__le64	mask; /* list of all possible attribute bits */
	__le64	mode; /* list of actual attribute bits on this inode */
} __packed FILE_CHATTR_INFO;  /* ext attributes (chattr, chflags) level 0x206 */
#endif				/* POSIX */
#endif				/* _CIFSPDU_H */<|MERGE_RESOLUTION|>--- conflicted
+++ resolved
@@ -2574,11 +2574,7 @@
 
 
 struct win_dev {
-<<<<<<< HEAD
-	unsigned char type[8]; /* IntxCHR or IntxBLK or LnxFIFO*/
-=======
 	unsigned char type[8]; /* IntxCHR or IntxBLK or LnxFIFO or LnxSOCK */
->>>>>>> 0c383648
 	__le64 major;
 	__le64 minor;
 } __attribute__((packed));
