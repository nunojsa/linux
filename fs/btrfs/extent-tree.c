--- conflicted
+++ resolved
@@ -2821,16 +2821,6 @@
 					   num_items);
 
 	spin_lock(&meta_sinfo->lock);
-<<<<<<< HEAD
-	if (BTRFS_I(inode)->delalloc_reserved_extents <=
-	    BTRFS_I(inode)->delalloc_extents) {
-		spin_unlock(&meta_sinfo->lock);
-		return 0;
-	}
-
-	BTRFS_I(inode)->delalloc_reserved_extents--;
-	BUG_ON(BTRFS_I(inode)->delalloc_reserved_extents < 0);
-=======
 	spin_lock(&BTRFS_I(inode)->accounting_lock);
 	if (BTRFS_I(inode)->reserved_extents <=
 	    BTRFS_I(inode)->outstanding_extents) {
@@ -2842,7 +2832,6 @@
 
 	BTRFS_I(inode)->reserved_extents--;
 	BUG_ON(BTRFS_I(inode)->reserved_extents < 0);
->>>>>>> 66b00a7c
 
 	if (meta_sinfo->bytes_delalloc < num_bytes) {
 		bug = true;
@@ -2851,15 +2840,9 @@
 		meta_sinfo->bytes_delalloc -= num_bytes;
 	}
 	spin_unlock(&meta_sinfo->lock);
-<<<<<<< HEAD
 
 	BUG_ON(bug);
 
-=======
-
-	BUG_ON(bug);
-
->>>>>>> 66b00a7c
 	return 0;
 }
 
@@ -2881,8 +2864,6 @@
 		meta_sinfo->force_delalloc = 0;
 }
 
-<<<<<<< HEAD
-=======
 struct async_flush {
 	struct btrfs_root *root;
 	struct btrfs_space_info *info;
@@ -2984,7 +2965,6 @@
 	wake_up(&info->flush_wait);
 }
 
->>>>>>> 66b00a7c
 static int maybe_allocate_chunk(struct btrfs_root *root,
 				 struct btrfs_space_info *info)
 {
@@ -2997,17 +2977,10 @@
 
 	free_space = btrfs_super_total_bytes(disk_super);
 	/*
-<<<<<<< HEAD
-	 * we allow the metadata to grow to a max of either 5gb or 5% of the
-	 * space in the volume.
-	 */
-	min_metadata = min((u64)5 * 1024 * 1024 * 1024,
-=======
 	 * we allow the metadata to grow to a max of either 10gb or 5% of the
 	 * space in the volume.
 	 */
 	min_metadata = min((u64)10 * 1024 * 1024 * 1024,
->>>>>>> 66b00a7c
 			     div64_u64(free_space * 5, 100));
 	if (info->total_bytes >= min_metadata) {
 		spin_unlock(&info->lock);
@@ -3022,11 +2995,7 @@
 	if (!info->allocating_chunk) {
 		info->force_alloc = 1;
 		info->allocating_chunk = 1;
-<<<<<<< HEAD
-		init_waitqueue_head(&info->wait);
-=======
 		init_waitqueue_head(&info->allocate_wait);
->>>>>>> 66b00a7c
 	} else {
 		wait = true;
 	}
@@ -3034,11 +3003,7 @@
 	spin_unlock(&info->lock);
 
 	if (wait) {
-<<<<<<< HEAD
-		wait_event(info->wait,
-=======
 		wait_event(info->allocate_wait,
->>>>>>> 66b00a7c
 			   !info->allocating_chunk);
 		return 1;
 	}
@@ -3059,11 +3024,7 @@
 	spin_lock(&info->lock);
 	info->allocating_chunk = 0;
 	spin_unlock(&info->lock);
-<<<<<<< HEAD
-	wake_up(&info->wait);
-=======
 	wake_up(&info->allocate_wait);
->>>>>>> 66b00a7c
 
 	if (ret)
 		return 0;
@@ -3121,34 +3082,20 @@
 			filemap_flush(inode->i_mapping);
 			goto again;
 		} else if (flushed == 3) {
-<<<<<<< HEAD
-			btrfs_start_delalloc_inodes(root);
-			btrfs_wait_ordered_extents(root, 0);
-=======
 			flush_delalloc(root, meta_sinfo);
->>>>>>> 66b00a7c
 			goto again;
 		}
 		spin_lock(&meta_sinfo->lock);
 		meta_sinfo->bytes_delalloc -= num_bytes;
 		spin_unlock(&meta_sinfo->lock);
 		printk(KERN_ERR "enospc, has %d, reserved %d\n",
-<<<<<<< HEAD
-		       BTRFS_I(inode)->delalloc_extents,
-		       BTRFS_I(inode)->delalloc_reserved_extents);
-=======
 		       BTRFS_I(inode)->outstanding_extents,
 		       BTRFS_I(inode)->reserved_extents);
->>>>>>> 66b00a7c
 		dump_space_info(meta_sinfo, 0, 0);
 		return -ENOSPC;
 	}
 
-<<<<<<< HEAD
-	BTRFS_I(inode)->delalloc_reserved_extents++;
-=======
 	BTRFS_I(inode)->reserved_extents++;
->>>>>>> 66b00a7c
 	check_force_delalloc(meta_sinfo);
 	spin_unlock(&meta_sinfo->lock);
 
@@ -3247,12 +3194,7 @@
 		}
 
 		if (retries == 2) {
-<<<<<<< HEAD
-			btrfs_start_delalloc_inodes(root);
-			btrfs_wait_ordered_extents(root, 0);
-=======
 			flush_delalloc(root, meta_sinfo);
->>>>>>> 66b00a7c
 			goto again;
 		}
 		spin_lock(&meta_sinfo->lock);
