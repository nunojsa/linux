// SPDX-License-Identifier: GPL-2.0

#include <linux/list_sort.h>
#include "misc.h"
#include "ctree.h"
#include "block-group.h"
#include "space-info.h"
#include "disk-io.h"
#include "free-space-cache.h"
#include "free-space-tree.h"
#include "volumes.h"
#include "transaction.h"
#include "ref-verify.h"
#include "sysfs.h"
#include "tree-log.h"
#include "delalloc-space.h"
#include "discard.h"
#include "raid56.h"
#include "zoned.h"

/*
 * Return target flags in extended format or 0 if restripe for this chunk_type
 * is not in progress
 *
 * Should be called with balance_lock held
 */
static u64 get_restripe_target(struct btrfs_fs_info *fs_info, u64 flags)
{
	struct btrfs_balance_control *bctl = fs_info->balance_ctl;
	u64 target = 0;

	if (!bctl)
		return 0;

	if (flags & BTRFS_BLOCK_GROUP_DATA &&
	    bctl->data.flags & BTRFS_BALANCE_ARGS_CONVERT) {
		target = BTRFS_BLOCK_GROUP_DATA | bctl->data.target;
	} else if (flags & BTRFS_BLOCK_GROUP_SYSTEM &&
		   bctl->sys.flags & BTRFS_BALANCE_ARGS_CONVERT) {
		target = BTRFS_BLOCK_GROUP_SYSTEM | bctl->sys.target;
	} else if (flags & BTRFS_BLOCK_GROUP_METADATA &&
		   bctl->meta.flags & BTRFS_BALANCE_ARGS_CONVERT) {
		target = BTRFS_BLOCK_GROUP_METADATA | bctl->meta.target;
	}

	return target;
}

/*
 * @flags: available profiles in extended format (see ctree.h)
 *
 * Return reduced profile in chunk format.  If profile changing is in progress
 * (either running or paused) picks the target profile (if it's already
 * available), otherwise falls back to plain reducing.
 */
static u64 btrfs_reduce_alloc_profile(struct btrfs_fs_info *fs_info, u64 flags)
{
	u64 num_devices = fs_info->fs_devices->rw_devices;
	u64 target;
	u64 raid_type;
	u64 allowed = 0;

	/*
	 * See if restripe for this chunk_type is in progress, if so try to
	 * reduce to the target profile
	 */
	spin_lock(&fs_info->balance_lock);
	target = get_restripe_target(fs_info, flags);
	if (target) {
		spin_unlock(&fs_info->balance_lock);
		return extended_to_chunk(target);
	}
	spin_unlock(&fs_info->balance_lock);

	/* First, mask out the RAID levels which aren't possible */
	for (raid_type = 0; raid_type < BTRFS_NR_RAID_TYPES; raid_type++) {
		if (num_devices >= btrfs_raid_array[raid_type].devs_min)
			allowed |= btrfs_raid_array[raid_type].bg_flag;
	}
	allowed &= flags;

	if (allowed & BTRFS_BLOCK_GROUP_RAID6)
		allowed = BTRFS_BLOCK_GROUP_RAID6;
	else if (allowed & BTRFS_BLOCK_GROUP_RAID5)
		allowed = BTRFS_BLOCK_GROUP_RAID5;
	else if (allowed & BTRFS_BLOCK_GROUP_RAID10)
		allowed = BTRFS_BLOCK_GROUP_RAID10;
	else if (allowed & BTRFS_BLOCK_GROUP_RAID1)
		allowed = BTRFS_BLOCK_GROUP_RAID1;
	else if (allowed & BTRFS_BLOCK_GROUP_RAID0)
		allowed = BTRFS_BLOCK_GROUP_RAID0;

	flags &= ~BTRFS_BLOCK_GROUP_PROFILE_MASK;

	return extended_to_chunk(flags | allowed);
}

u64 btrfs_get_alloc_profile(struct btrfs_fs_info *fs_info, u64 orig_flags)
{
	unsigned seq;
	u64 flags;

	do {
		flags = orig_flags;
		seq = read_seqbegin(&fs_info->profiles_lock);

		if (flags & BTRFS_BLOCK_GROUP_DATA)
			flags |= fs_info->avail_data_alloc_bits;
		else if (flags & BTRFS_BLOCK_GROUP_SYSTEM)
			flags |= fs_info->avail_system_alloc_bits;
		else if (flags & BTRFS_BLOCK_GROUP_METADATA)
			flags |= fs_info->avail_metadata_alloc_bits;
	} while (read_seqretry(&fs_info->profiles_lock, seq));

	return btrfs_reduce_alloc_profile(fs_info, flags);
}

void btrfs_get_block_group(struct btrfs_block_group *cache)
{
	refcount_inc(&cache->refs);
}

void btrfs_put_block_group(struct btrfs_block_group *cache)
{
	if (refcount_dec_and_test(&cache->refs)) {
		WARN_ON(cache->pinned > 0);
		WARN_ON(cache->reserved > 0);

		/*
		 * A block_group shouldn't be on the discard_list anymore.
		 * Remove the block_group from the discard_list to prevent us
		 * from causing a panic due to NULL pointer dereference.
		 */
		if (WARN_ON(!list_empty(&cache->discard_list)))
			btrfs_discard_cancel_work(&cache->fs_info->discard_ctl,
						  cache);

		/*
		 * If not empty, someone is still holding mutex of
		 * full_stripe_lock, which can only be released by caller.
		 * And it will definitely cause use-after-free when caller
		 * tries to release full stripe lock.
		 *
		 * No better way to resolve, but only to warn.
		 */
		WARN_ON(!RB_EMPTY_ROOT(&cache->full_stripe_locks_root.root));
		kfree(cache->free_space_ctl);
		kfree(cache->physical_map);
		kfree(cache);
	}
}

/*
 * This adds the block group to the fs_info rb tree for the block group cache
 */
static int btrfs_add_block_group_cache(struct btrfs_fs_info *info,
				       struct btrfs_block_group *block_group)
{
	struct rb_node **p;
	struct rb_node *parent = NULL;
	struct btrfs_block_group *cache;

	ASSERT(block_group->length != 0);

	spin_lock(&info->block_group_cache_lock);
	p = &info->block_group_cache_tree.rb_node;

	while (*p) {
		parent = *p;
		cache = rb_entry(parent, struct btrfs_block_group, cache_node);
		if (block_group->start < cache->start) {
			p = &(*p)->rb_left;
		} else if (block_group->start > cache->start) {
			p = &(*p)->rb_right;
		} else {
			spin_unlock(&info->block_group_cache_lock);
			return -EEXIST;
		}
	}

	rb_link_node(&block_group->cache_node, parent, p);
	rb_insert_color(&block_group->cache_node,
			&info->block_group_cache_tree);

	if (info->first_logical_byte > block_group->start)
		info->first_logical_byte = block_group->start;

	spin_unlock(&info->block_group_cache_lock);

	return 0;
}

/*
 * This will return the block group at or after bytenr if contains is 0, else
 * it will return the block group that contains the bytenr
 */
static struct btrfs_block_group *block_group_cache_tree_search(
		struct btrfs_fs_info *info, u64 bytenr, int contains)
{
	struct btrfs_block_group *cache, *ret = NULL;
	struct rb_node *n;
	u64 end, start;

	spin_lock(&info->block_group_cache_lock);
	n = info->block_group_cache_tree.rb_node;

	while (n) {
		cache = rb_entry(n, struct btrfs_block_group, cache_node);
		end = cache->start + cache->length - 1;
		start = cache->start;

		if (bytenr < start) {
			if (!contains && (!ret || start < ret->start))
				ret = cache;
			n = n->rb_left;
		} else if (bytenr > start) {
			if (contains && bytenr <= end) {
				ret = cache;
				break;
			}
			n = n->rb_right;
		} else {
			ret = cache;
			break;
		}
	}
	if (ret) {
		btrfs_get_block_group(ret);
		if (bytenr == 0 && info->first_logical_byte > ret->start)
			info->first_logical_byte = ret->start;
	}
	spin_unlock(&info->block_group_cache_lock);

	return ret;
}

/*
 * Return the block group that starts at or after bytenr
 */
struct btrfs_block_group *btrfs_lookup_first_block_group(
		struct btrfs_fs_info *info, u64 bytenr)
{
	return block_group_cache_tree_search(info, bytenr, 0);
}

/*
 * Return the block group that contains the given bytenr
 */
struct btrfs_block_group *btrfs_lookup_block_group(
		struct btrfs_fs_info *info, u64 bytenr)
{
	return block_group_cache_tree_search(info, bytenr, 1);
}

struct btrfs_block_group *btrfs_next_block_group(
		struct btrfs_block_group *cache)
{
	struct btrfs_fs_info *fs_info = cache->fs_info;
	struct rb_node *node;

	spin_lock(&fs_info->block_group_cache_lock);

	/* If our block group was removed, we need a full search. */
	if (RB_EMPTY_NODE(&cache->cache_node)) {
		const u64 next_bytenr = cache->start + cache->length;

		spin_unlock(&fs_info->block_group_cache_lock);
		btrfs_put_block_group(cache);
		cache = btrfs_lookup_first_block_group(fs_info, next_bytenr); return cache;
	}
	node = rb_next(&cache->cache_node);
	btrfs_put_block_group(cache);
	if (node) {
		cache = rb_entry(node, struct btrfs_block_group, cache_node);
		btrfs_get_block_group(cache);
	} else
		cache = NULL;
	spin_unlock(&fs_info->block_group_cache_lock);
	return cache;
}

bool btrfs_inc_nocow_writers(struct btrfs_fs_info *fs_info, u64 bytenr)
{
	struct btrfs_block_group *bg;
	bool ret = true;

	bg = btrfs_lookup_block_group(fs_info, bytenr);
	if (!bg)
		return false;

	spin_lock(&bg->lock);
	if (bg->ro)
		ret = false;
	else
		atomic_inc(&bg->nocow_writers);
	spin_unlock(&bg->lock);

	/* No put on block group, done by btrfs_dec_nocow_writers */
	if (!ret)
		btrfs_put_block_group(bg);

	return ret;
}

void btrfs_dec_nocow_writers(struct btrfs_fs_info *fs_info, u64 bytenr)
{
	struct btrfs_block_group *bg;

	bg = btrfs_lookup_block_group(fs_info, bytenr);
	ASSERT(bg);
	if (atomic_dec_and_test(&bg->nocow_writers))
		wake_up_var(&bg->nocow_writers);
	/*
	 * Once for our lookup and once for the lookup done by a previous call
	 * to btrfs_inc_nocow_writers()
	 */
	btrfs_put_block_group(bg);
	btrfs_put_block_group(bg);
}

void btrfs_wait_nocow_writers(struct btrfs_block_group *bg)
{
	wait_var_event(&bg->nocow_writers, !atomic_read(&bg->nocow_writers));
}

void btrfs_dec_block_group_reservations(struct btrfs_fs_info *fs_info,
					const u64 start)
{
	struct btrfs_block_group *bg;

	bg = btrfs_lookup_block_group(fs_info, start);
	ASSERT(bg);
	if (atomic_dec_and_test(&bg->reservations))
		wake_up_var(&bg->reservations);
	btrfs_put_block_group(bg);
}

void btrfs_wait_block_group_reservations(struct btrfs_block_group *bg)
{
	struct btrfs_space_info *space_info = bg->space_info;

	ASSERT(bg->ro);

	if (!(bg->flags & BTRFS_BLOCK_GROUP_DATA))
		return;

	/*
	 * Our block group is read only but before we set it to read only,
	 * some task might have had allocated an extent from it already, but it
	 * has not yet created a respective ordered extent (and added it to a
	 * root's list of ordered extents).
	 * Therefore wait for any task currently allocating extents, since the
	 * block group's reservations counter is incremented while a read lock
	 * on the groups' semaphore is held and decremented after releasing
	 * the read access on that semaphore and creating the ordered extent.
	 */
	down_write(&space_info->groups_sem);
	up_write(&space_info->groups_sem);

	wait_var_event(&bg->reservations, !atomic_read(&bg->reservations));
}

struct btrfs_caching_control *btrfs_get_caching_control(
		struct btrfs_block_group *cache)
{
	struct btrfs_caching_control *ctl;

	spin_lock(&cache->lock);
	if (!cache->caching_ctl) {
		spin_unlock(&cache->lock);
		return NULL;
	}

	ctl = cache->caching_ctl;
	refcount_inc(&ctl->count);
	spin_unlock(&cache->lock);
	return ctl;
}

void btrfs_put_caching_control(struct btrfs_caching_control *ctl)
{
	if (refcount_dec_and_test(&ctl->count))
		kfree(ctl);
}

/*
 * When we wait for progress in the block group caching, its because our
 * allocation attempt failed at least once.  So, we must sleep and let some
 * progress happen before we try again.
 *
 * This function will sleep at least once waiting for new free space to show
 * up, and then it will check the block group free space numbers for our min
 * num_bytes.  Another option is to have it go ahead and look in the rbtree for
 * a free extent of a given size, but this is a good start.
 *
 * Callers of this must check if cache->cached == BTRFS_CACHE_ERROR before using
 * any of the information in this block group.
 */
void btrfs_wait_block_group_cache_progress(struct btrfs_block_group *cache,
					   u64 num_bytes)
{
	struct btrfs_caching_control *caching_ctl;

	caching_ctl = btrfs_get_caching_control(cache);
	if (!caching_ctl)
		return;

	wait_event(caching_ctl->wait, btrfs_block_group_done(cache) ||
		   (cache->free_space_ctl->free_space >= num_bytes));

	btrfs_put_caching_control(caching_ctl);
}

int btrfs_wait_block_group_cache_done(struct btrfs_block_group *cache)
{
	struct btrfs_caching_control *caching_ctl;
	int ret = 0;

	caching_ctl = btrfs_get_caching_control(cache);
	if (!caching_ctl)
		return (cache->cached == BTRFS_CACHE_ERROR) ? -EIO : 0;

	wait_event(caching_ctl->wait, btrfs_block_group_done(cache));
	if (cache->cached == BTRFS_CACHE_ERROR)
		ret = -EIO;
	btrfs_put_caching_control(caching_ctl);
	return ret;
}

static bool space_cache_v1_done(struct btrfs_block_group *cache)
{
	bool ret;

	spin_lock(&cache->lock);
	ret = cache->cached != BTRFS_CACHE_FAST;
	spin_unlock(&cache->lock);

	return ret;
}

void btrfs_wait_space_cache_v1_finished(struct btrfs_block_group *cache,
				struct btrfs_caching_control *caching_ctl)
{
	wait_event(caching_ctl->wait, space_cache_v1_done(cache));
}

#ifdef CONFIG_BTRFS_DEBUG
static void fragment_free_space(struct btrfs_block_group *block_group)
{
	struct btrfs_fs_info *fs_info = block_group->fs_info;
	u64 start = block_group->start;
	u64 len = block_group->length;
	u64 chunk = block_group->flags & BTRFS_BLOCK_GROUP_METADATA ?
		fs_info->nodesize : fs_info->sectorsize;
	u64 step = chunk << 1;

	while (len > chunk) {
		btrfs_remove_free_space(block_group, start, chunk);
		start += step;
		if (len < step)
			len = 0;
		else
			len -= step;
	}
}
#endif

/*
 * This is only called by btrfs_cache_block_group, since we could have freed
 * extents we need to check the pinned_extents for any extents that can't be
 * used yet since their free space will be released as soon as the transaction
 * commits.
 */
u64 add_new_free_space(struct btrfs_block_group *block_group, u64 start, u64 end)
{
	struct btrfs_fs_info *info = block_group->fs_info;
	u64 extent_start, extent_end, size, total_added = 0;
	int ret;

	while (start < end) {
		ret = find_first_extent_bit(&info->excluded_extents, start,
					    &extent_start, &extent_end,
					    EXTENT_DIRTY | EXTENT_UPTODATE,
					    NULL);
		if (ret)
			break;

		if (extent_start <= start) {
			start = extent_end + 1;
		} else if (extent_start > start && extent_start < end) {
			size = extent_start - start;
			total_added += size;
			ret = btrfs_add_free_space_async_trimmed(block_group,
								 start, size);
			BUG_ON(ret); /* -ENOMEM or logic error */
			start = extent_end + 1;
		} else {
			break;
		}
	}

	if (start < end) {
		size = end - start;
		total_added += size;
		ret = btrfs_add_free_space_async_trimmed(block_group, start,
							 size);
		BUG_ON(ret); /* -ENOMEM or logic error */
	}

	return total_added;
}

static int load_extent_tree_free(struct btrfs_caching_control *caching_ctl)
{
	struct btrfs_block_group *block_group = caching_ctl->block_group;
	struct btrfs_fs_info *fs_info = block_group->fs_info;
	struct btrfs_root *extent_root = fs_info->extent_root;
	struct btrfs_path *path;
	struct extent_buffer *leaf;
	struct btrfs_key key;
	u64 total_found = 0;
	u64 last = 0;
	u32 nritems;
	int ret;
	bool wakeup = true;

	path = btrfs_alloc_path();
	if (!path)
		return -ENOMEM;

	last = max_t(u64, block_group->start, BTRFS_SUPER_INFO_OFFSET);

#ifdef CONFIG_BTRFS_DEBUG
	/*
	 * If we're fragmenting we don't want to make anybody think we can
	 * allocate from this block group until we've had a chance to fragment
	 * the free space.
	 */
	if (btrfs_should_fragment_free_space(block_group))
		wakeup = false;
#endif
	/*
	 * We don't want to deadlock with somebody trying to allocate a new
	 * extent for the extent root while also trying to search the extent
	 * root to add free space.  So we skip locking and search the commit
	 * root, since its read-only
	 */
	path->skip_locking = 1;
	path->search_commit_root = 1;
	path->reada = READA_FORWARD;

	key.objectid = last;
	key.offset = 0;
	key.type = BTRFS_EXTENT_ITEM_KEY;

next:
	ret = btrfs_search_slot(NULL, extent_root, &key, path, 0, 0);
	if (ret < 0)
		goto out;

	leaf = path->nodes[0];
	nritems = btrfs_header_nritems(leaf);

	while (1) {
		if (btrfs_fs_closing(fs_info) > 1) {
			last = (u64)-1;
			break;
		}

		if (path->slots[0] < nritems) {
			btrfs_item_key_to_cpu(leaf, &key, path->slots[0]);
		} else {
			ret = btrfs_find_next_key(extent_root, path, &key, 0, 0);
			if (ret)
				break;

			if (need_resched() ||
			    rwsem_is_contended(&fs_info->commit_root_sem)) {
				if (wakeup)
					caching_ctl->progress = last;
				btrfs_release_path(path);
				up_read(&fs_info->commit_root_sem);
				mutex_unlock(&caching_ctl->mutex);
				cond_resched();
				mutex_lock(&caching_ctl->mutex);
				down_read(&fs_info->commit_root_sem);
				goto next;
			}

			ret = btrfs_next_leaf(extent_root, path);
			if (ret < 0)
				goto out;
			if (ret)
				break;
			leaf = path->nodes[0];
			nritems = btrfs_header_nritems(leaf);
			continue;
		}

		if (key.objectid < last) {
			key.objectid = last;
			key.offset = 0;
			key.type = BTRFS_EXTENT_ITEM_KEY;

			if (wakeup)
				caching_ctl->progress = last;
			btrfs_release_path(path);
			goto next;
		}

		if (key.objectid < block_group->start) {
			path->slots[0]++;
			continue;
		}

		if (key.objectid >= block_group->start + block_group->length)
			break;

		if (key.type == BTRFS_EXTENT_ITEM_KEY ||
		    key.type == BTRFS_METADATA_ITEM_KEY) {
			total_found += add_new_free_space(block_group, last,
							  key.objectid);
			if (key.type == BTRFS_METADATA_ITEM_KEY)
				last = key.objectid +
					fs_info->nodesize;
			else
				last = key.objectid + key.offset;

			if (total_found > CACHING_CTL_WAKE_UP) {
				total_found = 0;
				if (wakeup)
					wake_up(&caching_ctl->wait);
			}
		}
		path->slots[0]++;
	}
	ret = 0;

	total_found += add_new_free_space(block_group, last,
				block_group->start + block_group->length);
	caching_ctl->progress = (u64)-1;

out:
	btrfs_free_path(path);
	return ret;
}

static noinline void caching_thread(struct btrfs_work *work)
{
	struct btrfs_block_group *block_group;
	struct btrfs_fs_info *fs_info;
	struct btrfs_caching_control *caching_ctl;
	int ret;

	caching_ctl = container_of(work, struct btrfs_caching_control, work);
	block_group = caching_ctl->block_group;
	fs_info = block_group->fs_info;

	mutex_lock(&caching_ctl->mutex);
	down_read(&fs_info->commit_root_sem);

	if (btrfs_test_opt(fs_info, SPACE_CACHE)) {
		ret = load_free_space_cache(block_group);
		if (ret == 1) {
			ret = 0;
			goto done;
		}

		/*
		 * We failed to load the space cache, set ourselves to
		 * CACHE_STARTED and carry on.
		 */
		spin_lock(&block_group->lock);
		block_group->cached = BTRFS_CACHE_STARTED;
		spin_unlock(&block_group->lock);
		wake_up(&caching_ctl->wait);
	}

	/*
	 * If we are in the transaction that populated the free space tree we
	 * can't actually cache from the free space tree as our commit root and
	 * real root are the same, so we could change the contents of the blocks
	 * while caching.  Instead do the slow caching in this case, and after
	 * the transaction has committed we will be safe.
	 */
	if (btrfs_fs_compat_ro(fs_info, FREE_SPACE_TREE) &&
	    !(test_bit(BTRFS_FS_FREE_SPACE_TREE_UNTRUSTED, &fs_info->flags)))
		ret = load_free_space_tree(caching_ctl);
	else
		ret = load_extent_tree_free(caching_ctl);
done:
	spin_lock(&block_group->lock);
	block_group->caching_ctl = NULL;
	block_group->cached = ret ? BTRFS_CACHE_ERROR : BTRFS_CACHE_FINISHED;
	spin_unlock(&block_group->lock);

#ifdef CONFIG_BTRFS_DEBUG
	if (btrfs_should_fragment_free_space(block_group)) {
		u64 bytes_used;

		spin_lock(&block_group->space_info->lock);
		spin_lock(&block_group->lock);
		bytes_used = block_group->length - block_group->used;
		block_group->space_info->bytes_used += bytes_used >> 1;
		spin_unlock(&block_group->lock);
		spin_unlock(&block_group->space_info->lock);
		fragment_free_space(block_group);
	}
#endif

	caching_ctl->progress = (u64)-1;

	up_read(&fs_info->commit_root_sem);
	btrfs_free_excluded_extents(block_group);
	mutex_unlock(&caching_ctl->mutex);

	wake_up(&caching_ctl->wait);

	btrfs_put_caching_control(caching_ctl);
	btrfs_put_block_group(block_group);
}

int btrfs_cache_block_group(struct btrfs_block_group *cache, int load_cache_only)
{
	DEFINE_WAIT(wait);
	struct btrfs_fs_info *fs_info = cache->fs_info;
	struct btrfs_caching_control *caching_ctl = NULL;
	int ret = 0;

	/* Allocator for zoned filesystems does not use the cache at all */
	if (btrfs_is_zoned(fs_info))
		return 0;

	caching_ctl = kzalloc(sizeof(*caching_ctl), GFP_NOFS);
	if (!caching_ctl)
		return -ENOMEM;

	INIT_LIST_HEAD(&caching_ctl->list);
	mutex_init(&caching_ctl->mutex);
	init_waitqueue_head(&caching_ctl->wait);
	caching_ctl->block_group = cache;
	caching_ctl->progress = cache->start;
	refcount_set(&caching_ctl->count, 2);
	btrfs_init_work(&caching_ctl->work, caching_thread, NULL, NULL);

	spin_lock(&cache->lock);
	if (cache->cached != BTRFS_CACHE_NO) {
		kfree(caching_ctl);

		caching_ctl = cache->caching_ctl;
		if (caching_ctl)
			refcount_inc(&caching_ctl->count);
		spin_unlock(&cache->lock);
		goto out;
	}
	WARN_ON(cache->caching_ctl);
	cache->caching_ctl = caching_ctl;
	if (btrfs_test_opt(fs_info, SPACE_CACHE))
		cache->cached = BTRFS_CACHE_FAST;
	else
		cache->cached = BTRFS_CACHE_STARTED;
	cache->has_caching_ctl = 1;
	spin_unlock(&cache->lock);

	spin_lock(&fs_info->block_group_cache_lock);
	refcount_inc(&caching_ctl->count);
	list_add_tail(&caching_ctl->list, &fs_info->caching_block_groups);
	spin_unlock(&fs_info->block_group_cache_lock);

	btrfs_get_block_group(cache);

	btrfs_queue_work(fs_info->caching_workers, &caching_ctl->work);
out:
	if (load_cache_only && caching_ctl)
		btrfs_wait_space_cache_v1_finished(cache, caching_ctl);
	if (caching_ctl)
		btrfs_put_caching_control(caching_ctl);

	return ret;
}

static void clear_avail_alloc_bits(struct btrfs_fs_info *fs_info, u64 flags)
{
	u64 extra_flags = chunk_to_extended(flags) &
				BTRFS_EXTENDED_PROFILE_MASK;

	write_seqlock(&fs_info->profiles_lock);
	if (flags & BTRFS_BLOCK_GROUP_DATA)
		fs_info->avail_data_alloc_bits &= ~extra_flags;
	if (flags & BTRFS_BLOCK_GROUP_METADATA)
		fs_info->avail_metadata_alloc_bits &= ~extra_flags;
	if (flags & BTRFS_BLOCK_GROUP_SYSTEM)
		fs_info->avail_system_alloc_bits &= ~extra_flags;
	write_sequnlock(&fs_info->profiles_lock);
}

/*
 * Clear incompat bits for the following feature(s):
 *
 * - RAID56 - in case there's neither RAID5 nor RAID6 profile block group
 *            in the whole filesystem
 *
 * - RAID1C34 - same as above for RAID1C3 and RAID1C4 block groups
 */
static void clear_incompat_bg_bits(struct btrfs_fs_info *fs_info, u64 flags)
{
	bool found_raid56 = false;
	bool found_raid1c34 = false;

	if ((flags & BTRFS_BLOCK_GROUP_RAID56_MASK) ||
	    (flags & BTRFS_BLOCK_GROUP_RAID1C3) ||
	    (flags & BTRFS_BLOCK_GROUP_RAID1C4)) {
		struct list_head *head = &fs_info->space_info;
		struct btrfs_space_info *sinfo;

		list_for_each_entry_rcu(sinfo, head, list) {
			down_read(&sinfo->groups_sem);
			if (!list_empty(&sinfo->block_groups[BTRFS_RAID_RAID5]))
				found_raid56 = true;
			if (!list_empty(&sinfo->block_groups[BTRFS_RAID_RAID6]))
				found_raid56 = true;
			if (!list_empty(&sinfo->block_groups[BTRFS_RAID_RAID1C3]))
				found_raid1c34 = true;
			if (!list_empty(&sinfo->block_groups[BTRFS_RAID_RAID1C4]))
				found_raid1c34 = true;
			up_read(&sinfo->groups_sem);
		}
		if (!found_raid56)
			btrfs_clear_fs_incompat(fs_info, RAID56);
		if (!found_raid1c34)
			btrfs_clear_fs_incompat(fs_info, RAID1C34);
	}
}

static int remove_block_group_item(struct btrfs_trans_handle *trans,
				   struct btrfs_path *path,
				   struct btrfs_block_group *block_group)
{
	struct btrfs_fs_info *fs_info = trans->fs_info;
	struct btrfs_root *root;
	struct btrfs_key key;
	int ret;

	root = fs_info->extent_root;
	key.objectid = block_group->start;
	key.type = BTRFS_BLOCK_GROUP_ITEM_KEY;
	key.offset = block_group->length;

	ret = btrfs_search_slot(trans, root, &key, path, -1, 1);
	if (ret > 0)
		ret = -ENOENT;
	if (ret < 0)
		return ret;

	ret = btrfs_del_item(trans, root, path);
	return ret;
}

int btrfs_remove_block_group(struct btrfs_trans_handle *trans,
			     u64 group_start, struct extent_map *em)
{
	struct btrfs_fs_info *fs_info = trans->fs_info;
	struct btrfs_path *path;
	struct btrfs_block_group *block_group;
	struct btrfs_free_cluster *cluster;
	struct inode *inode;
	struct kobject *kobj = NULL;
	int ret;
	int index;
	int factor;
	struct btrfs_caching_control *caching_ctl = NULL;
	bool remove_em;
	bool remove_rsv = false;

	block_group = btrfs_lookup_block_group(fs_info, group_start);
	BUG_ON(!block_group);
	BUG_ON(!block_group->ro);

	trace_btrfs_remove_block_group(block_group);
	/*
	 * Free the reserved super bytes from this block group before
	 * remove it.
	 */
	btrfs_free_excluded_extents(block_group);
	btrfs_free_ref_tree_range(fs_info, block_group->start,
				  block_group->length);

	index = btrfs_bg_flags_to_raid_index(block_group->flags);
	factor = btrfs_bg_type_to_factor(block_group->flags);

	/* make sure this block group isn't part of an allocation cluster */
	cluster = &fs_info->data_alloc_cluster;
	spin_lock(&cluster->refill_lock);
	btrfs_return_cluster_to_free_space(block_group, cluster);
	spin_unlock(&cluster->refill_lock);

	/*
	 * make sure this block group isn't part of a metadata
	 * allocation cluster
	 */
	cluster = &fs_info->meta_alloc_cluster;
	spin_lock(&cluster->refill_lock);
	btrfs_return_cluster_to_free_space(block_group, cluster);
	spin_unlock(&cluster->refill_lock);

	btrfs_clear_treelog_bg(block_group);
	btrfs_clear_data_reloc_bg(block_group);

	path = btrfs_alloc_path();
	if (!path) {
		ret = -ENOMEM;
		goto out;
	}

	/*
	 * get the inode first so any iput calls done for the io_list
	 * aren't the final iput (no unlinks allowed now)
	 */
	inode = lookup_free_space_inode(block_group, path);

	mutex_lock(&trans->transaction->cache_write_mutex);
	/*
	 * Make sure our free space cache IO is done before removing the
	 * free space inode
	 */
	spin_lock(&trans->transaction->dirty_bgs_lock);
	if (!list_empty(&block_group->io_list)) {
		list_del_init(&block_group->io_list);

		WARN_ON(!IS_ERR(inode) && inode != block_group->io_ctl.inode);

		spin_unlock(&trans->transaction->dirty_bgs_lock);
		btrfs_wait_cache_io(trans, block_group, path);
		btrfs_put_block_group(block_group);
		spin_lock(&trans->transaction->dirty_bgs_lock);
	}

	if (!list_empty(&block_group->dirty_list)) {
		list_del_init(&block_group->dirty_list);
		remove_rsv = true;
		btrfs_put_block_group(block_group);
	}
	spin_unlock(&trans->transaction->dirty_bgs_lock);
	mutex_unlock(&trans->transaction->cache_write_mutex);

	ret = btrfs_remove_free_space_inode(trans, inode, block_group);
	if (ret)
		goto out;

	spin_lock(&fs_info->block_group_cache_lock);
	rb_erase(&block_group->cache_node,
		 &fs_info->block_group_cache_tree);
	RB_CLEAR_NODE(&block_group->cache_node);

	/* Once for the block groups rbtree */
	btrfs_put_block_group(block_group);

	if (fs_info->first_logical_byte == block_group->start)
		fs_info->first_logical_byte = (u64)-1;
	spin_unlock(&fs_info->block_group_cache_lock);

	down_write(&block_group->space_info->groups_sem);
	/*
	 * we must use list_del_init so people can check to see if they
	 * are still on the list after taking the semaphore
	 */
	list_del_init(&block_group->list);
	if (list_empty(&block_group->space_info->block_groups[index])) {
		kobj = block_group->space_info->block_group_kobjs[index];
		block_group->space_info->block_group_kobjs[index] = NULL;
		clear_avail_alloc_bits(fs_info, block_group->flags);
	}
	up_write(&block_group->space_info->groups_sem);
	clear_incompat_bg_bits(fs_info, block_group->flags);
	if (kobj) {
		kobject_del(kobj);
		kobject_put(kobj);
	}

	if (block_group->has_caching_ctl)
		caching_ctl = btrfs_get_caching_control(block_group);
	if (block_group->cached == BTRFS_CACHE_STARTED)
		btrfs_wait_block_group_cache_done(block_group);
	if (block_group->has_caching_ctl) {
		spin_lock(&fs_info->block_group_cache_lock);
		if (!caching_ctl) {
			struct btrfs_caching_control *ctl;

			list_for_each_entry(ctl,
				    &fs_info->caching_block_groups, list)
				if (ctl->block_group == block_group) {
					caching_ctl = ctl;
					refcount_inc(&caching_ctl->count);
					break;
				}
		}
		if (caching_ctl)
			list_del_init(&caching_ctl->list);
		spin_unlock(&fs_info->block_group_cache_lock);
		if (caching_ctl) {
			/* Once for the caching bgs list and once for us. */
			btrfs_put_caching_control(caching_ctl);
			btrfs_put_caching_control(caching_ctl);
		}
	}

	spin_lock(&trans->transaction->dirty_bgs_lock);
	WARN_ON(!list_empty(&block_group->dirty_list));
	WARN_ON(!list_empty(&block_group->io_list));
	spin_unlock(&trans->transaction->dirty_bgs_lock);

	btrfs_remove_free_space_cache(block_group);

	spin_lock(&block_group->space_info->lock);
	list_del_init(&block_group->ro_list);

	if (btrfs_test_opt(fs_info, ENOSPC_DEBUG)) {
		WARN_ON(block_group->space_info->total_bytes
			< block_group->length);
		WARN_ON(block_group->space_info->bytes_readonly
			< block_group->length - block_group->zone_unusable);
		WARN_ON(block_group->space_info->bytes_zone_unusable
			< block_group->zone_unusable);
		WARN_ON(block_group->space_info->disk_total
			< block_group->length * factor);
	}
	block_group->space_info->total_bytes -= block_group->length;
	block_group->space_info->bytes_readonly -=
		(block_group->length - block_group->zone_unusable);
	block_group->space_info->bytes_zone_unusable -=
		block_group->zone_unusable;
	block_group->space_info->disk_total -= block_group->length * factor;

	spin_unlock(&block_group->space_info->lock);

	/*
	 * Remove the free space for the block group from the free space tree
	 * and the block group's item from the extent tree before marking the
	 * block group as removed. This is to prevent races with tasks that
	 * freeze and unfreeze a block group, this task and another task
	 * allocating a new block group - the unfreeze task ends up removing
	 * the block group's extent map before the task calling this function
	 * deletes the block group item from the extent tree, allowing for
	 * another task to attempt to create another block group with the same
	 * item key (and failing with -EEXIST and a transaction abort).
	 */
	ret = remove_block_group_free_space(trans, block_group);
	if (ret)
		goto out;

	ret = remove_block_group_item(trans, path, block_group);
	if (ret < 0)
		goto out;

	spin_lock(&block_group->lock);
	block_group->removed = 1;
	/*
	 * At this point trimming or scrub can't start on this block group,
	 * because we removed the block group from the rbtree
	 * fs_info->block_group_cache_tree so no one can't find it anymore and
	 * even if someone already got this block group before we removed it
	 * from the rbtree, they have already incremented block_group->frozen -
	 * if they didn't, for the trimming case they won't find any free space
	 * entries because we already removed them all when we called
	 * btrfs_remove_free_space_cache().
	 *
	 * And we must not remove the extent map from the fs_info->mapping_tree
	 * to prevent the same logical address range and physical device space
	 * ranges from being reused for a new block group. This is needed to
	 * avoid races with trimming and scrub.
	 *
	 * An fs trim operation (btrfs_trim_fs() / btrfs_ioctl_fitrim()) is
	 * completely transactionless, so while it is trimming a range the
	 * currently running transaction might finish and a new one start,
	 * allowing for new block groups to be created that can reuse the same
	 * physical device locations unless we take this special care.
	 *
	 * There may also be an implicit trim operation if the file system
	 * is mounted with -odiscard. The same protections must remain
	 * in place until the extents have been discarded completely when
	 * the transaction commit has completed.
	 */
	remove_em = (atomic_read(&block_group->frozen) == 0);
	spin_unlock(&block_group->lock);

	if (remove_em) {
		struct extent_map_tree *em_tree;

		em_tree = &fs_info->mapping_tree;
		write_lock(&em_tree->lock);
		remove_extent_mapping(em_tree, em);
		write_unlock(&em_tree->lock);
		/* once for the tree */
		free_extent_map(em);
	}

out:
	/* Once for the lookup reference */
	btrfs_put_block_group(block_group);
	if (remove_rsv)
		btrfs_delayed_refs_rsv_release(fs_info, 1);
	btrfs_free_path(path);
	return ret;
}

struct btrfs_trans_handle *btrfs_start_trans_remove_block_group(
		struct btrfs_fs_info *fs_info, const u64 chunk_offset)
{
	struct extent_map_tree *em_tree = &fs_info->mapping_tree;
	struct extent_map *em;
	struct map_lookup *map;
	unsigned int num_items;

	read_lock(&em_tree->lock);
	em = lookup_extent_mapping(em_tree, chunk_offset, 1);
	read_unlock(&em_tree->lock);
	ASSERT(em && em->start == chunk_offset);

	/*
	 * We need to reserve 3 + N units from the metadata space info in order
	 * to remove a block group (done at btrfs_remove_chunk() and at
	 * btrfs_remove_block_group()), which are used for:
	 *
	 * 1 unit for adding the free space inode's orphan (located in the tree
	 * of tree roots).
	 * 1 unit for deleting the block group item (located in the extent
	 * tree).
	 * 1 unit for deleting the free space item (located in tree of tree
	 * roots).
	 * N units for deleting N device extent items corresponding to each
	 * stripe (located in the device tree).
	 *
	 * In order to remove a block group we also need to reserve units in the
	 * system space info in order to update the chunk tree (update one or
	 * more device items and remove one chunk item), but this is done at
	 * btrfs_remove_chunk() through a call to check_system_chunk().
	 */
	map = em->map_lookup;
	num_items = 3 + map->num_stripes;
	free_extent_map(em);

	return btrfs_start_transaction_fallback_global_rsv(fs_info->extent_root,
							   num_items);
}

/*
 * Mark block group @cache read-only, so later write won't happen to block
 * group @cache.
 *
 * If @force is not set, this function will only mark the block group readonly
 * if we have enough free space (1M) in other metadata/system block groups.
 * If @force is not set, this function will mark the block group readonly
 * without checking free space.
 *
 * NOTE: This function doesn't care if other block groups can contain all the
 * data in this block group. That check should be done by relocation routine,
 * not this function.
 */
static int inc_block_group_ro(struct btrfs_block_group *cache, int force)
{
	struct btrfs_space_info *sinfo = cache->space_info;
	u64 num_bytes;
	int ret = -ENOSPC;

	spin_lock(&sinfo->lock);
	spin_lock(&cache->lock);

	if (cache->swap_extents) {
		ret = -ETXTBSY;
		goto out;
	}

	if (cache->ro) {
		cache->ro++;
		ret = 0;
		goto out;
	}

	num_bytes = cache->length - cache->reserved - cache->pinned -
		    cache->bytes_super - cache->zone_unusable - cache->used;

	/*
	 * Data never overcommits, even in mixed mode, so do just the straight
	 * check of left over space in how much we have allocated.
	 */
	if (force) {
		ret = 0;
	} else if (sinfo->flags & BTRFS_BLOCK_GROUP_DATA) {
		u64 sinfo_used = btrfs_space_info_used(sinfo, true);

		/*
		 * Here we make sure if we mark this bg RO, we still have enough
		 * free space as buffer.
		 */
		if (sinfo_used + num_bytes <= sinfo->total_bytes)
			ret = 0;
	} else {
		/*
		 * We overcommit metadata, so we need to do the
		 * btrfs_can_overcommit check here, and we need to pass in
		 * BTRFS_RESERVE_NO_FLUSH to give ourselves the most amount of
		 * leeway to allow us to mark this block group as read only.
		 */
		if (btrfs_can_overcommit(cache->fs_info, sinfo, num_bytes,
					 BTRFS_RESERVE_NO_FLUSH))
			ret = 0;
	}

	if (!ret) {
		sinfo->bytes_readonly += num_bytes;
		if (btrfs_is_zoned(cache->fs_info)) {
			/* Migrate zone_unusable bytes to readonly */
			sinfo->bytes_readonly += cache->zone_unusable;
			sinfo->bytes_zone_unusable -= cache->zone_unusable;
			cache->zone_unusable = 0;
		}
		cache->ro++;
		list_add_tail(&cache->ro_list, &sinfo->ro_bgs);
	}
out:
	spin_unlock(&cache->lock);
	spin_unlock(&sinfo->lock);
	if (ret == -ENOSPC && btrfs_test_opt(cache->fs_info, ENOSPC_DEBUG)) {
		btrfs_info(cache->fs_info,
			"unable to make block group %llu ro", cache->start);
		btrfs_dump_space_info(cache->fs_info, cache->space_info, 0, 0);
	}
	return ret;
}

static bool clean_pinned_extents(struct btrfs_trans_handle *trans,
				 struct btrfs_block_group *bg)
{
	struct btrfs_fs_info *fs_info = bg->fs_info;
	struct btrfs_transaction *prev_trans = NULL;
	const u64 start = bg->start;
	const u64 end = start + bg->length - 1;
	int ret;

	spin_lock(&fs_info->trans_lock);
	if (trans->transaction->list.prev != &fs_info->trans_list) {
		prev_trans = list_last_entry(&trans->transaction->list,
					     struct btrfs_transaction, list);
		refcount_inc(&prev_trans->use_count);
	}
	spin_unlock(&fs_info->trans_lock);

	/*
	 * Hold the unused_bg_unpin_mutex lock to avoid racing with
	 * btrfs_finish_extent_commit(). If we are at transaction N, another
	 * task might be running finish_extent_commit() for the previous
	 * transaction N - 1, and have seen a range belonging to the block
	 * group in pinned_extents before we were able to clear the whole block
	 * group range from pinned_extents. This means that task can lookup for
	 * the block group after we unpinned it from pinned_extents and removed
	 * it, leading to a BUG_ON() at unpin_extent_range().
	 */
	mutex_lock(&fs_info->unused_bg_unpin_mutex);
	if (prev_trans) {
		ret = clear_extent_bits(&prev_trans->pinned_extents, start, end,
					EXTENT_DIRTY);
		if (ret)
			goto out;
	}

	ret = clear_extent_bits(&trans->transaction->pinned_extents, start, end,
				EXTENT_DIRTY);
out:
	mutex_unlock(&fs_info->unused_bg_unpin_mutex);
	if (prev_trans)
		btrfs_put_transaction(prev_trans);

	return ret == 0;
}

/*
 * Process the unused_bgs list and remove any that don't have any allocated
 * space inside of them.
 */
void btrfs_delete_unused_bgs(struct btrfs_fs_info *fs_info)
{
	struct btrfs_block_group *block_group;
	struct btrfs_space_info *space_info;
	struct btrfs_trans_handle *trans;
	const bool async_trim_enabled = btrfs_test_opt(fs_info, DISCARD_ASYNC);
	int ret = 0;

	if (!test_bit(BTRFS_FS_OPEN, &fs_info->flags))
		return;

	/*
	 * Long running balances can keep us blocked here for eternity, so
	 * simply skip deletion if we're unable to get the mutex.
	 */
	if (!mutex_trylock(&fs_info->reclaim_bgs_lock))
		return;

	spin_lock(&fs_info->unused_bgs_lock);
	while (!list_empty(&fs_info->unused_bgs)) {
		int trimming;

		block_group = list_first_entry(&fs_info->unused_bgs,
					       struct btrfs_block_group,
					       bg_list);
		list_del_init(&block_group->bg_list);

		space_info = block_group->space_info;

		if (ret || btrfs_mixed_space_info(space_info)) {
			btrfs_put_block_group(block_group);
			continue;
		}
		spin_unlock(&fs_info->unused_bgs_lock);

		btrfs_discard_cancel_work(&fs_info->discard_ctl, block_group);

		/* Don't want to race with allocators so take the groups_sem */
		down_write(&space_info->groups_sem);

		/*
		 * Async discard moves the final block group discard to be prior
		 * to the unused_bgs code path.  Therefore, if it's not fully
		 * trimmed, punt it back to the async discard lists.
		 */
		if (btrfs_test_opt(fs_info, DISCARD_ASYNC) &&
		    !btrfs_is_free_space_trimmed(block_group)) {
			trace_btrfs_skip_unused_block_group(block_group);
			up_write(&space_info->groups_sem);
			/* Requeue if we failed because of async discard */
			btrfs_discard_queue_work(&fs_info->discard_ctl,
						 block_group);
			goto next;
		}

		spin_lock(&block_group->lock);
		if (block_group->reserved || block_group->pinned ||
		    block_group->used || block_group->ro ||
		    list_is_singular(&block_group->list)) {
			/*
			 * We want to bail if we made new allocations or have
			 * outstanding allocations in this block group.  We do
			 * the ro check in case balance is currently acting on
			 * this block group.
			 */
			trace_btrfs_skip_unused_block_group(block_group);
			spin_unlock(&block_group->lock);
			up_write(&space_info->groups_sem);
			goto next;
		}
		spin_unlock(&block_group->lock);

		/* We don't want to force the issue, only flip if it's ok. */
		ret = inc_block_group_ro(block_group, 0);
		up_write(&space_info->groups_sem);
		if (ret < 0) {
			ret = 0;
			goto next;
		}

		/*
		 * Want to do this before we do anything else so we can recover
		 * properly if we fail to join the transaction.
		 */
		trans = btrfs_start_trans_remove_block_group(fs_info,
						     block_group->start);
		if (IS_ERR(trans)) {
			btrfs_dec_block_group_ro(block_group);
			ret = PTR_ERR(trans);
			goto next;
		}

		/*
		 * We could have pending pinned extents for this block group,
		 * just delete them, we don't care about them anymore.
		 */
		if (!clean_pinned_extents(trans, block_group)) {
			btrfs_dec_block_group_ro(block_group);
			goto end_trans;
		}

		/*
		 * At this point, the block_group is read only and should fail
		 * new allocations.  However, btrfs_finish_extent_commit() can
		 * cause this block_group to be placed back on the discard
		 * lists because now the block_group isn't fully discarded.
		 * Bail here and try again later after discarding everything.
		 */
		spin_lock(&fs_info->discard_ctl.lock);
		if (!list_empty(&block_group->discard_list)) {
			spin_unlock(&fs_info->discard_ctl.lock);
			btrfs_dec_block_group_ro(block_group);
			btrfs_discard_queue_work(&fs_info->discard_ctl,
						 block_group);
			goto end_trans;
		}
		spin_unlock(&fs_info->discard_ctl.lock);

		/* Reset pinned so btrfs_put_block_group doesn't complain */
		spin_lock(&space_info->lock);
		spin_lock(&block_group->lock);

		btrfs_space_info_update_bytes_pinned(fs_info, space_info,
						     -block_group->pinned);
		space_info->bytes_readonly += block_group->pinned;
		block_group->pinned = 0;

		spin_unlock(&block_group->lock);
		spin_unlock(&space_info->lock);

		/*
		 * The normal path here is an unused block group is passed here,
		 * then trimming is handled in the transaction commit path.
		 * Async discard interposes before this to do the trimming
		 * before coming down the unused block group path as trimming
		 * will no longer be done later in the transaction commit path.
		 */
		if (!async_trim_enabled && btrfs_test_opt(fs_info, DISCARD_ASYNC))
			goto flip_async;

		/*
		 * DISCARD can flip during remount. On zoned filesystems, we
		 * need to reset sequential-required zones.
		 */
		trimming = btrfs_test_opt(fs_info, DISCARD_SYNC) ||
				btrfs_is_zoned(fs_info);

		/* Implicit trim during transaction commit. */
		if (trimming)
			btrfs_freeze_block_group(block_group);

		/*
		 * Btrfs_remove_chunk will abort the transaction if things go
		 * horribly wrong.
		 */
		ret = btrfs_remove_chunk(trans, block_group->start);

		if (ret) {
			if (trimming)
				btrfs_unfreeze_block_group(block_group);
			goto end_trans;
		}

		/*
		 * If we're not mounted with -odiscard, we can just forget
		 * about this block group. Otherwise we'll need to wait
		 * until transaction commit to do the actual discard.
		 */
		if (trimming) {
			spin_lock(&fs_info->unused_bgs_lock);
			/*
			 * A concurrent scrub might have added us to the list
			 * fs_info->unused_bgs, so use a list_move operation
			 * to add the block group to the deleted_bgs list.
			 */
			list_move(&block_group->bg_list,
				  &trans->transaction->deleted_bgs);
			spin_unlock(&fs_info->unused_bgs_lock);
			btrfs_get_block_group(block_group);
		}
end_trans:
		btrfs_end_transaction(trans);
next:
		btrfs_put_block_group(block_group);
		spin_lock(&fs_info->unused_bgs_lock);
	}
	spin_unlock(&fs_info->unused_bgs_lock);
	mutex_unlock(&fs_info->reclaim_bgs_lock);
	return;

flip_async:
	btrfs_end_transaction(trans);
	mutex_unlock(&fs_info->reclaim_bgs_lock);
	btrfs_put_block_group(block_group);
	btrfs_discard_punt_unused_bgs_list(fs_info);
}

void btrfs_mark_bg_unused(struct btrfs_block_group *bg)
{
	struct btrfs_fs_info *fs_info = bg->fs_info;

	spin_lock(&fs_info->unused_bgs_lock);
	if (list_empty(&bg->bg_list)) {
		btrfs_get_block_group(bg);
		trace_btrfs_add_unused_block_group(bg);
		list_add_tail(&bg->bg_list, &fs_info->unused_bgs);
	}
	spin_unlock(&fs_info->unused_bgs_lock);
}

/*
 * We want block groups with a low number of used bytes to be in the beginning
 * of the list, so they will get reclaimed first.
 */
static int reclaim_bgs_cmp(void *unused, const struct list_head *a,
			   const struct list_head *b)
{
	const struct btrfs_block_group *bg1, *bg2;

	bg1 = list_entry(a, struct btrfs_block_group, bg_list);
	bg2 = list_entry(b, struct btrfs_block_group, bg_list);

	return bg1->used > bg2->used;
}

void btrfs_reclaim_bgs_work(struct work_struct *work)
{
	struct btrfs_fs_info *fs_info =
		container_of(work, struct btrfs_fs_info, reclaim_bgs_work);
	struct btrfs_block_group *bg;
	struct btrfs_space_info *space_info;
	LIST_HEAD(again_list);

	if (!test_bit(BTRFS_FS_OPEN, &fs_info->flags))
		return;

	if (!btrfs_exclop_start(fs_info, BTRFS_EXCLOP_BALANCE))
		return;

	/*
	 * Long running balances can keep us blocked here for eternity, so
	 * simply skip reclaim if we're unable to get the mutex.
	 */
	if (!mutex_trylock(&fs_info->reclaim_bgs_lock)) {
		btrfs_exclop_finish(fs_info);
		return;
	}

	spin_lock(&fs_info->unused_bgs_lock);
	/*
	 * Sort happens under lock because we can't simply splice it and sort.
	 * The block groups might still be in use and reachable via bg_list,
	 * and their presence in the reclaim_bgs list must be preserved.
	 */
	list_sort(NULL, &fs_info->reclaim_bgs, reclaim_bgs_cmp);
	while (!list_empty(&fs_info->reclaim_bgs)) {
		u64 zone_unusable;
		int ret = 0;

		bg = list_first_entry(&fs_info->reclaim_bgs,
				      struct btrfs_block_group,
				      bg_list);
		list_del_init(&bg->bg_list);

		space_info = bg->space_info;
		spin_unlock(&fs_info->unused_bgs_lock);

		/* Don't race with allocators so take the groups_sem */
		down_write(&space_info->groups_sem);

		spin_lock(&bg->lock);
		if (bg->reserved || bg->pinned || bg->ro) {
			/*
			 * We want to bail if we made new allocations or have
			 * outstanding allocations in this block group.  We do
			 * the ro check in case balance is currently acting on
			 * this block group.
			 */
			spin_unlock(&bg->lock);
			up_write(&space_info->groups_sem);
			goto next;
		}
		spin_unlock(&bg->lock);

		/* Get out fast, in case we're unmounting the filesystem */
		if (btrfs_fs_closing(fs_info)) {
			up_write(&space_info->groups_sem);
			goto next;
		}

		/*
		 * Cache the zone_unusable value before turning the block group
		 * to read only. As soon as the blog group is read only it's
		 * zone_unusable value gets moved to the block group's read-only
		 * bytes and isn't available for calculations anymore.
		 */
		zone_unusable = bg->zone_unusable;
		ret = inc_block_group_ro(bg, 0);
		up_write(&space_info->groups_sem);
		if (ret < 0)
			goto next;

		btrfs_info(fs_info,
			"reclaiming chunk %llu with %llu%% used %llu%% unusable",
				bg->start, div_u64(bg->used * 100, bg->length),
				div64_u64(zone_unusable * 100, bg->length));
		trace_btrfs_reclaim_block_group(bg);
		ret = btrfs_relocate_chunk(fs_info, bg->start);
		if (ret && ret != -EAGAIN)
			btrfs_err(fs_info, "error relocating chunk %llu",
				  bg->start);

next:
		spin_lock(&fs_info->unused_bgs_lock);
		if (ret == -EAGAIN && list_empty(&bg->bg_list))
			list_add_tail(&bg->bg_list, &again_list);
		else
			btrfs_put_block_group(bg);
	}
	list_splice_tail(&again_list, &fs_info->reclaim_bgs);
	spin_unlock(&fs_info->unused_bgs_lock);
	mutex_unlock(&fs_info->reclaim_bgs_lock);
	btrfs_exclop_finish(fs_info);
}

void btrfs_reclaim_bgs(struct btrfs_fs_info *fs_info)
{
	spin_lock(&fs_info->unused_bgs_lock);
	if (!list_empty(&fs_info->reclaim_bgs))
		queue_work(system_unbound_wq, &fs_info->reclaim_bgs_work);
	spin_unlock(&fs_info->unused_bgs_lock);
}

void btrfs_mark_bg_to_reclaim(struct btrfs_block_group *bg)
{
	struct btrfs_fs_info *fs_info = bg->fs_info;

	spin_lock(&fs_info->unused_bgs_lock);
	if (list_empty(&bg->bg_list)) {
		btrfs_get_block_group(bg);
		trace_btrfs_add_reclaim_block_group(bg);
		list_add_tail(&bg->bg_list, &fs_info->reclaim_bgs);
	}
	spin_unlock(&fs_info->unused_bgs_lock);
}

static int read_bg_from_eb(struct btrfs_fs_info *fs_info, struct btrfs_key *key,
			   struct btrfs_path *path)
{
	struct extent_map_tree *em_tree;
	struct extent_map *em;
	struct btrfs_block_group_item bg;
	struct extent_buffer *leaf;
	int slot;
	u64 flags;
	int ret = 0;

	slot = path->slots[0];
	leaf = path->nodes[0];

	em_tree = &fs_info->mapping_tree;
	read_lock(&em_tree->lock);
	em = lookup_extent_mapping(em_tree, key->objectid, key->offset);
	read_unlock(&em_tree->lock);
	if (!em) {
		btrfs_err(fs_info,
			  "logical %llu len %llu found bg but no related chunk",
			  key->objectid, key->offset);
		return -ENOENT;
	}

	if (em->start != key->objectid || em->len != key->offset) {
		btrfs_err(fs_info,
			"block group %llu len %llu mismatch with chunk %llu len %llu",
			key->objectid, key->offset, em->start, em->len);
		ret = -EUCLEAN;
		goto out_free_em;
	}

	read_extent_buffer(leaf, &bg, btrfs_item_ptr_offset(leaf, slot),
			   sizeof(bg));
	flags = btrfs_stack_block_group_flags(&bg) &
		BTRFS_BLOCK_GROUP_TYPE_MASK;

	if (flags != (em->map_lookup->type & BTRFS_BLOCK_GROUP_TYPE_MASK)) {
		btrfs_err(fs_info,
"block group %llu len %llu type flags 0x%llx mismatch with chunk type flags 0x%llx",
			  key->objectid, key->offset, flags,
			  (BTRFS_BLOCK_GROUP_TYPE_MASK & em->map_lookup->type));
		ret = -EUCLEAN;
	}

out_free_em:
	free_extent_map(em);
	return ret;
}

static int find_first_block_group(struct btrfs_fs_info *fs_info,
				  struct btrfs_path *path,
				  struct btrfs_key *key)
{
	struct btrfs_root *root = fs_info->extent_root;
	int ret;
	struct btrfs_key found_key;
	struct extent_buffer *leaf;
	int slot;

	ret = btrfs_search_slot(NULL, root, key, path, 0, 0);
	if (ret < 0)
		return ret;

	while (1) {
		slot = path->slots[0];
		leaf = path->nodes[0];
		if (slot >= btrfs_header_nritems(leaf)) {
			ret = btrfs_next_leaf(root, path);
			if (ret == 0)
				continue;
			if (ret < 0)
				goto out;
			break;
		}
		btrfs_item_key_to_cpu(leaf, &found_key, slot);

		if (found_key.objectid >= key->objectid &&
		    found_key.type == BTRFS_BLOCK_GROUP_ITEM_KEY) {
			ret = read_bg_from_eb(fs_info, &found_key, path);
			break;
		}

		path->slots[0]++;
	}
out:
	return ret;
}

static void set_avail_alloc_bits(struct btrfs_fs_info *fs_info, u64 flags)
{
	u64 extra_flags = chunk_to_extended(flags) &
				BTRFS_EXTENDED_PROFILE_MASK;

	write_seqlock(&fs_info->profiles_lock);
	if (flags & BTRFS_BLOCK_GROUP_DATA)
		fs_info->avail_data_alloc_bits |= extra_flags;
	if (flags & BTRFS_BLOCK_GROUP_METADATA)
		fs_info->avail_metadata_alloc_bits |= extra_flags;
	if (flags & BTRFS_BLOCK_GROUP_SYSTEM)
		fs_info->avail_system_alloc_bits |= extra_flags;
	write_sequnlock(&fs_info->profiles_lock);
}

/**
 * Map a physical disk address to a list of logical addresses
 *
 * @fs_info:       the filesystem
 * @chunk_start:   logical address of block group
 * @bdev:	   physical device to resolve, can be NULL to indicate any device
 * @physical:	   physical address to map to logical addresses
 * @logical:	   return array of logical addresses which map to @physical
 * @naddrs:	   length of @logical
 * @stripe_len:    size of IO stripe for the given block group
 *
 * Maps a particular @physical disk address to a list of @logical addresses.
 * Used primarily to exclude those portions of a block group that contain super
 * block copies.
 */
int btrfs_rmap_block(struct btrfs_fs_info *fs_info, u64 chunk_start,
		     struct block_device *bdev, u64 physical, u64 **logical,
		     int *naddrs, int *stripe_len)
{
	struct extent_map *em;
	struct map_lookup *map;
	u64 *buf;
	u64 bytenr;
	u64 data_stripe_length;
	u64 io_stripe_size;
	int i, nr = 0;
	int ret = 0;

	em = btrfs_get_chunk_map(fs_info, chunk_start, 1);
	if (IS_ERR(em))
		return -EIO;

	map = em->map_lookup;
	data_stripe_length = em->orig_block_len;
	io_stripe_size = map->stripe_len;
	chunk_start = em->start;

	/* For RAID5/6 adjust to a full IO stripe length */
	if (map->type & BTRFS_BLOCK_GROUP_RAID56_MASK)
		io_stripe_size = map->stripe_len * nr_data_stripes(map);

	buf = kcalloc(map->num_stripes, sizeof(u64), GFP_NOFS);
	if (!buf) {
		ret = -ENOMEM;
		goto out;
	}

	for (i = 0; i < map->num_stripes; i++) {
		bool already_inserted = false;
		u64 stripe_nr;
		u64 offset;
		int j;

		if (!in_range(physical, map->stripes[i].physical,
			      data_stripe_length))
			continue;

		if (bdev && map->stripes[i].dev->bdev != bdev)
			continue;

		stripe_nr = physical - map->stripes[i].physical;
		stripe_nr = div64_u64_rem(stripe_nr, map->stripe_len, &offset);

		if (map->type & BTRFS_BLOCK_GROUP_RAID10) {
			stripe_nr = stripe_nr * map->num_stripes + i;
			stripe_nr = div_u64(stripe_nr, map->sub_stripes);
		} else if (map->type & BTRFS_BLOCK_GROUP_RAID0) {
			stripe_nr = stripe_nr * map->num_stripes + i;
		}
		/*
		 * The remaining case would be for RAID56, multiply by
		 * nr_data_stripes().  Alternatively, just use rmap_len below
		 * instead of map->stripe_len
		 */

		bytenr = chunk_start + stripe_nr * io_stripe_size + offset;

		/* Ensure we don't add duplicate addresses */
		for (j = 0; j < nr; j++) {
			if (buf[j] == bytenr) {
				already_inserted = true;
				break;
			}
		}

		if (!already_inserted)
			buf[nr++] = bytenr;
	}

	*logical = buf;
	*naddrs = nr;
	*stripe_len = io_stripe_size;
out:
	free_extent_map(em);
	return ret;
}

static int exclude_super_stripes(struct btrfs_block_group *cache)
{
	struct btrfs_fs_info *fs_info = cache->fs_info;
	const bool zoned = btrfs_is_zoned(fs_info);
	u64 bytenr;
	u64 *logical;
	int stripe_len;
	int i, nr, ret;

	if (cache->start < BTRFS_SUPER_INFO_OFFSET) {
		stripe_len = BTRFS_SUPER_INFO_OFFSET - cache->start;
		cache->bytes_super += stripe_len;
		ret = btrfs_add_excluded_extent(fs_info, cache->start,
						stripe_len);
		if (ret)
			return ret;
	}

	for (i = 0; i < BTRFS_SUPER_MIRROR_MAX; i++) {
		bytenr = btrfs_sb_offset(i);
		ret = btrfs_rmap_block(fs_info, cache->start, NULL,
				       bytenr, &logical, &nr, &stripe_len);
		if (ret)
			return ret;

		/* Shouldn't have super stripes in sequential zones */
		if (zoned && nr) {
			btrfs_err(fs_info,
			"zoned: block group %llu must not contain super block",
				  cache->start);
			return -EUCLEAN;
		}

		while (nr--) {
			u64 len = min_t(u64, stripe_len,
				cache->start + cache->length - logical[nr]);

			cache->bytes_super += len;
			ret = btrfs_add_excluded_extent(fs_info, logical[nr],
							len);
			if (ret) {
				kfree(logical);
				return ret;
			}
		}

		kfree(logical);
	}
	return 0;
}

static void link_block_group(struct btrfs_block_group *cache)
{
	struct btrfs_space_info *space_info = cache->space_info;
	int index = btrfs_bg_flags_to_raid_index(cache->flags);

	down_write(&space_info->groups_sem);
	list_add_tail(&cache->list, &space_info->block_groups[index]);
	up_write(&space_info->groups_sem);
}

static struct btrfs_block_group *btrfs_create_block_group_cache(
		struct btrfs_fs_info *fs_info, u64 start)
{
	struct btrfs_block_group *cache;

	cache = kzalloc(sizeof(*cache), GFP_NOFS);
	if (!cache)
		return NULL;

	cache->free_space_ctl = kzalloc(sizeof(*cache->free_space_ctl),
					GFP_NOFS);
	if (!cache->free_space_ctl) {
		kfree(cache);
		return NULL;
	}

	cache->start = start;

	cache->fs_info = fs_info;
	cache->full_stripe_len = btrfs_full_stripe_len(fs_info, start);

	cache->discard_index = BTRFS_DISCARD_INDEX_UNUSED;

	refcount_set(&cache->refs, 1);
	spin_lock_init(&cache->lock);
	init_rwsem(&cache->data_rwsem);
	INIT_LIST_HEAD(&cache->list);
	INIT_LIST_HEAD(&cache->cluster_list);
	INIT_LIST_HEAD(&cache->bg_list);
	INIT_LIST_HEAD(&cache->ro_list);
	INIT_LIST_HEAD(&cache->discard_list);
	INIT_LIST_HEAD(&cache->dirty_list);
	INIT_LIST_HEAD(&cache->io_list);
	INIT_LIST_HEAD(&cache->active_bg_list);
	btrfs_init_free_space_ctl(cache, cache->free_space_ctl);
	atomic_set(&cache->frozen, 0);
	mutex_init(&cache->free_space_lock);
	btrfs_init_full_stripe_locks_tree(&cache->full_stripe_locks_root);

	return cache;
}

/*
 * Iterate all chunks and verify that each of them has the corresponding block
 * group
 */
static int check_chunk_block_group_mappings(struct btrfs_fs_info *fs_info)
{
	struct extent_map_tree *map_tree = &fs_info->mapping_tree;
	struct extent_map *em;
	struct btrfs_block_group *bg;
	u64 start = 0;
	int ret = 0;

	while (1) {
		read_lock(&map_tree->lock);
		/*
		 * lookup_extent_mapping will return the first extent map
		 * intersecting the range, so setting @len to 1 is enough to
		 * get the first chunk.
		 */
		em = lookup_extent_mapping(map_tree, start, 1);
		read_unlock(&map_tree->lock);
		if (!em)
			break;

		bg = btrfs_lookup_block_group(fs_info, em->start);
		if (!bg) {
			btrfs_err(fs_info,
	"chunk start=%llu len=%llu doesn't have corresponding block group",
				     em->start, em->len);
			ret = -EUCLEAN;
			free_extent_map(em);
			break;
		}
		if (bg->start != em->start || bg->length != em->len ||
		    (bg->flags & BTRFS_BLOCK_GROUP_TYPE_MASK) !=
		    (em->map_lookup->type & BTRFS_BLOCK_GROUP_TYPE_MASK)) {
			btrfs_err(fs_info,
"chunk start=%llu len=%llu flags=0x%llx doesn't match block group start=%llu len=%llu flags=0x%llx",
				em->start, em->len,
				em->map_lookup->type & BTRFS_BLOCK_GROUP_TYPE_MASK,
				bg->start, bg->length,
				bg->flags & BTRFS_BLOCK_GROUP_TYPE_MASK);
			ret = -EUCLEAN;
			free_extent_map(em);
			btrfs_put_block_group(bg);
			break;
		}
		start = em->start + em->len;
		free_extent_map(em);
		btrfs_put_block_group(bg);
	}
	return ret;
}

static int read_one_block_group(struct btrfs_fs_info *info,
				struct btrfs_block_group_item *bgi,
				const struct btrfs_key *key,
				int need_clear)
{
	struct btrfs_block_group *cache;
	struct btrfs_space_info *space_info;
	const bool mixed = btrfs_fs_incompat(info, MIXED_GROUPS);
	int ret;

	ASSERT(key->type == BTRFS_BLOCK_GROUP_ITEM_KEY);

	cache = btrfs_create_block_group_cache(info, key->objectid);
	if (!cache)
		return -ENOMEM;

	cache->length = key->offset;
	cache->used = btrfs_stack_block_group_used(bgi);
	cache->flags = btrfs_stack_block_group_flags(bgi);

	set_free_space_tree_thresholds(cache);

	if (need_clear) {
		/*
		 * When we mount with old space cache, we need to
		 * set BTRFS_DC_CLEAR and set dirty flag.
		 *
		 * a) Setting 'BTRFS_DC_CLEAR' makes sure that we
		 *    truncate the old free space cache inode and
		 *    setup a new one.
		 * b) Setting 'dirty flag' makes sure that we flush
		 *    the new space cache info onto disk.
		 */
		if (btrfs_test_opt(info, SPACE_CACHE))
			cache->disk_cache_state = BTRFS_DC_CLEAR;
	}
	if (!mixed && ((cache->flags & BTRFS_BLOCK_GROUP_METADATA) &&
	    (cache->flags & BTRFS_BLOCK_GROUP_DATA))) {
			btrfs_err(info,
"bg %llu is a mixed block group but filesystem hasn't enabled mixed block groups",
				  cache->start);
			ret = -EINVAL;
			goto error;
	}

	ret = btrfs_load_block_group_zone_info(cache, false);
	if (ret) {
		btrfs_err(info, "zoned: failed to load zone info of bg %llu",
			  cache->start);
		goto error;
	}

	/*
	 * We need to exclude the super stripes now so that the space info has
	 * super bytes accounted for, otherwise we'll think we have more space
	 * than we actually do.
	 */
	ret = exclude_super_stripes(cache);
	if (ret) {
		/* We may have excluded something, so call this just in case. */
		btrfs_free_excluded_extents(cache);
		goto error;
	}

	/*
	 * For zoned filesystem, space after the allocation offset is the only
	 * free space for a block group. So, we don't need any caching work.
	 * btrfs_calc_zone_unusable() will set the amount of free space and
	 * zone_unusable space.
	 *
	 * For regular filesystem, check for two cases, either we are full, and
	 * therefore don't need to bother with the caching work since we won't
	 * find any space, or we are empty, and we can just add all the space
	 * in and be done with it.  This saves us _a_lot_ of time, particularly
	 * in the full case.
	 */
	if (btrfs_is_zoned(info)) {
		btrfs_calc_zone_unusable(cache);
		/* Should not have any excluded extents. Just in case, though. */
		btrfs_free_excluded_extents(cache);
	} else if (cache->length == cache->used) {
		cache->last_byte_to_unpin = (u64)-1;
		cache->cached = BTRFS_CACHE_FINISHED;
		btrfs_free_excluded_extents(cache);
	} else if (cache->used == 0) {
		cache->last_byte_to_unpin = (u64)-1;
		cache->cached = BTRFS_CACHE_FINISHED;
		add_new_free_space(cache, cache->start,
				   cache->start + cache->length);
		btrfs_free_excluded_extents(cache);
	}

	ret = btrfs_add_block_group_cache(info, cache);
	if (ret) {
		btrfs_remove_free_space_cache(cache);
		goto error;
	}
	trace_btrfs_add_block_group(info, cache, 0);
	btrfs_update_space_info(info, cache->flags, cache->length,
				cache->used, cache->bytes_super,
				cache->zone_unusable, &space_info);

	cache->space_info = space_info;

	link_block_group(cache);

	set_avail_alloc_bits(info, cache->flags);
	if (btrfs_chunk_writeable(info, cache->start)) {
		if (cache->used == 0) {
			ASSERT(list_empty(&cache->bg_list));
			if (btrfs_test_opt(info, DISCARD_ASYNC))
				btrfs_discard_queue_work(&info->discard_ctl, cache);
			else
				btrfs_mark_bg_unused(cache);
		}
	} else {
		inc_block_group_ro(cache, 1);
	}

	return 0;
error:
	btrfs_put_block_group(cache);
	return ret;
}

static int fill_dummy_bgs(struct btrfs_fs_info *fs_info)
{
	struct extent_map_tree *em_tree = &fs_info->mapping_tree;
	struct btrfs_space_info *space_info;
	struct rb_node *node;
	int ret = 0;

	for (node = rb_first_cached(&em_tree->map); node; node = rb_next(node)) {
		struct extent_map *em;
		struct map_lookup *map;
		struct btrfs_block_group *bg;

		em = rb_entry(node, struct extent_map, rb_node);
		map = em->map_lookup;
		bg = btrfs_create_block_group_cache(fs_info, em->start);
		if (!bg) {
			ret = -ENOMEM;
			break;
		}

		/* Fill dummy cache as FULL */
		bg->length = em->len;
		bg->flags = map->type;
		bg->last_byte_to_unpin = (u64)-1;
		bg->cached = BTRFS_CACHE_FINISHED;
		bg->used = em->len;
		bg->flags = map->type;
		ret = btrfs_add_block_group_cache(fs_info, bg);
		/*
		 * We may have some valid block group cache added already, in
		 * that case we skip to the next one.
		 */
		if (ret == -EEXIST) {
			ret = 0;
			btrfs_put_block_group(bg);
			continue;
		}

		if (ret) {
			btrfs_remove_free_space_cache(bg);
			btrfs_put_block_group(bg);
			break;
		}

		btrfs_update_space_info(fs_info, bg->flags, em->len, em->len,
					0, 0, &space_info);
		bg->space_info = space_info;
		link_block_group(bg);

		set_avail_alloc_bits(fs_info, bg->flags);
	}
	if (!ret)
		btrfs_init_global_block_rsv(fs_info);
	return ret;
}

int btrfs_read_block_groups(struct btrfs_fs_info *info)
{
	struct btrfs_path *path;
	int ret;
	struct btrfs_block_group *cache;
	struct btrfs_space_info *space_info;
	struct btrfs_key key;
	int need_clear = 0;
	u64 cache_gen;

	if (!info->extent_root)
		return fill_dummy_bgs(info);

	key.objectid = 0;
	key.offset = 0;
	key.type = BTRFS_BLOCK_GROUP_ITEM_KEY;
	path = btrfs_alloc_path();
	if (!path)
		return -ENOMEM;

	cache_gen = btrfs_super_cache_generation(info->super_copy);
	if (btrfs_test_opt(info, SPACE_CACHE) &&
	    btrfs_super_generation(info->super_copy) != cache_gen)
		need_clear = 1;
	if (btrfs_test_opt(info, CLEAR_CACHE))
		need_clear = 1;

	while (1) {
		struct btrfs_block_group_item bgi;
		struct extent_buffer *leaf;
		int slot;

		ret = find_first_block_group(info, path, &key);
		if (ret > 0)
			break;
		if (ret != 0)
			goto error;

		leaf = path->nodes[0];
		slot = path->slots[0];

		read_extent_buffer(leaf, &bgi, btrfs_item_ptr_offset(leaf, slot),
				   sizeof(bgi));

		btrfs_item_key_to_cpu(leaf, &key, slot);
		btrfs_release_path(path);
		ret = read_one_block_group(info, &bgi, &key, need_clear);
		if (ret < 0)
			goto error;
		key.objectid += key.offset;
		key.offset = 0;
	}
	btrfs_release_path(path);

	list_for_each_entry(space_info, &info->space_info, list) {
		int i;

		for (i = 0; i < BTRFS_NR_RAID_TYPES; i++) {
			if (list_empty(&space_info->block_groups[i]))
				continue;
			cache = list_first_entry(&space_info->block_groups[i],
						 struct btrfs_block_group,
						 list);
			btrfs_sysfs_add_block_group_type(cache);
		}

		if (!(btrfs_get_alloc_profile(info, space_info->flags) &
		      (BTRFS_BLOCK_GROUP_RAID10 |
		       BTRFS_BLOCK_GROUP_RAID1_MASK |
		       BTRFS_BLOCK_GROUP_RAID56_MASK |
		       BTRFS_BLOCK_GROUP_DUP)))
			continue;
		/*
		 * Avoid allocating from un-mirrored block group if there are
		 * mirrored block groups.
		 */
		list_for_each_entry(cache,
				&space_info->block_groups[BTRFS_RAID_RAID0],
				list)
			inc_block_group_ro(cache, 1);
		list_for_each_entry(cache,
				&space_info->block_groups[BTRFS_RAID_SINGLE],
				list)
			inc_block_group_ro(cache, 1);
	}

	btrfs_init_global_block_rsv(info);
	ret = check_chunk_block_group_mappings(info);
error:
	btrfs_free_path(path);
	/*
	 * We've hit some error while reading the extent tree, and have
	 * rescue=ibadroots mount option.
	 * Try to fill the tree using dummy block groups so that the user can
	 * continue to mount and grab their data.
	 */
	if (ret && btrfs_test_opt(info, IGNOREBADROOTS))
		ret = fill_dummy_bgs(info);
	return ret;
}

/*
 * This function, insert_block_group_item(), belongs to the phase 2 of chunk
 * allocation.
 *
 * See the comment at btrfs_chunk_alloc() for details about the chunk allocation
 * phases.
 */
static int insert_block_group_item(struct btrfs_trans_handle *trans,
				   struct btrfs_block_group *block_group)
{
	struct btrfs_fs_info *fs_info = trans->fs_info;
	struct btrfs_block_group_item bgi;
	struct btrfs_root *root;
	struct btrfs_key key;

	spin_lock(&block_group->lock);
	btrfs_set_stack_block_group_used(&bgi, block_group->used);
	btrfs_set_stack_block_group_chunk_objectid(&bgi,
				BTRFS_FIRST_CHUNK_TREE_OBJECTID);
	btrfs_set_stack_block_group_flags(&bgi, block_group->flags);
	key.objectid = block_group->start;
	key.type = BTRFS_BLOCK_GROUP_ITEM_KEY;
	key.offset = block_group->length;
	spin_unlock(&block_group->lock);

	root = fs_info->extent_root;
	return btrfs_insert_item(trans, root, &key, &bgi, sizeof(bgi));
}

static int insert_dev_extent(struct btrfs_trans_handle *trans,
			    struct btrfs_device *device, u64 chunk_offset,
			    u64 start, u64 num_bytes)
{
	struct btrfs_fs_info *fs_info = device->fs_info;
	struct btrfs_root *root = fs_info->dev_root;
	struct btrfs_path *path;
	struct btrfs_dev_extent *extent;
	struct extent_buffer *leaf;
	struct btrfs_key key;
	int ret;

	WARN_ON(!test_bit(BTRFS_DEV_STATE_IN_FS_METADATA, &device->dev_state));
	WARN_ON(test_bit(BTRFS_DEV_STATE_REPLACE_TGT, &device->dev_state));
	path = btrfs_alloc_path();
	if (!path)
		return -ENOMEM;

	key.objectid = device->devid;
	key.type = BTRFS_DEV_EXTENT_KEY;
	key.offset = start;
	ret = btrfs_insert_empty_item(trans, root, path, &key, sizeof(*extent));
	if (ret)
		goto out;

	leaf = path->nodes[0];
	extent = btrfs_item_ptr(leaf, path->slots[0], struct btrfs_dev_extent);
	btrfs_set_dev_extent_chunk_tree(leaf, extent, BTRFS_CHUNK_TREE_OBJECTID);
	btrfs_set_dev_extent_chunk_objectid(leaf, extent,
					    BTRFS_FIRST_CHUNK_TREE_OBJECTID);
	btrfs_set_dev_extent_chunk_offset(leaf, extent, chunk_offset);

	btrfs_set_dev_extent_length(leaf, extent, num_bytes);
	btrfs_mark_buffer_dirty(leaf);
out:
	btrfs_free_path(path);
	return ret;
}

/*
 * This function belongs to phase 2.
 *
 * See the comment at btrfs_chunk_alloc() for details about the chunk allocation
 * phases.
 */
static int insert_dev_extents(struct btrfs_trans_handle *trans,
				   u64 chunk_offset, u64 chunk_size)
{
	struct btrfs_fs_info *fs_info = trans->fs_info;
	struct btrfs_device *device;
	struct extent_map *em;
	struct map_lookup *map;
	u64 dev_offset;
	u64 stripe_size;
	int i;
	int ret = 0;

	em = btrfs_get_chunk_map(fs_info, chunk_offset, chunk_size);
	if (IS_ERR(em))
		return PTR_ERR(em);

	map = em->map_lookup;
	stripe_size = em->orig_block_len;

	/*
	 * Take the device list mutex to prevent races with the final phase of
	 * a device replace operation that replaces the device object associated
	 * with the map's stripes, because the device object's id can change
	 * at any time during that final phase of the device replace operation
	 * (dev-replace.c:btrfs_dev_replace_finishing()), so we could grab the
	 * replaced device and then see it with an ID of BTRFS_DEV_REPLACE_DEVID,
	 * resulting in persisting a device extent item with such ID.
	 */
	mutex_lock(&fs_info->fs_devices->device_list_mutex);
	for (i = 0; i < map->num_stripes; i++) {
		device = map->stripes[i].dev;
		dev_offset = map->stripes[i].physical;

		ret = insert_dev_extent(trans, device, chunk_offset, dev_offset,
				       stripe_size);
		if (ret)
			break;
	}
	mutex_unlock(&fs_info->fs_devices->device_list_mutex);

	free_extent_map(em);
	return ret;
}

/*
 * This function, btrfs_create_pending_block_groups(), belongs to the phase 2 of
 * chunk allocation.
 *
 * See the comment at btrfs_chunk_alloc() for details about the chunk allocation
 * phases.
 */
void btrfs_create_pending_block_groups(struct btrfs_trans_handle *trans)
{
	struct btrfs_fs_info *fs_info = trans->fs_info;
	struct btrfs_block_group *block_group;
	int ret = 0;

	while (!list_empty(&trans->new_bgs)) {
		int index;

		block_group = list_first_entry(&trans->new_bgs,
					       struct btrfs_block_group,
					       bg_list);
		if (ret)
			goto next;

		index = btrfs_bg_flags_to_raid_index(block_group->flags);

		ret = insert_block_group_item(trans, block_group);
		if (ret)
			btrfs_abort_transaction(trans, ret);
		if (!block_group->chunk_item_inserted) {
			mutex_lock(&fs_info->chunk_mutex);
			ret = btrfs_chunk_alloc_add_chunk_item(trans, block_group);
			mutex_unlock(&fs_info->chunk_mutex);
			if (ret)
				btrfs_abort_transaction(trans, ret);
		}
		ret = insert_dev_extents(trans, block_group->start,
					 block_group->length);
		if (ret)
			btrfs_abort_transaction(trans, ret);
		add_block_group_free_space(trans, block_group);

		/*
		 * If we restriped during balance, we may have added a new raid
		 * type, so now add the sysfs entries when it is safe to do so.
		 * We don't have to worry about locking here as it's handled in
		 * btrfs_sysfs_add_block_group_type.
		 */
		if (block_group->space_info->block_group_kobjs[index] == NULL)
			btrfs_sysfs_add_block_group_type(block_group);

		/* Already aborted the transaction if it failed. */
next:
		btrfs_delayed_refs_rsv_release(fs_info, 1);
		list_del_init(&block_group->bg_list);
	}
	btrfs_trans_release_chunk_metadata(trans);
}

struct btrfs_block_group *btrfs_make_block_group(struct btrfs_trans_handle *trans,
						 u64 bytes_used, u64 type,
						 u64 chunk_offset, u64 size)
{
	struct btrfs_fs_info *fs_info = trans->fs_info;
	struct btrfs_block_group *cache;
	int ret;

	btrfs_set_log_full_commit(trans);

	cache = btrfs_create_block_group_cache(fs_info, chunk_offset);
	if (!cache)
		return ERR_PTR(-ENOMEM);

	cache->length = size;
	set_free_space_tree_thresholds(cache);
	cache->used = bytes_used;
	cache->flags = type;
	cache->last_byte_to_unpin = (u64)-1;
	cache->cached = BTRFS_CACHE_FINISHED;
	if (btrfs_fs_compat_ro(fs_info, FREE_SPACE_TREE))
		cache->needs_free_space = 1;

	ret = btrfs_load_block_group_zone_info(cache, true);
	if (ret) {
		btrfs_put_block_group(cache);
		return ERR_PTR(ret);
	}

	/*
	 * New block group is likely to be used soon. Try to activate it now.
	 * Failure is OK for now.
	 */
	btrfs_zone_activate(cache);

	ret = exclude_super_stripes(cache);
	if (ret) {
		/* We may have excluded something, so call this just in case */
		btrfs_free_excluded_extents(cache);
		btrfs_put_block_group(cache);
		return ERR_PTR(ret);
	}

	add_new_free_space(cache, chunk_offset, chunk_offset + size);

	btrfs_free_excluded_extents(cache);

#ifdef CONFIG_BTRFS_DEBUG
	if (btrfs_should_fragment_free_space(cache)) {
		u64 new_bytes_used = size - bytes_used;

		bytes_used += new_bytes_used >> 1;
		fragment_free_space(cache);
	}
#endif
	/*
	 * Ensure the corresponding space_info object is created and
	 * assigned to our block group. We want our bg to be added to the rbtree
	 * with its ->space_info set.
	 */
	cache->space_info = btrfs_find_space_info(fs_info, cache->flags);
	ASSERT(cache->space_info);

	ret = btrfs_add_block_group_cache(fs_info, cache);
	if (ret) {
		btrfs_remove_free_space_cache(cache);
		btrfs_put_block_group(cache);
		return ERR_PTR(ret);
	}

	/*
	 * Now that our block group has its ->space_info set and is inserted in
	 * the rbtree, update the space info's counters.
	 */
	trace_btrfs_add_block_group(fs_info, cache, 1);
	btrfs_update_space_info(fs_info, cache->flags, size, bytes_used,
				cache->bytes_super, cache->zone_unusable,
				&cache->space_info);
	btrfs_update_global_block_rsv(fs_info);

	link_block_group(cache);

	list_add_tail(&cache->bg_list, &trans->new_bgs);
	trans->delayed_ref_updates++;
	btrfs_update_delayed_refs_rsv(trans);

	set_avail_alloc_bits(fs_info, type);
	return cache;
}

/*
 * Mark one block group RO, can be called several times for the same block
 * group.
 *
 * @cache:		the destination block group
 * @do_chunk_alloc:	whether need to do chunk pre-allocation, this is to
 * 			ensure we still have some free space after marking this
 * 			block group RO.
 */
int btrfs_inc_block_group_ro(struct btrfs_block_group *cache,
			     bool do_chunk_alloc)
{
	struct btrfs_fs_info *fs_info = cache->fs_info;
	struct btrfs_trans_handle *trans;
	u64 alloc_flags;
	int ret;
	bool dirty_bg_running;

	do {
		trans = btrfs_join_transaction(fs_info->extent_root);
		if (IS_ERR(trans))
			return PTR_ERR(trans);

		dirty_bg_running = false;

		/*
		 * We're not allowed to set block groups readonly after the dirty
		 * block group cache has started writing.  If it already started,
		 * back off and let this transaction commit.
		 */
		mutex_lock(&fs_info->ro_block_group_mutex);
		if (test_bit(BTRFS_TRANS_DIRTY_BG_RUN, &trans->transaction->flags)) {
			u64 transid = trans->transid;

			mutex_unlock(&fs_info->ro_block_group_mutex);
			btrfs_end_transaction(trans);

			ret = btrfs_wait_for_commit(fs_info, transid);
			if (ret)
				return ret;
			dirty_bg_running = true;
		}
	} while (dirty_bg_running);

	if (do_chunk_alloc) {
		/*
		 * If we are changing raid levels, try to allocate a
		 * corresponding block group with the new raid level.
		 */
		alloc_flags = btrfs_get_alloc_profile(fs_info, cache->flags);
		if (alloc_flags != cache->flags) {
			ret = btrfs_chunk_alloc(trans, alloc_flags,
						CHUNK_ALLOC_FORCE);
			/*
			 * ENOSPC is allowed here, we may have enough space
			 * already allocated at the new raid level to carry on
			 */
			if (ret == -ENOSPC)
				ret = 0;
			if (ret < 0)
				goto out;
		}
	}

	ret = inc_block_group_ro(cache, 0);
	if (!do_chunk_alloc || ret == -ETXTBSY)
		goto unlock_out;
	if (!ret)
		goto out;
	alloc_flags = btrfs_get_alloc_profile(fs_info, cache->space_info->flags);
	ret = btrfs_chunk_alloc(trans, alloc_flags, CHUNK_ALLOC_FORCE);
	if (ret < 0)
		goto out;
	ret = inc_block_group_ro(cache, 0);
	if (ret == -ETXTBSY)
		goto unlock_out;
out:
	if (cache->flags & BTRFS_BLOCK_GROUP_SYSTEM) {
		alloc_flags = btrfs_get_alloc_profile(fs_info, cache->flags);
		mutex_lock(&fs_info->chunk_mutex);
		check_system_chunk(trans, alloc_flags);
		mutex_unlock(&fs_info->chunk_mutex);
	}
unlock_out:
	mutex_unlock(&fs_info->ro_block_group_mutex);

	btrfs_end_transaction(trans);
	return ret;
}

void btrfs_dec_block_group_ro(struct btrfs_block_group *cache)
{
	struct btrfs_space_info *sinfo = cache->space_info;
	u64 num_bytes;

	BUG_ON(!cache->ro);

	spin_lock(&sinfo->lock);
	spin_lock(&cache->lock);
	if (!--cache->ro) {
		if (btrfs_is_zoned(cache->fs_info)) {
			/* Migrate zone_unusable bytes back */
			cache->zone_unusable =
				(cache->alloc_offset - cache->used) +
				(cache->length - cache->zone_capacity);
			sinfo->bytes_zone_unusable += cache->zone_unusable;
			sinfo->bytes_readonly -= cache->zone_unusable;
		}
		num_bytes = cache->length - cache->reserved -
			    cache->pinned - cache->bytes_super -
			    cache->zone_unusable - cache->used;
		sinfo->bytes_readonly -= num_bytes;
		list_del_init(&cache->ro_list);
	}
	spin_unlock(&cache->lock);
	spin_unlock(&sinfo->lock);
}

static int update_block_group_item(struct btrfs_trans_handle *trans,
				   struct btrfs_path *path,
				   struct btrfs_block_group *cache)
{
	struct btrfs_fs_info *fs_info = trans->fs_info;
	int ret;
	struct btrfs_root *root = fs_info->extent_root;
	unsigned long bi;
	struct extent_buffer *leaf;
	struct btrfs_block_group_item bgi;
	struct btrfs_key key;

	key.objectid = cache->start;
	key.type = BTRFS_BLOCK_GROUP_ITEM_KEY;
	key.offset = cache->length;

	ret = btrfs_search_slot(trans, root, &key, path, 0, 1);
	if (ret) {
		if (ret > 0)
			ret = -ENOENT;
		goto fail;
	}

	leaf = path->nodes[0];
	bi = btrfs_item_ptr_offset(leaf, path->slots[0]);
	btrfs_set_stack_block_group_used(&bgi, cache->used);
	btrfs_set_stack_block_group_chunk_objectid(&bgi,
			BTRFS_FIRST_CHUNK_TREE_OBJECTID);
	btrfs_set_stack_block_group_flags(&bgi, cache->flags);
	write_extent_buffer(leaf, &bgi, bi, sizeof(bgi));
	btrfs_mark_buffer_dirty(leaf);
fail:
	btrfs_release_path(path);
	return ret;

}

static int cache_save_setup(struct btrfs_block_group *block_group,
			    struct btrfs_trans_handle *trans,
			    struct btrfs_path *path)
{
	struct btrfs_fs_info *fs_info = block_group->fs_info;
	struct btrfs_root *root = fs_info->tree_root;
	struct inode *inode = NULL;
	struct extent_changeset *data_reserved = NULL;
	u64 alloc_hint = 0;
	int dcs = BTRFS_DC_ERROR;
	u64 cache_size = 0;
	int retries = 0;
	int ret = 0;

	if (!btrfs_test_opt(fs_info, SPACE_CACHE))
		return 0;

	/*
	 * If this block group is smaller than 100 megs don't bother caching the
	 * block group.
	 */
	if (block_group->length < (100 * SZ_1M)) {
		spin_lock(&block_group->lock);
		block_group->disk_cache_state = BTRFS_DC_WRITTEN;
		spin_unlock(&block_group->lock);
		return 0;
	}

	if (TRANS_ABORTED(trans))
		return 0;
again:
	inode = lookup_free_space_inode(block_group, path);
	if (IS_ERR(inode) && PTR_ERR(inode) != -ENOENT) {
		ret = PTR_ERR(inode);
		btrfs_release_path(path);
		goto out;
	}

	if (IS_ERR(inode)) {
		BUG_ON(retries);
		retries++;

		if (block_group->ro)
			goto out_free;

		ret = create_free_space_inode(trans, block_group, path);
		if (ret)
			goto out_free;
		goto again;
	}

	/*
	 * We want to set the generation to 0, that way if anything goes wrong
	 * from here on out we know not to trust this cache when we load up next
	 * time.
	 */
	BTRFS_I(inode)->generation = 0;
	ret = btrfs_update_inode(trans, root, BTRFS_I(inode));
	if (ret) {
		/*
		 * So theoretically we could recover from this, simply set the
		 * super cache generation to 0 so we know to invalidate the
		 * cache, but then we'd have to keep track of the block groups
		 * that fail this way so we know we _have_ to reset this cache
		 * before the next commit or risk reading stale cache.  So to
		 * limit our exposure to horrible edge cases lets just abort the
		 * transaction, this only happens in really bad situations
		 * anyway.
		 */
		btrfs_abort_transaction(trans, ret);
		goto out_put;
	}
	WARN_ON(ret);

	/* We've already setup this transaction, go ahead and exit */
	if (block_group->cache_generation == trans->transid &&
	    i_size_read(inode)) {
		dcs = BTRFS_DC_SETUP;
		goto out_put;
	}

	if (i_size_read(inode) > 0) {
		ret = btrfs_check_trunc_cache_free_space(fs_info,
					&fs_info->global_block_rsv);
		if (ret)
			goto out_put;

		ret = btrfs_truncate_free_space_cache(trans, NULL, inode);
		if (ret)
			goto out_put;
	}

	spin_lock(&block_group->lock);
	if (block_group->cached != BTRFS_CACHE_FINISHED ||
	    !btrfs_test_opt(fs_info, SPACE_CACHE)) {
		/*
		 * don't bother trying to write stuff out _if_
		 * a) we're not cached,
		 * b) we're with nospace_cache mount option,
		 * c) we're with v2 space_cache (FREE_SPACE_TREE).
		 */
		dcs = BTRFS_DC_WRITTEN;
		spin_unlock(&block_group->lock);
		goto out_put;
	}
	spin_unlock(&block_group->lock);

	/*
	 * We hit an ENOSPC when setting up the cache in this transaction, just
	 * skip doing the setup, we've already cleared the cache so we're safe.
	 */
	if (test_bit(BTRFS_TRANS_CACHE_ENOSPC, &trans->transaction->flags)) {
		ret = -ENOSPC;
		goto out_put;
	}

	/*
	 * Try to preallocate enough space based on how big the block group is.
	 * Keep in mind this has to include any pinned space which could end up
	 * taking up quite a bit since it's not folded into the other space
	 * cache.
	 */
	cache_size = div_u64(block_group->length, SZ_256M);
	if (!cache_size)
		cache_size = 1;

	cache_size *= 16;
	cache_size *= fs_info->sectorsize;

	ret = btrfs_check_data_free_space(BTRFS_I(inode), &data_reserved, 0,
					  cache_size);
	if (ret)
		goto out_put;

	ret = btrfs_prealloc_file_range_trans(inode, trans, 0, 0, cache_size,
					      cache_size, cache_size,
					      &alloc_hint);
	/*
	 * Our cache requires contiguous chunks so that we don't modify a bunch
	 * of metadata or split extents when writing the cache out, which means
	 * we can enospc if we are heavily fragmented in addition to just normal
	 * out of space conditions.  So if we hit this just skip setting up any
	 * other block groups for this transaction, maybe we'll unpin enough
	 * space the next time around.
	 */
	if (!ret)
		dcs = BTRFS_DC_SETUP;
	else if (ret == -ENOSPC)
		set_bit(BTRFS_TRANS_CACHE_ENOSPC, &trans->transaction->flags);

out_put:
	iput(inode);
out_free:
	btrfs_release_path(path);
out:
	spin_lock(&block_group->lock);
	if (!ret && dcs == BTRFS_DC_SETUP)
		block_group->cache_generation = trans->transid;
	block_group->disk_cache_state = dcs;
	spin_unlock(&block_group->lock);

	extent_changeset_free(data_reserved);
	return ret;
}

int btrfs_setup_space_cache(struct btrfs_trans_handle *trans)
{
	struct btrfs_fs_info *fs_info = trans->fs_info;
	struct btrfs_block_group *cache, *tmp;
	struct btrfs_transaction *cur_trans = trans->transaction;
	struct btrfs_path *path;

	if (list_empty(&cur_trans->dirty_bgs) ||
	    !btrfs_test_opt(fs_info, SPACE_CACHE))
		return 0;

	path = btrfs_alloc_path();
	if (!path)
		return -ENOMEM;

	/* Could add new block groups, use _safe just in case */
	list_for_each_entry_safe(cache, tmp, &cur_trans->dirty_bgs,
				 dirty_list) {
		if (cache->disk_cache_state == BTRFS_DC_CLEAR)
			cache_save_setup(cache, trans, path);
	}

	btrfs_free_path(path);
	return 0;
}

/*
 * Transaction commit does final block group cache writeback during a critical
 * section where nothing is allowed to change the FS.  This is required in
 * order for the cache to actually match the block group, but can introduce a
 * lot of latency into the commit.
 *
 * So, btrfs_start_dirty_block_groups is here to kick off block group cache IO.
 * There's a chance we'll have to redo some of it if the block group changes
 * again during the commit, but it greatly reduces the commit latency by
 * getting rid of the easy block groups while we're still allowing others to
 * join the commit.
 */
int btrfs_start_dirty_block_groups(struct btrfs_trans_handle *trans)
{
	struct btrfs_fs_info *fs_info = trans->fs_info;
	struct btrfs_block_group *cache;
	struct btrfs_transaction *cur_trans = trans->transaction;
	int ret = 0;
	int should_put;
	struct btrfs_path *path = NULL;
	LIST_HEAD(dirty);
	struct list_head *io = &cur_trans->io_bgs;
	int num_started = 0;
	int loops = 0;

	spin_lock(&cur_trans->dirty_bgs_lock);
	if (list_empty(&cur_trans->dirty_bgs)) {
		spin_unlock(&cur_trans->dirty_bgs_lock);
		return 0;
	}
	list_splice_init(&cur_trans->dirty_bgs, &dirty);
	spin_unlock(&cur_trans->dirty_bgs_lock);

again:
	/* Make sure all the block groups on our dirty list actually exist */
	btrfs_create_pending_block_groups(trans);

	if (!path) {
		path = btrfs_alloc_path();
		if (!path) {
			ret = -ENOMEM;
			goto out;
		}
	}

	/*
	 * cache_write_mutex is here only to save us from balance or automatic
	 * removal of empty block groups deleting this block group while we are
	 * writing out the cache
	 */
	mutex_lock(&trans->transaction->cache_write_mutex);
	while (!list_empty(&dirty)) {
		bool drop_reserve = true;

		cache = list_first_entry(&dirty, struct btrfs_block_group,
					 dirty_list);
		/*
		 * This can happen if something re-dirties a block group that
		 * is already under IO.  Just wait for it to finish and then do
		 * it all again
		 */
		if (!list_empty(&cache->io_list)) {
			list_del_init(&cache->io_list);
			btrfs_wait_cache_io(trans, cache, path);
			btrfs_put_block_group(cache);
		}


		/*
		 * btrfs_wait_cache_io uses the cache->dirty_list to decide if
		 * it should update the cache_state.  Don't delete until after
		 * we wait.
		 *
		 * Since we're not running in the commit critical section
		 * we need the dirty_bgs_lock to protect from update_block_group
		 */
		spin_lock(&cur_trans->dirty_bgs_lock);
		list_del_init(&cache->dirty_list);
		spin_unlock(&cur_trans->dirty_bgs_lock);

		should_put = 1;

		cache_save_setup(cache, trans, path);

		if (cache->disk_cache_state == BTRFS_DC_SETUP) {
			cache->io_ctl.inode = NULL;
			ret = btrfs_write_out_cache(trans, cache, path);
			if (ret == 0 && cache->io_ctl.inode) {
				num_started++;
				should_put = 0;

				/*
				 * The cache_write_mutex is protecting the
				 * io_list, also refer to the definition of
				 * btrfs_transaction::io_bgs for more details
				 */
				list_add_tail(&cache->io_list, io);
			} else {
				/*
				 * If we failed to write the cache, the
				 * generation will be bad and life goes on
				 */
				ret = 0;
			}
		}
		if (!ret) {
			ret = update_block_group_item(trans, path, cache);
			/*
			 * Our block group might still be attached to the list
			 * of new block groups in the transaction handle of some
			 * other task (struct btrfs_trans_handle->new_bgs). This
			 * means its block group item isn't yet in the extent
			 * tree. If this happens ignore the error, as we will
			 * try again later in the critical section of the
			 * transaction commit.
			 */
			if (ret == -ENOENT) {
				ret = 0;
				spin_lock(&cur_trans->dirty_bgs_lock);
				if (list_empty(&cache->dirty_list)) {
					list_add_tail(&cache->dirty_list,
						      &cur_trans->dirty_bgs);
					btrfs_get_block_group(cache);
					drop_reserve = false;
				}
				spin_unlock(&cur_trans->dirty_bgs_lock);
			} else if (ret) {
				btrfs_abort_transaction(trans, ret);
			}
		}

		/* If it's not on the io list, we need to put the block group */
		if (should_put)
			btrfs_put_block_group(cache);
		if (drop_reserve)
			btrfs_delayed_refs_rsv_release(fs_info, 1);
		/*
		 * Avoid blocking other tasks for too long. It might even save
		 * us from writing caches for block groups that are going to be
		 * removed.
		 */
		mutex_unlock(&trans->transaction->cache_write_mutex);
		if (ret)
			goto out;
		mutex_lock(&trans->transaction->cache_write_mutex);
	}
	mutex_unlock(&trans->transaction->cache_write_mutex);

	/*
	 * Go through delayed refs for all the stuff we've just kicked off
	 * and then loop back (just once)
	 */
	if (!ret)
		ret = btrfs_run_delayed_refs(trans, 0);
	if (!ret && loops == 0) {
		loops++;
		spin_lock(&cur_trans->dirty_bgs_lock);
		list_splice_init(&cur_trans->dirty_bgs, &dirty);
		/*
		 * dirty_bgs_lock protects us from concurrent block group
		 * deletes too (not just cache_write_mutex).
		 */
		if (!list_empty(&dirty)) {
			spin_unlock(&cur_trans->dirty_bgs_lock);
			goto again;
		}
		spin_unlock(&cur_trans->dirty_bgs_lock);
	}
out:
	if (ret < 0) {
		spin_lock(&cur_trans->dirty_bgs_lock);
		list_splice_init(&dirty, &cur_trans->dirty_bgs);
		spin_unlock(&cur_trans->dirty_bgs_lock);
		btrfs_cleanup_dirty_bgs(cur_trans, fs_info);
	}

	btrfs_free_path(path);
	return ret;
}

int btrfs_write_dirty_block_groups(struct btrfs_trans_handle *trans)
{
	struct btrfs_fs_info *fs_info = trans->fs_info;
	struct btrfs_block_group *cache;
	struct btrfs_transaction *cur_trans = trans->transaction;
	int ret = 0;
	int should_put;
	struct btrfs_path *path;
	struct list_head *io = &cur_trans->io_bgs;
	int num_started = 0;

	path = btrfs_alloc_path();
	if (!path)
		return -ENOMEM;

	/*
	 * Even though we are in the critical section of the transaction commit,
	 * we can still have concurrent tasks adding elements to this
	 * transaction's list of dirty block groups. These tasks correspond to
	 * endio free space workers started when writeback finishes for a
	 * space cache, which run inode.c:btrfs_finish_ordered_io(), and can
	 * allocate new block groups as a result of COWing nodes of the root
	 * tree when updating the free space inode. The writeback for the space
	 * caches is triggered by an earlier call to
	 * btrfs_start_dirty_block_groups() and iterations of the following
	 * loop.
	 * Also we want to do the cache_save_setup first and then run the
	 * delayed refs to make sure we have the best chance at doing this all
	 * in one shot.
	 */
	spin_lock(&cur_trans->dirty_bgs_lock);
	while (!list_empty(&cur_trans->dirty_bgs)) {
		cache = list_first_entry(&cur_trans->dirty_bgs,
					 struct btrfs_block_group,
					 dirty_list);

		/*
		 * This can happen if cache_save_setup re-dirties a block group
		 * that is already under IO.  Just wait for it to finish and
		 * then do it all again
		 */
		if (!list_empty(&cache->io_list)) {
			spin_unlock(&cur_trans->dirty_bgs_lock);
			list_del_init(&cache->io_list);
			btrfs_wait_cache_io(trans, cache, path);
			btrfs_put_block_group(cache);
			spin_lock(&cur_trans->dirty_bgs_lock);
		}

		/*
		 * Don't remove from the dirty list until after we've waited on
		 * any pending IO
		 */
		list_del_init(&cache->dirty_list);
		spin_unlock(&cur_trans->dirty_bgs_lock);
		should_put = 1;

		cache_save_setup(cache, trans, path);

		if (!ret)
			ret = btrfs_run_delayed_refs(trans,
						     (unsigned long) -1);

		if (!ret && cache->disk_cache_state == BTRFS_DC_SETUP) {
			cache->io_ctl.inode = NULL;
			ret = btrfs_write_out_cache(trans, cache, path);
			if (ret == 0 && cache->io_ctl.inode) {
				num_started++;
				should_put = 0;
				list_add_tail(&cache->io_list, io);
			} else {
				/*
				 * If we failed to write the cache, the
				 * generation will be bad and life goes on
				 */
				ret = 0;
			}
		}
		if (!ret) {
			ret = update_block_group_item(trans, path, cache);
			/*
			 * One of the free space endio workers might have
			 * created a new block group while updating a free space
			 * cache's inode (at inode.c:btrfs_finish_ordered_io())
			 * and hasn't released its transaction handle yet, in
			 * which case the new block group is still attached to
			 * its transaction handle and its creation has not
			 * finished yet (no block group item in the extent tree
			 * yet, etc). If this is the case, wait for all free
			 * space endio workers to finish and retry. This is a
			 * very rare case so no need for a more efficient and
			 * complex approach.
			 */
			if (ret == -ENOENT) {
				wait_event(cur_trans->writer_wait,
				   atomic_read(&cur_trans->num_writers) == 1);
				ret = update_block_group_item(trans, path, cache);
			}
			if (ret)
				btrfs_abort_transaction(trans, ret);
		}

		/* If its not on the io list, we need to put the block group */
		if (should_put)
			btrfs_put_block_group(cache);
		btrfs_delayed_refs_rsv_release(fs_info, 1);
		spin_lock(&cur_trans->dirty_bgs_lock);
	}
	spin_unlock(&cur_trans->dirty_bgs_lock);

	/*
	 * Refer to the definition of io_bgs member for details why it's safe
	 * to use it without any locking
	 */
	while (!list_empty(io)) {
		cache = list_first_entry(io, struct btrfs_block_group,
					 io_list);
		list_del_init(&cache->io_list);
		btrfs_wait_cache_io(trans, cache, path);
		btrfs_put_block_group(cache);
	}

	btrfs_free_path(path);
	return ret;
}

int btrfs_update_block_group(struct btrfs_trans_handle *trans,
			     u64 bytenr, u64 num_bytes, bool alloc)
{
	struct btrfs_fs_info *info = trans->fs_info;
	struct btrfs_block_group *cache = NULL;
	u64 total = num_bytes;
	u64 old_val;
	u64 byte_in_group;
	int factor;
	int ret = 0;

	/* Block accounting for super block */
	spin_lock(&info->delalloc_root_lock);
	old_val = btrfs_super_bytes_used(info->super_copy);
	if (alloc)
		old_val += num_bytes;
	else
		old_val -= num_bytes;
	btrfs_set_super_bytes_used(info->super_copy, old_val);
	spin_unlock(&info->delalloc_root_lock);

	while (total) {
		cache = btrfs_lookup_block_group(info, bytenr);
		if (!cache) {
			ret = -ENOENT;
			break;
		}
		factor = btrfs_bg_type_to_factor(cache->flags);

		/*
		 * If this block group has free space cache written out, we
		 * need to make sure to load it if we are removing space.  This
		 * is because we need the unpinning stage to actually add the
		 * space back to the block group, otherwise we will leak space.
		 */
		if (!alloc && !btrfs_block_group_done(cache))
			btrfs_cache_block_group(cache, 1);

		byte_in_group = bytenr - cache->start;
		WARN_ON(byte_in_group > cache->length);

		spin_lock(&cache->space_info->lock);
		spin_lock(&cache->lock);

		if (btrfs_test_opt(info, SPACE_CACHE) &&
		    cache->disk_cache_state < BTRFS_DC_CLEAR)
			cache->disk_cache_state = BTRFS_DC_CLEAR;

		old_val = cache->used;
		num_bytes = min(total, cache->length - byte_in_group);
		if (alloc) {
			old_val += num_bytes;
			cache->used = old_val;
			cache->reserved -= num_bytes;
			cache->space_info->bytes_reserved -= num_bytes;
			cache->space_info->bytes_used += num_bytes;
			cache->space_info->disk_used += num_bytes * factor;
			spin_unlock(&cache->lock);
			spin_unlock(&cache->space_info->lock);
		} else {
			old_val -= num_bytes;
			cache->used = old_val;
			cache->pinned += num_bytes;
			btrfs_space_info_update_bytes_pinned(info,
					cache->space_info, num_bytes);
			cache->space_info->bytes_used -= num_bytes;
			cache->space_info->disk_used -= num_bytes * factor;
			spin_unlock(&cache->lock);
			spin_unlock(&cache->space_info->lock);

			set_extent_dirty(&trans->transaction->pinned_extents,
					 bytenr, bytenr + num_bytes - 1,
					 GFP_NOFS | __GFP_NOFAIL);
		}

		spin_lock(&trans->transaction->dirty_bgs_lock);
		if (list_empty(&cache->dirty_list)) {
			list_add_tail(&cache->dirty_list,
				      &trans->transaction->dirty_bgs);
			trans->delayed_ref_updates++;
			btrfs_get_block_group(cache);
		}
		spin_unlock(&trans->transaction->dirty_bgs_lock);

		/*
		 * No longer have used bytes in this block group, queue it for
		 * deletion. We do this after adding the block group to the
		 * dirty list to avoid races between cleaner kthread and space
		 * cache writeout.
		 */
		if (!alloc && old_val == 0) {
			if (!btrfs_test_opt(info, DISCARD_ASYNC))
				btrfs_mark_bg_unused(cache);
		}

		btrfs_put_block_group(cache);
		total -= num_bytes;
		bytenr += num_bytes;
	}

	/* Modified block groups are accounted for in the delayed_refs_rsv. */
	btrfs_update_delayed_refs_rsv(trans);
	return ret;
}

/**
 * btrfs_add_reserved_bytes - update the block_group and space info counters
 * @cache:	The cache we are manipulating
 * @ram_bytes:  The number of bytes of file content, and will be same to
 *              @num_bytes except for the compress path.
 * @num_bytes:	The number of bytes in question
 * @delalloc:   The blocks are allocated for the delalloc write
 *
 * This is called by the allocator when it reserves space. If this is a
 * reservation and the block group has become read only we cannot make the
 * reservation and return -EAGAIN, otherwise this function always succeeds.
 */
int btrfs_add_reserved_bytes(struct btrfs_block_group *cache,
			     u64 ram_bytes, u64 num_bytes, int delalloc)
{
	struct btrfs_space_info *space_info = cache->space_info;
	int ret = 0;

	spin_lock(&space_info->lock);
	spin_lock(&cache->lock);
	if (cache->ro) {
		ret = -EAGAIN;
	} else {
		cache->reserved += num_bytes;
		space_info->bytes_reserved += num_bytes;
		trace_btrfs_space_reservation(cache->fs_info, "space_info",
					      space_info->flags, num_bytes, 1);
		btrfs_space_info_update_bytes_may_use(cache->fs_info,
						      space_info, -ram_bytes);
		if (delalloc)
			cache->delalloc_bytes += num_bytes;

		/*
		 * Compression can use less space than we reserved, so wake
		 * tickets if that happens
		 */
		if (num_bytes < ram_bytes)
			btrfs_try_granting_tickets(cache->fs_info, space_info);
	}
	spin_unlock(&cache->lock);
	spin_unlock(&space_info->lock);
	return ret;
}

/**
 * btrfs_free_reserved_bytes - update the block_group and space info counters
 * @cache:      The cache we are manipulating
 * @num_bytes:  The number of bytes in question
 * @delalloc:   The blocks are allocated for the delalloc write
 *
 * This is called by somebody who is freeing space that was never actually used
 * on disk.  For example if you reserve some space for a new leaf in transaction
 * A and before transaction A commits you free that leaf, you call this with
 * reserve set to 0 in order to clear the reservation.
 */
void btrfs_free_reserved_bytes(struct btrfs_block_group *cache,
			       u64 num_bytes, int delalloc)
{
	struct btrfs_space_info *space_info = cache->space_info;

	spin_lock(&space_info->lock);
	spin_lock(&cache->lock);
	if (cache->ro)
		space_info->bytes_readonly += num_bytes;
	cache->reserved -= num_bytes;
	space_info->bytes_reserved -= num_bytes;
	space_info->max_extent_size = 0;

	if (delalloc)
		cache->delalloc_bytes -= num_bytes;
	spin_unlock(&cache->lock);

	btrfs_try_granting_tickets(cache->fs_info, space_info);
	spin_unlock(&space_info->lock);
}

static void force_metadata_allocation(struct btrfs_fs_info *info)
{
	struct list_head *head = &info->space_info;
	struct btrfs_space_info *found;

	list_for_each_entry(found, head, list) {
		if (found->flags & BTRFS_BLOCK_GROUP_METADATA)
			found->force_alloc = CHUNK_ALLOC_FORCE;
	}
}

static int should_alloc_chunk(struct btrfs_fs_info *fs_info,
			      struct btrfs_space_info *sinfo, int force)
{
	u64 bytes_used = btrfs_space_info_used(sinfo, false);
	u64 thresh;

	if (force == CHUNK_ALLOC_FORCE)
		return 1;

	/*
	 * in limited mode, we want to have some free space up to
	 * about 1% of the FS size.
	 */
	if (force == CHUNK_ALLOC_LIMITED) {
		thresh = btrfs_super_total_bytes(fs_info->super_copy);
		thresh = max_t(u64, SZ_64M, div_factor_fine(thresh, 1));

		if (sinfo->total_bytes - bytes_used < thresh)
			return 1;
	}

	if (bytes_used + SZ_2M < div_factor(sinfo->total_bytes, 8))
		return 0;
	return 1;
}

int btrfs_force_chunk_alloc(struct btrfs_trans_handle *trans, u64 type)
{
	u64 alloc_flags = btrfs_get_alloc_profile(trans->fs_info, type);

	return btrfs_chunk_alloc(trans, alloc_flags, CHUNK_ALLOC_FORCE);
}

static int do_chunk_alloc(struct btrfs_trans_handle *trans, u64 flags)
{
	struct btrfs_block_group *bg;
	int ret;

	/*
	 * Check if we have enough space in the system space info because we
	 * will need to update device items in the chunk btree and insert a new
	 * chunk item in the chunk btree as well. This will allocate a new
	 * system block group if needed.
	 */
	check_system_chunk(trans, flags);

<<<<<<< HEAD
	bg = btrfs_alloc_chunk(trans, flags);
=======
	bg = btrfs_create_chunk(trans, flags);
>>>>>>> df0cc57e
	if (IS_ERR(bg)) {
		ret = PTR_ERR(bg);
		goto out;
	}

<<<<<<< HEAD
	/*
	 * If this is a system chunk allocation then stop right here and do not
	 * add the chunk item to the chunk btree. This is to prevent a deadlock
	 * because this system chunk allocation can be triggered while COWing
	 * some extent buffer of the chunk btree and while holding a lock on a
	 * parent extent buffer, in which case attempting to insert the chunk
	 * item (or update the device item) would result in a deadlock on that
	 * parent extent buffer. In this case defer the chunk btree updates to
	 * the second phase of chunk allocation and keep our reservation until
	 * the second phase completes.
	 *
	 * This is a rare case and can only be triggered by the very few cases
	 * we have where we need to touch the chunk btree outside chunk allocation
	 * and chunk removal. These cases are basically adding a device, removing
	 * a device or resizing a device.
	 */
	if (flags & BTRFS_BLOCK_GROUP_SYSTEM)
		return 0;

=======
>>>>>>> df0cc57e
	ret = btrfs_chunk_alloc_add_chunk_item(trans, bg);
	/*
	 * Normally we are not expected to fail with -ENOSPC here, since we have
	 * previously reserved space in the system space_info and allocated one
<<<<<<< HEAD
	 * new system chunk if necessary. However there are two exceptions:
=======
	 * new system chunk if necessary. However there are three exceptions:
>>>>>>> df0cc57e
	 *
	 * 1) We may have enough free space in the system space_info but all the
	 *    existing system block groups have a profile which can not be used
	 *    for extent allocation.
	 *
	 *    This happens when mounting in degraded mode. For example we have a
	 *    RAID1 filesystem with 2 devices, lose one device and mount the fs
	 *    using the other device in degraded mode. If we then allocate a chunk,
	 *    we may have enough free space in the existing system space_info, but
	 *    none of the block groups can be used for extent allocation since they
	 *    have a RAID1 profile, and because we are in degraded mode with a
	 *    single device, we are forced to allocate a new system chunk with a
	 *    SINGLE profile. Making check_system_chunk() iterate over all system
	 *    block groups and check if they have a usable profile and enough space
	 *    can be slow on very large filesystems, so we tolerate the -ENOSPC and
	 *    try again after forcing allocation of a new system chunk. Like this
	 *    we avoid paying the cost of that search in normal circumstances, when
	 *    we were not mounted in degraded mode;
	 *
	 * 2) We had enough free space info the system space_info, and one suitable
	 *    block group to allocate from when we called check_system_chunk()
	 *    above. However right after we called it, the only system block group
	 *    with enough free space got turned into RO mode by a running scrub,
	 *    and in this case we have to allocate a new one and retry. We only
	 *    need do this allocate and retry once, since we have a transaction
<<<<<<< HEAD
	 *    handle and scrub uses the commit root to search for block groups.
=======
	 *    handle and scrub uses the commit root to search for block groups;
	 *
	 * 3) We had one system block group with enough free space when we called
	 *    check_system_chunk(), but after that, right before we tried to
	 *    allocate the last extent buffer we needed, a discard operation came
	 *    in and it temporarily removed the last free space entry from the
	 *    block group (discard removes a free space entry, discards it, and
	 *    then adds back the entry to the block group cache).
>>>>>>> df0cc57e
	 */
	if (ret == -ENOSPC) {
		const u64 sys_flags = btrfs_system_alloc_profile(trans->fs_info);
		struct btrfs_block_group *sys_bg;

<<<<<<< HEAD
		sys_bg = btrfs_alloc_chunk(trans, sys_flags);
=======
		sys_bg = btrfs_create_chunk(trans, sys_flags);
>>>>>>> df0cc57e
		if (IS_ERR(sys_bg)) {
			ret = PTR_ERR(sys_bg);
			btrfs_abort_transaction(trans, ret);
			goto out;
		}

		ret = btrfs_chunk_alloc_add_chunk_item(trans, sys_bg);
		if (ret) {
			btrfs_abort_transaction(trans, ret);
			goto out;
		}

		ret = btrfs_chunk_alloc_add_chunk_item(trans, bg);
		if (ret) {
			btrfs_abort_transaction(trans, ret);
			goto out;
		}
	} else if (ret) {
		btrfs_abort_transaction(trans, ret);
		goto out;
	}
out:
	btrfs_trans_release_chunk_metadata(trans);

	return ret;
}

/*
 * Chunk allocation is done in 2 phases:
 *
 * 1) Phase 1 - through btrfs_chunk_alloc() we allocate device extents for
 *    the chunk, the chunk mapping, create its block group and add the items
 *    that belong in the chunk btree to it - more specifically, we need to
 *    update device items in the chunk btree and add a new chunk item to it.
 *
 * 2) Phase 2 - through btrfs_create_pending_block_groups(), we add the block
 *    group item to the extent btree and the device extent items to the devices
 *    btree.
 *
 * This is done to prevent deadlocks. For example when COWing a node from the
 * extent btree we are holding a write lock on the node's parent and if we
 * trigger chunk allocation and attempted to insert the new block group item
 * in the extent btree right way, we could deadlock because the path for the
 * insertion can include that parent node. At first glance it seems impossible
 * to trigger chunk allocation after starting a transaction since tasks should
 * reserve enough transaction units (metadata space), however while that is true
 * most of the time, chunk allocation may still be triggered for several reasons:
 *
 * 1) When reserving metadata, we check if there is enough free space in the
 *    metadata space_info and therefore don't trigger allocation of a new chunk.
 *    However later when the task actually tries to COW an extent buffer from
 *    the extent btree or from the device btree for example, it is forced to
 *    allocate a new block group (chunk) because the only one that had enough
 *    free space was just turned to RO mode by a running scrub for example (or
 *    device replace, block group reclaim thread, etc), so we can not use it
 *    for allocating an extent and end up being forced to allocate a new one;
 *
 * 2) Because we only check that the metadata space_info has enough free bytes,
 *    we end up not allocating a new metadata chunk in that case. However if
 *    the filesystem was mounted in degraded mode, none of the existing block
 *    groups might be suitable for extent allocation due to their incompatible
 *    profile (for e.g. mounting a 2 devices filesystem, where all block groups
 *    use a RAID1 profile, in degraded mode using a single device). In this case
 *    when the task attempts to COW some extent buffer of the extent btree for
 *    example, it will trigger allocation of a new metadata block group with a
 *    suitable profile (SINGLE profile in the example of the degraded mount of
 *    the RAID1 filesystem);
 *
 * 3) The task has reserved enough transaction units / metadata space, but when
 *    it attempts to COW an extent buffer from the extent or device btree for
 *    example, it does not find any free extent in any metadata block group,
 *    therefore forced to try to allocate a new metadata block group.
 *    This is because some other task allocated all available extents in the
 *    meanwhile - this typically happens with tasks that don't reserve space
 *    properly, either intentionally or as a bug. One example where this is
 *    done intentionally is fsync, as it does not reserve any transaction units
 *    and ends up allocating a variable number of metadata extents for log
<<<<<<< HEAD
 *    tree extent buffers.
=======
 *    tree extent buffers;
 *
 * 4) The task has reserved enough transaction units / metadata space, but right
 *    before it tries to allocate the last extent buffer it needs, a discard
 *    operation comes in and, temporarily, removes the last free space entry from
 *    the only metadata block group that had free space (discard starts by
 *    removing a free space entry from a block group, then does the discard
 *    operation and, once it's done, it adds back the free space entry to the
 *    block group).
>>>>>>> df0cc57e
 *
 * We also need this 2 phases setup when adding a device to a filesystem with
 * a seed device - we must create new metadata and system chunks without adding
 * any of the block group items to the chunk, extent and device btrees. If we
 * did not do it this way, we would get ENOSPC when attempting to update those
 * btrees, since all the chunks from the seed device are read-only.
 *
 * Phase 1 does the updates and insertions to the chunk btree because if we had
 * it done in phase 2 and have a thundering herd of tasks allocating chunks in
 * parallel, we risk having too many system chunks allocated by many tasks if
 * many tasks reach phase 1 without the previous ones completing phase 2. In the
 * extreme case this leads to exhaustion of the system chunk array in the
 * superblock. This is easier to trigger if using a btree node/leaf size of 64K
 * and with RAID filesystems (so we have more device items in the chunk btree).
 * This has happened before and commit eafa4fd0ad0607 ("btrfs: fix exhaustion of
 * the system chunk array due to concurrent allocations") provides more details.
 *
<<<<<<< HEAD
 * For allocation of system chunks, we defer the updates and insertions into the
 * chunk btree to phase 2. This is to prevent deadlocks on extent buffers because
 * if the chunk allocation is triggered while COWing an extent buffer of the
 * chunk btree, we are holding a lock on the parent of that extent buffer and
 * doing the chunk btree updates and insertions can require locking that parent.
 * This is for the very few and rare cases where we update the chunk btree that
 * are not chunk allocation or chunk removal: adding a device, removing a device
 * or resizing a device.
=======
 * Allocation of system chunks does not happen through this function. A task that
 * needs to update the chunk btree (the only btree that uses system chunks), must
 * preallocate chunk space by calling either check_system_chunk() or
 * btrfs_reserve_chunk_metadata() - the former is used when allocating a data or
 * metadata chunk or when removing a chunk, while the later is used before doing
 * a modification to the chunk btree - use cases for the later are adding,
 * removing and resizing a device as well as relocation of a system chunk.
 * See the comment below for more details.
>>>>>>> df0cc57e
 *
 * The reservation of system space, done through check_system_chunk(), as well
 * as all the updates and insertions into the chunk btree must be done while
 * holding fs_info->chunk_mutex. This is important to guarantee that while COWing
 * an extent buffer from the chunks btree we never trigger allocation of a new
 * system chunk, which would result in a deadlock (trying to lock twice an
 * extent buffer of the chunk btree, first time before triggering the chunk
 * allocation and the second time during chunk allocation while attempting to
 * update the chunks btree). The system chunk array is also updated while holding
 * that mutex. The same logic applies to removing chunks - we must reserve system
 * space, update the chunk btree and the system chunk array in the superblock
 * while holding fs_info->chunk_mutex.
 *
 * This function, btrfs_chunk_alloc(), belongs to phase 1.
 *
 * If @force is CHUNK_ALLOC_FORCE:
 *    - return 1 if it successfully allocates a chunk,
 *    - return errors including -ENOSPC otherwise.
 * If @force is NOT CHUNK_ALLOC_FORCE:
 *    - return 0 if it doesn't need to allocate a new chunk,
 *    - return 1 if it successfully allocates a chunk,
 *    - return errors including -ENOSPC otherwise.
 */
int btrfs_chunk_alloc(struct btrfs_trans_handle *trans, u64 flags,
		      enum btrfs_chunk_alloc_enum force)
{
	struct btrfs_fs_info *fs_info = trans->fs_info;
	struct btrfs_space_info *space_info;
	bool wait_for_alloc = false;
	bool should_alloc = false;
	int ret = 0;

	/* Don't re-enter if we're already allocating a chunk */
	if (trans->allocating_chunk)
		return -ENOSPC;
	/*
<<<<<<< HEAD
	 * If we are removing a chunk, don't re-enter or we would deadlock.
	 * System space reservation and system chunk allocation is done by the
	 * chunk remove operation (btrfs_remove_chunk()).
	 */
	if (trans->removing_chunk)
=======
	 * Allocation of system chunks can not happen through this path, as we
	 * could end up in a deadlock if we are allocating a data or metadata
	 * chunk and there is another task modifying the chunk btree.
	 *
	 * This is because while we are holding the chunk mutex, we will attempt
	 * to add the new chunk item to the chunk btree or update an existing
	 * device item in the chunk btree, while the other task that is modifying
	 * the chunk btree is attempting to COW an extent buffer while holding a
	 * lock on it and on its parent - if the COW operation triggers a system
	 * chunk allocation, then we can deadlock because we are holding the
	 * chunk mutex and we may need to access that extent buffer or its parent
	 * in order to add the chunk item or update a device item.
	 *
	 * Tasks that want to modify the chunk tree should reserve system space
	 * before updating the chunk btree, by calling either
	 * btrfs_reserve_chunk_metadata() or check_system_chunk().
	 * It's possible that after a task reserves the space, it still ends up
	 * here - this happens in the cases described above at do_chunk_alloc().
	 * The task will have to either retry or fail.
	 */
	if (flags & BTRFS_BLOCK_GROUP_SYSTEM)
>>>>>>> df0cc57e
		return -ENOSPC;

	space_info = btrfs_find_space_info(fs_info, flags);
	ASSERT(space_info);

	do {
		spin_lock(&space_info->lock);
		if (force < space_info->force_alloc)
			force = space_info->force_alloc;
		should_alloc = should_alloc_chunk(fs_info, space_info, force);
		if (space_info->full) {
			/* No more free physical space */
			if (should_alloc)
				ret = -ENOSPC;
			else
				ret = 0;
			spin_unlock(&space_info->lock);
			return ret;
		} else if (!should_alloc) {
			spin_unlock(&space_info->lock);
			return 0;
		} else if (space_info->chunk_alloc) {
			/*
			 * Someone is already allocating, so we need to block
			 * until this someone is finished and then loop to
			 * recheck if we should continue with our allocation
			 * attempt.
			 */
			wait_for_alloc = true;
			spin_unlock(&space_info->lock);
			mutex_lock(&fs_info->chunk_mutex);
			mutex_unlock(&fs_info->chunk_mutex);
		} else {
			/* Proceed with allocation */
			space_info->chunk_alloc = 1;
			wait_for_alloc = false;
			spin_unlock(&space_info->lock);
		}

		cond_resched();
	} while (wait_for_alloc);

	mutex_lock(&fs_info->chunk_mutex);
	trans->allocating_chunk = true;

	/*
	 * If we have mixed data/metadata chunks we want to make sure we keep
	 * allocating mixed chunks instead of individual chunks.
	 */
	if (btrfs_mixed_space_info(space_info))
		flags |= (BTRFS_BLOCK_GROUP_DATA | BTRFS_BLOCK_GROUP_METADATA);

	/*
	 * if we're doing a data chunk, go ahead and make sure that
	 * we keep a reasonable number of metadata chunks allocated in the
	 * FS as well.
	 */
	if (flags & BTRFS_BLOCK_GROUP_DATA && fs_info->metadata_ratio) {
		fs_info->data_chunk_allocations++;
		if (!(fs_info->data_chunk_allocations %
		      fs_info->metadata_ratio))
			force_metadata_allocation(fs_info);
	}

	ret = do_chunk_alloc(trans, flags);
	trans->allocating_chunk = false;

	spin_lock(&space_info->lock);
	if (ret < 0) {
		if (ret == -ENOSPC)
			space_info->full = 1;
		else
			goto out;
	} else {
		ret = 1;
		space_info->max_extent_size = 0;
	}

	space_info->force_alloc = CHUNK_ALLOC_NO_FORCE;
out:
	space_info->chunk_alloc = 0;
	spin_unlock(&space_info->lock);
	mutex_unlock(&fs_info->chunk_mutex);

	return ret;
}

static u64 get_profile_num_devs(struct btrfs_fs_info *fs_info, u64 type)
{
	u64 num_dev;

	num_dev = btrfs_raid_array[btrfs_bg_flags_to_raid_index(type)].devs_max;
	if (!num_dev)
		num_dev = fs_info->fs_devices->rw_devices;

	return num_dev;
}

static void reserve_chunk_space(struct btrfs_trans_handle *trans,
				u64 bytes,
				u64 type)
{
	struct btrfs_fs_info *fs_info = trans->fs_info;
	struct btrfs_space_info *info;
	u64 left;
	int ret = 0;

	/*
	 * Needed because we can end up allocating a system chunk and for an
	 * atomic and race free space reservation in the chunk block reserve.
	 */
	lockdep_assert_held(&fs_info->chunk_mutex);

	info = btrfs_find_space_info(fs_info, BTRFS_BLOCK_GROUP_SYSTEM);
	spin_lock(&info->lock);
	left = info->total_bytes - btrfs_space_info_used(info, true);
	spin_unlock(&info->lock);

	if (left < bytes && btrfs_test_opt(fs_info, ENOSPC_DEBUG)) {
		btrfs_info(fs_info, "left=%llu, need=%llu, flags=%llu",
			   left, bytes, type);
		btrfs_dump_space_info(fs_info, info, 0, 0);
	}

	if (left < bytes) {
		u64 flags = btrfs_system_alloc_profile(fs_info);
		struct btrfs_block_group *bg;

		/*
		 * Ignore failure to create system chunk. We might end up not
		 * needing it, as we might not need to COW all nodes/leafs from
		 * the paths we visit in the chunk tree (they were already COWed
		 * or created in the current transaction for example).
		 *
		 * Also, if our caller is allocating a system chunk, do not
		 * attempt to insert the chunk item in the chunk btree, as we
		 * could deadlock on an extent buffer since our caller may be
		 * COWing an extent buffer from the chunk btree.
		 */
<<<<<<< HEAD
		bg = btrfs_alloc_chunk(trans, flags);
		if (IS_ERR(bg)) {
			ret = PTR_ERR(bg);
		} else if (!(type & BTRFS_BLOCK_GROUP_SYSTEM)) {
=======
		bg = btrfs_create_chunk(trans, flags);
		if (IS_ERR(bg)) {
			ret = PTR_ERR(bg);
		} else {
>>>>>>> df0cc57e
			/*
			 * If we fail to add the chunk item here, we end up
			 * trying again at phase 2 of chunk allocation, at
			 * btrfs_create_pending_block_groups(). So ignore
<<<<<<< HEAD
			 * any error here.
=======
			 * any error here. An ENOSPC here could happen, due to
			 * the cases described at do_chunk_alloc() - the system
			 * block group we just created was just turned into RO
			 * mode by a scrub for example, or a running discard
			 * temporarily removed its free space entries, etc.
>>>>>>> df0cc57e
			 */
			btrfs_chunk_alloc_add_chunk_item(trans, bg);
		}
	}

	if (!ret) {
		ret = btrfs_block_rsv_add(fs_info->chunk_root,
					  &fs_info->chunk_block_rsv,
<<<<<<< HEAD
					  thresh, BTRFS_RESERVE_NO_FLUSH);
		if (!ret)
			trans->chunk_bytes_reserved += thresh;
=======
					  bytes, BTRFS_RESERVE_NO_FLUSH);
		if (!ret)
			trans->chunk_bytes_reserved += bytes;
>>>>>>> df0cc57e
	}
}

/*
 * Reserve space in the system space for allocating or removing a chunk.
 * The caller must be holding fs_info->chunk_mutex.
 */
void check_system_chunk(struct btrfs_trans_handle *trans, u64 type)
{
	struct btrfs_fs_info *fs_info = trans->fs_info;
	const u64 num_devs = get_profile_num_devs(fs_info, type);
	u64 bytes;

	/* num_devs device items to update and 1 chunk item to add or remove. */
	bytes = btrfs_calc_metadata_size(fs_info, num_devs) +
		btrfs_calc_insert_metadata_size(fs_info, 1);

	reserve_chunk_space(trans, bytes, type);
}

/*
 * Reserve space in the system space, if needed, for doing a modification to the
 * chunk btree.
 *
 * @trans:		A transaction handle.
 * @is_item_insertion:	Indicate if the modification is for inserting a new item
 *			in the chunk btree or if it's for the deletion or update
 *			of an existing item.
 *
 * This is used in a context where we need to update the chunk btree outside
 * block group allocation and removal, to avoid a deadlock with a concurrent
 * task that is allocating a metadata or data block group and therefore needs to
 * update the chunk btree while holding the chunk mutex. After the update to the
 * chunk btree is done, btrfs_trans_release_chunk_metadata() should be called.
 *
 */
void btrfs_reserve_chunk_metadata(struct btrfs_trans_handle *trans,
				  bool is_item_insertion)
{
	struct btrfs_fs_info *fs_info = trans->fs_info;
	u64 bytes;

	if (is_item_insertion)
		bytes = btrfs_calc_insert_metadata_size(fs_info, 1);
	else
		bytes = btrfs_calc_metadata_size(fs_info, 1);

	mutex_lock(&fs_info->chunk_mutex);
	reserve_chunk_space(trans, bytes, BTRFS_BLOCK_GROUP_SYSTEM);
	mutex_unlock(&fs_info->chunk_mutex);
}

void btrfs_put_block_group_cache(struct btrfs_fs_info *info)
{
	struct btrfs_block_group *block_group;
	u64 last = 0;

	while (1) {
		struct inode *inode;

		block_group = btrfs_lookup_first_block_group(info, last);
		while (block_group) {
			btrfs_wait_block_group_cache_done(block_group);
			spin_lock(&block_group->lock);
			if (block_group->iref)
				break;
			spin_unlock(&block_group->lock);
			block_group = btrfs_next_block_group(block_group);
		}
		if (!block_group) {
			if (last == 0)
				break;
			last = 0;
			continue;
		}

		inode = block_group->inode;
		block_group->iref = 0;
		block_group->inode = NULL;
		spin_unlock(&block_group->lock);
		ASSERT(block_group->io_ctl.inode == NULL);
		iput(inode);
		last = block_group->start + block_group->length;
		btrfs_put_block_group(block_group);
	}
}

/*
 * Must be called only after stopping all workers, since we could have block
 * group caching kthreads running, and therefore they could race with us if we
 * freed the block groups before stopping them.
 */
int btrfs_free_block_groups(struct btrfs_fs_info *info)
{
	struct btrfs_block_group *block_group;
	struct btrfs_space_info *space_info;
	struct btrfs_caching_control *caching_ctl;
	struct rb_node *n;

	spin_lock(&info->block_group_cache_lock);
	while (!list_empty(&info->caching_block_groups)) {
		caching_ctl = list_entry(info->caching_block_groups.next,
					 struct btrfs_caching_control, list);
		list_del(&caching_ctl->list);
		btrfs_put_caching_control(caching_ctl);
	}
	spin_unlock(&info->block_group_cache_lock);

	spin_lock(&info->unused_bgs_lock);
	while (!list_empty(&info->unused_bgs)) {
		block_group = list_first_entry(&info->unused_bgs,
					       struct btrfs_block_group,
					       bg_list);
		list_del_init(&block_group->bg_list);
		btrfs_put_block_group(block_group);
	}
	spin_unlock(&info->unused_bgs_lock);

	spin_lock(&info->unused_bgs_lock);
	while (!list_empty(&info->reclaim_bgs)) {
		block_group = list_first_entry(&info->reclaim_bgs,
					       struct btrfs_block_group,
					       bg_list);
		list_del_init(&block_group->bg_list);
		btrfs_put_block_group(block_group);
	}
	spin_unlock(&info->unused_bgs_lock);

	spin_lock(&info->zone_active_bgs_lock);
	while (!list_empty(&info->zone_active_bgs)) {
		block_group = list_first_entry(&info->zone_active_bgs,
					       struct btrfs_block_group,
					       active_bg_list);
		list_del_init(&block_group->active_bg_list);
		btrfs_put_block_group(block_group);
	}
	spin_unlock(&info->zone_active_bgs_lock);

	spin_lock(&info->block_group_cache_lock);
	while ((n = rb_last(&info->block_group_cache_tree)) != NULL) {
		block_group = rb_entry(n, struct btrfs_block_group,
				       cache_node);
		rb_erase(&block_group->cache_node,
			 &info->block_group_cache_tree);
		RB_CLEAR_NODE(&block_group->cache_node);
		spin_unlock(&info->block_group_cache_lock);

		down_write(&block_group->space_info->groups_sem);
		list_del(&block_group->list);
		up_write(&block_group->space_info->groups_sem);

		/*
		 * We haven't cached this block group, which means we could
		 * possibly have excluded extents on this block group.
		 */
		if (block_group->cached == BTRFS_CACHE_NO ||
		    block_group->cached == BTRFS_CACHE_ERROR)
			btrfs_free_excluded_extents(block_group);

		btrfs_remove_free_space_cache(block_group);
		ASSERT(block_group->cached != BTRFS_CACHE_STARTED);
		ASSERT(list_empty(&block_group->dirty_list));
		ASSERT(list_empty(&block_group->io_list));
		ASSERT(list_empty(&block_group->bg_list));
		ASSERT(refcount_read(&block_group->refs) == 1);
		ASSERT(block_group->swap_extents == 0);
		btrfs_put_block_group(block_group);

		spin_lock(&info->block_group_cache_lock);
	}
	spin_unlock(&info->block_group_cache_lock);

	btrfs_release_global_block_rsv(info);

	while (!list_empty(&info->space_info)) {
		space_info = list_entry(info->space_info.next,
					struct btrfs_space_info,
					list);

		/*
		 * Do not hide this behind enospc_debug, this is actually
		 * important and indicates a real bug if this happens.
		 */
		if (WARN_ON(space_info->bytes_pinned > 0 ||
			    space_info->bytes_reserved > 0 ||
			    space_info->bytes_may_use > 0))
			btrfs_dump_space_info(info, space_info, 0, 0);
		WARN_ON(space_info->reclaim_size > 0);
		list_del(&space_info->list);
		btrfs_sysfs_remove_space_info(space_info);
	}
	return 0;
}

void btrfs_freeze_block_group(struct btrfs_block_group *cache)
{
	atomic_inc(&cache->frozen);
}

void btrfs_unfreeze_block_group(struct btrfs_block_group *block_group)
{
	struct btrfs_fs_info *fs_info = block_group->fs_info;
	struct extent_map_tree *em_tree;
	struct extent_map *em;
	bool cleanup;

	spin_lock(&block_group->lock);
	cleanup = (atomic_dec_and_test(&block_group->frozen) &&
		   block_group->removed);
	spin_unlock(&block_group->lock);

	if (cleanup) {
		em_tree = &fs_info->mapping_tree;
		write_lock(&em_tree->lock);
		em = lookup_extent_mapping(em_tree, block_group->start,
					   1);
		BUG_ON(!em); /* logic error, can't happen */
		remove_extent_mapping(em_tree, em);
		write_unlock(&em_tree->lock);

		/* once for us and once for the tree */
		free_extent_map(em);
		free_extent_map(em);

		/*
		 * We may have left one free space entry and other possible
		 * tasks trimming this block group have left 1 entry each one.
		 * Free them if any.
		 */
		__btrfs_remove_free_space_cache(block_group->free_space_ctl);
	}
}

bool btrfs_inc_block_group_swap_extents(struct btrfs_block_group *bg)
{
	bool ret = true;

	spin_lock(&bg->lock);
	if (bg->ro)
		ret = false;
	else
		bg->swap_extents++;
	spin_unlock(&bg->lock);

	return ret;
}

void btrfs_dec_block_group_swap_extents(struct btrfs_block_group *bg, int amount)
{
	spin_lock(&bg->lock);
	ASSERT(!bg->ro);
	ASSERT(bg->swap_extents >= amount);
	bg->swap_extents -= amount;
	spin_unlock(&bg->lock);
}<|MERGE_RESOLUTION|>--- conflicted
+++ resolved
@@ -3419,47 +3419,17 @@
 	 */
 	check_system_chunk(trans, flags);
 
-<<<<<<< HEAD
-	bg = btrfs_alloc_chunk(trans, flags);
-=======
 	bg = btrfs_create_chunk(trans, flags);
->>>>>>> df0cc57e
 	if (IS_ERR(bg)) {
 		ret = PTR_ERR(bg);
 		goto out;
 	}
 
-<<<<<<< HEAD
-	/*
-	 * If this is a system chunk allocation then stop right here and do not
-	 * add the chunk item to the chunk btree. This is to prevent a deadlock
-	 * because this system chunk allocation can be triggered while COWing
-	 * some extent buffer of the chunk btree and while holding a lock on a
-	 * parent extent buffer, in which case attempting to insert the chunk
-	 * item (or update the device item) would result in a deadlock on that
-	 * parent extent buffer. In this case defer the chunk btree updates to
-	 * the second phase of chunk allocation and keep our reservation until
-	 * the second phase completes.
-	 *
-	 * This is a rare case and can only be triggered by the very few cases
-	 * we have where we need to touch the chunk btree outside chunk allocation
-	 * and chunk removal. These cases are basically adding a device, removing
-	 * a device or resizing a device.
-	 */
-	if (flags & BTRFS_BLOCK_GROUP_SYSTEM)
-		return 0;
-
-=======
->>>>>>> df0cc57e
 	ret = btrfs_chunk_alloc_add_chunk_item(trans, bg);
 	/*
 	 * Normally we are not expected to fail with -ENOSPC here, since we have
 	 * previously reserved space in the system space_info and allocated one
-<<<<<<< HEAD
-	 * new system chunk if necessary. However there are two exceptions:
-=======
 	 * new system chunk if necessary. However there are three exceptions:
->>>>>>> df0cc57e
 	 *
 	 * 1) We may have enough free space in the system space_info but all the
 	 *    existing system block groups have a profile which can not be used
@@ -3485,9 +3455,6 @@
 	 *    with enough free space got turned into RO mode by a running scrub,
 	 *    and in this case we have to allocate a new one and retry. We only
 	 *    need do this allocate and retry once, since we have a transaction
-<<<<<<< HEAD
-	 *    handle and scrub uses the commit root to search for block groups.
-=======
 	 *    handle and scrub uses the commit root to search for block groups;
 	 *
 	 * 3) We had one system block group with enough free space when we called
@@ -3496,17 +3463,12 @@
 	 *    in and it temporarily removed the last free space entry from the
 	 *    block group (discard removes a free space entry, discards it, and
 	 *    then adds back the entry to the block group cache).
->>>>>>> df0cc57e
 	 */
 	if (ret == -ENOSPC) {
 		const u64 sys_flags = btrfs_system_alloc_profile(trans->fs_info);
 		struct btrfs_block_group *sys_bg;
 
-<<<<<<< HEAD
-		sys_bg = btrfs_alloc_chunk(trans, sys_flags);
-=======
 		sys_bg = btrfs_create_chunk(trans, sys_flags);
->>>>>>> df0cc57e
 		if (IS_ERR(sys_bg)) {
 			ret = PTR_ERR(sys_bg);
 			btrfs_abort_transaction(trans, ret);
@@ -3584,9 +3546,6 @@
  *    properly, either intentionally or as a bug. One example where this is
  *    done intentionally is fsync, as it does not reserve any transaction units
  *    and ends up allocating a variable number of metadata extents for log
-<<<<<<< HEAD
- *    tree extent buffers.
-=======
  *    tree extent buffers;
  *
  * 4) The task has reserved enough transaction units / metadata space, but right
@@ -3596,7 +3555,6 @@
  *    removing a free space entry from a block group, then does the discard
  *    operation and, once it's done, it adds back the free space entry to the
  *    block group).
->>>>>>> df0cc57e
  *
  * We also need this 2 phases setup when adding a device to a filesystem with
  * a seed device - we must create new metadata and system chunks without adding
@@ -3614,16 +3572,6 @@
  * This has happened before and commit eafa4fd0ad0607 ("btrfs: fix exhaustion of
  * the system chunk array due to concurrent allocations") provides more details.
  *
-<<<<<<< HEAD
- * For allocation of system chunks, we defer the updates and insertions into the
- * chunk btree to phase 2. This is to prevent deadlocks on extent buffers because
- * if the chunk allocation is triggered while COWing an extent buffer of the
- * chunk btree, we are holding a lock on the parent of that extent buffer and
- * doing the chunk btree updates and insertions can require locking that parent.
- * This is for the very few and rare cases where we update the chunk btree that
- * are not chunk allocation or chunk removal: adding a device, removing a device
- * or resizing a device.
-=======
  * Allocation of system chunks does not happen through this function. A task that
  * needs to update the chunk btree (the only btree that uses system chunks), must
  * preallocate chunk space by calling either check_system_chunk() or
@@ -3632,7 +3580,6 @@
  * a modification to the chunk btree - use cases for the later are adding,
  * removing and resizing a device as well as relocation of a system chunk.
  * See the comment below for more details.
->>>>>>> df0cc57e
  *
  * The reservation of system space, done through check_system_chunk(), as well
  * as all the updates and insertions into the chunk btree must be done while
@@ -3669,13 +3616,6 @@
 	if (trans->allocating_chunk)
 		return -ENOSPC;
 	/*
-<<<<<<< HEAD
-	 * If we are removing a chunk, don't re-enter or we would deadlock.
-	 * System space reservation and system chunk allocation is done by the
-	 * chunk remove operation (btrfs_remove_chunk()).
-	 */
-	if (trans->removing_chunk)
-=======
 	 * Allocation of system chunks can not happen through this path, as we
 	 * could end up in a deadlock if we are allocating a data or metadata
 	 * chunk and there is another task modifying the chunk btree.
@@ -3697,7 +3637,6 @@
 	 * The task will have to either retry or fail.
 	 */
 	if (flags & BTRFS_BLOCK_GROUP_SYSTEM)
->>>>>>> df0cc57e
 		return -ENOSPC;
 
 	space_info = btrfs_find_space_info(fs_info, flags);
@@ -3831,36 +3770,20 @@
 		 * needing it, as we might not need to COW all nodes/leafs from
 		 * the paths we visit in the chunk tree (they were already COWed
 		 * or created in the current transaction for example).
-		 *
-		 * Also, if our caller is allocating a system chunk, do not
-		 * attempt to insert the chunk item in the chunk btree, as we
-		 * could deadlock on an extent buffer since our caller may be
-		 * COWing an extent buffer from the chunk btree.
 		 */
-<<<<<<< HEAD
-		bg = btrfs_alloc_chunk(trans, flags);
-		if (IS_ERR(bg)) {
-			ret = PTR_ERR(bg);
-		} else if (!(type & BTRFS_BLOCK_GROUP_SYSTEM)) {
-=======
 		bg = btrfs_create_chunk(trans, flags);
 		if (IS_ERR(bg)) {
 			ret = PTR_ERR(bg);
 		} else {
->>>>>>> df0cc57e
 			/*
 			 * If we fail to add the chunk item here, we end up
 			 * trying again at phase 2 of chunk allocation, at
 			 * btrfs_create_pending_block_groups(). So ignore
-<<<<<<< HEAD
-			 * any error here.
-=======
 			 * any error here. An ENOSPC here could happen, due to
 			 * the cases described at do_chunk_alloc() - the system
 			 * block group we just created was just turned into RO
 			 * mode by a scrub for example, or a running discard
 			 * temporarily removed its free space entries, etc.
->>>>>>> df0cc57e
 			 */
 			btrfs_chunk_alloc_add_chunk_item(trans, bg);
 		}
@@ -3869,15 +3792,9 @@
 	if (!ret) {
 		ret = btrfs_block_rsv_add(fs_info->chunk_root,
 					  &fs_info->chunk_block_rsv,
-<<<<<<< HEAD
-					  thresh, BTRFS_RESERVE_NO_FLUSH);
-		if (!ret)
-			trans->chunk_bytes_reserved += thresh;
-=======
 					  bytes, BTRFS_RESERVE_NO_FLUSH);
 		if (!ret)
 			trans->chunk_bytes_reserved += bytes;
->>>>>>> df0cc57e
 	}
 }
 
