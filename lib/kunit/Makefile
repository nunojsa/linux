--- conflicted
+++ resolved
@@ -5,13 +5,10 @@
 					assert.o \
 					try-catch.o
 
-<<<<<<< HEAD
-=======
 ifeq ($(CONFIG_KUNIT_DEBUGFS),y)
 kunit-objs +=				debugfs.o
 endif
 
->>>>>>> 04d5ce62
 obj-$(CONFIG_KUNIT_TEST) +=		kunit-test.o
 
 # string-stream-test compiles built-in only.
