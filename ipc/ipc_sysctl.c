// SPDX-License-Identifier: GPL-2.0-only
/*
 *  Copyright (C) 2007
 *
 *  Author: Eric Biederman <ebiederm@xmision.com>
 */

#include <linux/module.h>
#include <linux/ipc.h>
#include <linux/nsproxy.h>
#include <linux/sysctl.h>
#include <linux/uaccess.h>
#include <linux/capability.h>
#include <linux/ipc_namespace.h>
#include <linux/msg.h>
#include <linux/slab.h>
#include <linux/cred.h>
#include "util.h"

static int proc_ipc_dointvec_minmax_orphans(struct ctl_table *table, int write,
		void *buffer, size_t *lenp, loff_t *ppos)
{
	struct ipc_namespace *ns =
		container_of(table->data, struct ipc_namespace, shm_rmid_forced);
	int err;

	err = proc_dointvec_minmax(table, write, buffer, lenp, ppos);

	if (err < 0)
		return err;
	if (ns->shm_rmid_forced)
		shm_destroy_orphaned(ns);
	return err;
}

static int proc_ipc_auto_msgmni(struct ctl_table *table, int write,
		void *buffer, size_t *lenp, loff_t *ppos)
{
	struct ctl_table ipc_table;
	int dummy = 0;

	memcpy(&ipc_table, table, sizeof(ipc_table));
	ipc_table.data = &dummy;

	if (write)
		pr_info_once("writing to auto_msgmni has no effect");

	return proc_dointvec_minmax(&ipc_table, write, buffer, lenp, ppos);
}

static int proc_ipc_sem_dointvec(struct ctl_table *table, int write,
	void *buffer, size_t *lenp, loff_t *ppos)
{
	struct ipc_namespace *ns =
		container_of(table->data, struct ipc_namespace, sem_ctls);
	int ret, semmni;

	semmni = ns->sem_ctls[3];
	ret = proc_dointvec(table, write, buffer, lenp, ppos);

	if (!ret)
		ret = sem_check_semmni(ns);

	/*
	 * Reset the semmni value if an error happens.
	 */
	if (ret)
		ns->sem_ctls[3] = semmni;
	return ret;
}

int ipc_mni = IPCMNI;
int ipc_mni_shift = IPCMNI_SHIFT;
int ipc_min_cycle = RADIX_TREE_MAP_SIZE;

static struct ctl_table ipc_sysctls[] = {
	{
		.procname	= "shmmax",
		.data		= &init_ipc_ns.shm_ctlmax,
		.maxlen		= sizeof(init_ipc_ns.shm_ctlmax),
		.mode		= 0644,
		.proc_handler	= proc_doulongvec_minmax,
	},
	{
		.procname	= "shmall",
		.data		= &init_ipc_ns.shm_ctlall,
		.maxlen		= sizeof(init_ipc_ns.shm_ctlall),
		.mode		= 0644,
		.proc_handler	= proc_doulongvec_minmax,
	},
	{
		.procname	= "shmmni",
		.data		= &init_ipc_ns.shm_ctlmni,
		.maxlen		= sizeof(init_ipc_ns.shm_ctlmni),
		.mode		= 0644,
		.proc_handler	= proc_dointvec_minmax,
		.extra1		= SYSCTL_ZERO,
		.extra2		= &ipc_mni,
	},
	{
		.procname	= "shm_rmid_forced",
		.data		= &init_ipc_ns.shm_rmid_forced,
		.maxlen		= sizeof(init_ipc_ns.shm_rmid_forced),
		.mode		= 0644,
		.proc_handler	= proc_ipc_dointvec_minmax_orphans,
		.extra1		= SYSCTL_ZERO,
		.extra2		= SYSCTL_ONE,
	},
	{
		.procname	= "msgmax",
		.data		= &init_ipc_ns.msg_ctlmax,
		.maxlen		= sizeof(init_ipc_ns.msg_ctlmax),
		.mode		= 0644,
		.proc_handler	= proc_dointvec_minmax,
		.extra1		= SYSCTL_ZERO,
		.extra2		= SYSCTL_INT_MAX,
	},
	{
		.procname	= "msgmni",
		.data		= &init_ipc_ns.msg_ctlmni,
		.maxlen		= sizeof(init_ipc_ns.msg_ctlmni),
		.mode		= 0644,
		.proc_handler	= proc_dointvec_minmax,
		.extra1		= SYSCTL_ZERO,
		.extra2		= &ipc_mni,
	},
	{
		.procname	= "auto_msgmni",
		.data		= NULL,
		.maxlen		= sizeof(int),
		.mode		= 0644,
		.proc_handler	= proc_ipc_auto_msgmni,
		.extra1		= SYSCTL_ZERO,
		.extra2		= SYSCTL_ONE,
	},
	{
		.procname	=  "msgmnb",
		.data		= &init_ipc_ns.msg_ctlmnb,
		.maxlen		= sizeof(init_ipc_ns.msg_ctlmnb),
		.mode		= 0644,
		.proc_handler	= proc_dointvec_minmax,
		.extra1		= SYSCTL_ZERO,
		.extra2		= SYSCTL_INT_MAX,
	},
	{
		.procname	= "sem",
		.data		= &init_ipc_ns.sem_ctls,
		.maxlen		= 4*sizeof(int),
		.mode		= 0644,
		.proc_handler	= proc_ipc_sem_dointvec,
	},
#ifdef CONFIG_CHECKPOINT_RESTORE
	{
		.procname	= "sem_next_id",
		.data		= &init_ipc_ns.ids[IPC_SEM_IDS].next_id,
		.maxlen		= sizeof(init_ipc_ns.ids[IPC_SEM_IDS].next_id),
		.mode		= 0444,
		.proc_handler	= proc_dointvec_minmax,
		.extra1		= SYSCTL_ZERO,
		.extra2		= SYSCTL_INT_MAX,
	},
	{
		.procname	= "msg_next_id",
		.data		= &init_ipc_ns.ids[IPC_MSG_IDS].next_id,
		.maxlen		= sizeof(init_ipc_ns.ids[IPC_MSG_IDS].next_id),
		.mode		= 0444,
		.proc_handler	= proc_dointvec_minmax,
		.extra1		= SYSCTL_ZERO,
		.extra2		= SYSCTL_INT_MAX,
	},
	{
		.procname	= "shm_next_id",
		.data		= &init_ipc_ns.ids[IPC_SHM_IDS].next_id,
		.maxlen		= sizeof(init_ipc_ns.ids[IPC_SHM_IDS].next_id),
		.mode		= 0444,
		.proc_handler	= proc_dointvec_minmax,
		.extra1		= SYSCTL_ZERO,
		.extra2		= SYSCTL_INT_MAX,
	},
#endif
};

static struct ctl_table_set *set_lookup(struct ctl_table_root *root)
{
	return &current->nsproxy->ipc_ns->ipc_set;
}

static int set_is_seen(struct ctl_table_set *set)
{
	return &current->nsproxy->ipc_ns->ipc_set == set;
}

static void ipc_set_ownership(struct ctl_table_header *head,
<<<<<<< HEAD
			      struct ctl_table *table,
=======
>>>>>>> 0c383648
			      kuid_t *uid, kgid_t *gid)
{
	struct ipc_namespace *ns =
		container_of(head->set, struct ipc_namespace, ipc_set);

	kuid_t ns_root_uid = make_kuid(ns->user_ns, 0);
	kgid_t ns_root_gid = make_kgid(ns->user_ns, 0);

	*uid = uid_valid(ns_root_uid) ? ns_root_uid : GLOBAL_ROOT_UID;
	*gid = gid_valid(ns_root_gid) ? ns_root_gid : GLOBAL_ROOT_GID;
}

<<<<<<< HEAD
static int ipc_permissions(struct ctl_table_header *head, struct ctl_table *table)
=======
static int ipc_permissions(struct ctl_table_header *head, const struct ctl_table *table)
>>>>>>> 0c383648
{
	int mode = table->mode;

#ifdef CONFIG_CHECKPOINT_RESTORE
	struct ipc_namespace *ns =
		container_of(head->set, struct ipc_namespace, ipc_set);

	if (((table->data == &ns->ids[IPC_SEM_IDS].next_id) ||
	     (table->data == &ns->ids[IPC_MSG_IDS].next_id) ||
	     (table->data == &ns->ids[IPC_SHM_IDS].next_id)) &&
	    checkpoint_restore_ns_capable(ns->user_ns))
		mode = 0666;
	else
#endif
	{
		kuid_t ns_root_uid;
		kgid_t ns_root_gid;

<<<<<<< HEAD
		ipc_set_ownership(head, table, &ns_root_uid, &ns_root_gid);
=======
		ipc_set_ownership(head, &ns_root_uid, &ns_root_gid);
>>>>>>> 0c383648

		if (uid_eq(current_euid(), ns_root_uid))
			mode >>= 6;

		else if (in_egroup_p(ns_root_gid))
			mode >>= 3;
	}

	mode &= 7;

	return (mode << 6) | (mode << 3) | mode;
}

static struct ctl_table_root set_root = {
	.lookup = set_lookup,
	.permissions = ipc_permissions,
	.set_ownership = ipc_set_ownership,
};

bool setup_ipc_sysctls(struct ipc_namespace *ns)
{
	struct ctl_table *tbl;

	setup_sysctl_set(&ns->ipc_set, &set_root, set_is_seen);

	tbl = kmemdup(ipc_sysctls, sizeof(ipc_sysctls), GFP_KERNEL);
	if (tbl) {
		int i;

		for (i = 0; i < ARRAY_SIZE(ipc_sysctls); i++) {
			if (tbl[i].data == &init_ipc_ns.shm_ctlmax)
				tbl[i].data = &ns->shm_ctlmax;

			else if (tbl[i].data == &init_ipc_ns.shm_ctlall)
				tbl[i].data = &ns->shm_ctlall;

			else if (tbl[i].data == &init_ipc_ns.shm_ctlmni)
				tbl[i].data = &ns->shm_ctlmni;

			else if (tbl[i].data == &init_ipc_ns.shm_rmid_forced)
				tbl[i].data = &ns->shm_rmid_forced;

			else if (tbl[i].data == &init_ipc_ns.msg_ctlmax)
				tbl[i].data = &ns->msg_ctlmax;

			else if (tbl[i].data == &init_ipc_ns.msg_ctlmni)
				tbl[i].data = &ns->msg_ctlmni;

			else if (tbl[i].data == &init_ipc_ns.msg_ctlmnb)
				tbl[i].data = &ns->msg_ctlmnb;

			else if (tbl[i].data == &init_ipc_ns.sem_ctls)
				tbl[i].data = &ns->sem_ctls;
#ifdef CONFIG_CHECKPOINT_RESTORE
			else if (tbl[i].data == &init_ipc_ns.ids[IPC_SEM_IDS].next_id)
				tbl[i].data = &ns->ids[IPC_SEM_IDS].next_id;

			else if (tbl[i].data == &init_ipc_ns.ids[IPC_MSG_IDS].next_id)
				tbl[i].data = &ns->ids[IPC_MSG_IDS].next_id;

			else if (tbl[i].data == &init_ipc_ns.ids[IPC_SHM_IDS].next_id)
				tbl[i].data = &ns->ids[IPC_SHM_IDS].next_id;
#endif
			else
				tbl[i].data = NULL;
		}

		ns->ipc_sysctls = __register_sysctl_table(&ns->ipc_set, "kernel", tbl,
							  ARRAY_SIZE(ipc_sysctls));
	}
	if (!ns->ipc_sysctls) {
		kfree(tbl);
		retire_sysctl_set(&ns->ipc_set);
		return false;
	}

	return true;
}

void retire_ipc_sysctls(struct ipc_namespace *ns)
{
	const struct ctl_table *tbl;

	tbl = ns->ipc_sysctls->ctl_table_arg;
	unregister_sysctl_table(ns->ipc_sysctls);
	retire_sysctl_set(&ns->ipc_set);
	kfree(tbl);
}

static int __init ipc_sysctl_init(void)
{
	if (!setup_ipc_sysctls(&init_ipc_ns)) {
		pr_warn("ipc sysctl registration failed\n");
		return -ENOMEM;
	}
	return 0;
}

device_initcall(ipc_sysctl_init);

static int __init ipc_mni_extend(char *str)
{
	ipc_mni = IPCMNI_EXTEND;
	ipc_mni_shift = IPCMNI_EXTEND_SHIFT;
	ipc_min_cycle = IPCMNI_EXTEND_MIN_CYCLE;
	pr_info("IPCMNI extended to %d.\n", ipc_mni);
	return 0;
}
early_param("ipcmni_extend", ipc_mni_extend);<|MERGE_RESOLUTION|>--- conflicted
+++ resolved
@@ -191,10 +191,6 @@
 }
 
 static void ipc_set_ownership(struct ctl_table_header *head,
-<<<<<<< HEAD
-			      struct ctl_table *table,
-=======
->>>>>>> 0c383648
 			      kuid_t *uid, kgid_t *gid)
 {
 	struct ipc_namespace *ns =
@@ -207,11 +203,7 @@
 	*gid = gid_valid(ns_root_gid) ? ns_root_gid : GLOBAL_ROOT_GID;
 }
 
-<<<<<<< HEAD
-static int ipc_permissions(struct ctl_table_header *head, struct ctl_table *table)
-=======
 static int ipc_permissions(struct ctl_table_header *head, const struct ctl_table *table)
->>>>>>> 0c383648
 {
 	int mode = table->mode;
 
@@ -230,11 +222,7 @@
 		kuid_t ns_root_uid;
 		kgid_t ns_root_gid;
 
-<<<<<<< HEAD
-		ipc_set_ownership(head, table, &ns_root_uid, &ns_root_gid);
-=======
 		ipc_set_ownership(head, &ns_root_uid, &ns_root_gid);
->>>>>>> 0c383648
 
 		if (uid_eq(current_euid(), ns_root_uid))
 			mode >>= 6;
