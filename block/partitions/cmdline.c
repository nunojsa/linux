// SPDX-License-Identifier: GPL-2.0
/*
 * Copyright (C) 2013 HUAWEI
 * Author: Cai Zhiyong <caizhiyong@huawei.com>
 *
 * Read block device partition table from the command line.
 * Typically used for fixed block (eMMC) embedded devices.
 * It has no MBR, so saves storage space. Bootloader can be easily accessed
 * by absolute address of data on the block device.
 * Users can easily change the partition.
 *
 * The format for the command line is just like mtdparts.
 *
 * For further information, see "Documentation/block/cmdline-partition.rst"
 *
 */
#include <linux/blkdev.h>
#include <linux/fs.h>
#include <linux/slab.h>
#include "check.h"


/* partition flags */
#define PF_RDONLY                   0x01 /* Device is read only */
#define PF_POWERUP_LOCK             0x02 /* Always locked after reset */

struct cmdline_subpart {
	char name[BDEVNAME_SIZE]; /* partition name, such as 'rootfs' */
	sector_t from;
	sector_t size;
	int flags;
	struct cmdline_subpart *next_subpart;
};

struct cmdline_parts {
	char name[BDEVNAME_SIZE]; /* block device, such as 'mmcblk0' */
	unsigned int nr_subparts;
	struct cmdline_subpart *subpart;
	struct cmdline_parts *next_parts;
};

static int parse_subpart(struct cmdline_subpart **subpart, char *partdef)
{
	int ret = 0;
	struct cmdline_subpart *new_subpart;

	*subpart = NULL;

	new_subpart = kzalloc(sizeof(struct cmdline_subpart), GFP_KERNEL);
	if (!new_subpart)
		return -ENOMEM;

	if (*partdef == '-') {
		new_subpart->size = (sector_t)(~0ULL);
		partdef++;
	} else {
		new_subpart->size = (sector_t)memparse(partdef, &partdef);
		if (new_subpart->size < (sector_t)PAGE_SIZE) {
			pr_warn("cmdline partition size is invalid.");
			ret = -EINVAL;
			goto fail;
		}
	}

	if (*partdef == '@') {
		partdef++;
		new_subpart->from = (sector_t)memparse(partdef, &partdef);
	} else {
		new_subpart->from = (sector_t)(~0ULL);
	}

	if (*partdef == '(') {
		partdef++;
		char *next = strsep(&partdef, ")");

		if (!next) {
			pr_warn("cmdline partition format is invalid.");
			ret = -EINVAL;
			goto fail;
		}

<<<<<<< HEAD
		length = min_t(int, next - partdef,
			       sizeof(new_subpart->name) - 1);
		strscpy(new_subpart->name, partdef, length);

		partdef = ++next;
=======
		strscpy(new_subpart->name, next, sizeof(new_subpart->name));
>>>>>>> 0c383648
	} else
		new_subpart->name[0] = '\0';

	new_subpart->flags = 0;

	if (!strncmp(partdef, "ro", 2)) {
		new_subpart->flags |= PF_RDONLY;
		partdef += 2;
	}

	if (!strncmp(partdef, "lk", 2)) {
		new_subpart->flags |= PF_POWERUP_LOCK;
		partdef += 2;
	}

	*subpart = new_subpart;
	return 0;
fail:
	kfree(new_subpart);
	return ret;
}

static void free_subpart(struct cmdline_parts *parts)
{
	struct cmdline_subpart *subpart;

	while (parts->subpart) {
		subpart = parts->subpart;
		parts->subpart = subpart->next_subpart;
		kfree(subpart);
	}
}

static int parse_parts(struct cmdline_parts **parts, char *bdevdef)
{
	int ret = -EINVAL;
	char *next;
	struct cmdline_subpart **next_subpart;
	struct cmdline_parts *newparts;

	*parts = NULL;

	newparts = kzalloc(sizeof(struct cmdline_parts), GFP_KERNEL);
	if (!newparts)
		return -ENOMEM;

	next = strsep(&bdevdef, ":");
	if (!next) {
		pr_warn("cmdline partition has no block device.");
		goto fail;
	}

<<<<<<< HEAD
	length = min_t(int, next - bdevdef, sizeof(newparts->name) - 1);
	strscpy(newparts->name, bdevdef, length);
=======
	strscpy(newparts->name, next, sizeof(newparts->name));
>>>>>>> 0c383648
	newparts->nr_subparts = 0;

	next_subpart = &newparts->subpart;

<<<<<<< HEAD
	while (next && *(++next)) {
		bdevdef = next;
		next = strchr(bdevdef, ',');

		length = (!next) ? (sizeof(buf) - 1) :
			min_t(int, next - bdevdef, sizeof(buf) - 1);

		strscpy(buf, bdevdef, length);

		ret = parse_subpart(next_subpart, buf);
=======
	while ((next = strsep(&bdevdef, ","))) {
		ret = parse_subpart(next_subpart, next);
>>>>>>> 0c383648
		if (ret)
			goto fail;

		newparts->nr_subparts++;
		next_subpart = &(*next_subpart)->next_subpart;
	}

	if (!newparts->subpart) {
		pr_warn("cmdline partition has no valid partition.");
		ret = -EINVAL;
		goto fail;
	}

	*parts = newparts;

	return 0;
fail:
	free_subpart(newparts);
	kfree(newparts);
	return ret;
}

static void cmdline_parts_free(struct cmdline_parts **parts)
{
	struct cmdline_parts *next_parts;

	while (*parts) {
		next_parts = (*parts)->next_parts;
		free_subpart(*parts);
		kfree(*parts);
		*parts = next_parts;
	}
}

static int cmdline_parts_parse(struct cmdline_parts **parts,
		const char *cmdline)
{
	int ret;
	char *buf;
	char *pbuf;
	char *next;
	struct cmdline_parts **next_parts;

	*parts = NULL;

	pbuf = buf = kstrdup(cmdline, GFP_KERNEL);
	if (!buf)
		return -ENOMEM;

	next_parts = parts;

	while ((next = strsep(&pbuf, ";"))) {
		ret = parse_parts(next_parts, next);
		if (ret)
			goto fail;

		next_parts = &(*next_parts)->next_parts;
	}

	if (!*parts) {
		pr_warn("cmdline partition has no valid partition.");
		ret = -EINVAL;
		goto fail;
	}

	ret = 0;
done:
	kfree(buf);
	return ret;

fail:
	cmdline_parts_free(parts);
	goto done;
}

static struct cmdline_parts *cmdline_parts_find(struct cmdline_parts *parts,
					 const char *bdev)
{
	while (parts && strncmp(bdev, parts->name, sizeof(parts->name)))
		parts = parts->next_parts;
	return parts;
}

static char *cmdline;
static struct cmdline_parts *bdev_parts;

static int add_part(int slot, struct cmdline_subpart *subpart,
		struct parsed_partitions *state)
{
	struct partition_meta_info *info;
	char tmp[sizeof(info->volname) + 4];

	if (slot >= state->limit)
		return 1;

	put_partition(state, slot, subpart->from >> 9,
		      subpart->size >> 9);

	info = &state->parts[slot].info;

<<<<<<< HEAD
	label_min = min_t(int, sizeof(info->volname) - 1,
			  sizeof(subpart->name));
	strscpy(info->volname, subpart->name, label_min);
=======
	strscpy(info->volname, subpart->name, sizeof(info->volname));
>>>>>>> 0c383648

	snprintf(tmp, sizeof(tmp), "(%s)", info->volname);
	strlcat(state->pp_buf, tmp, PAGE_SIZE);

	state->parts[slot].has_info = true;

	return 0;
}

static int cmdline_parts_set(struct cmdline_parts *parts, sector_t disk_size,
		struct parsed_partitions *state)
{
	sector_t from = 0;
	struct cmdline_subpart *subpart;
	int slot = 1;

	for (subpart = parts->subpart; subpart;
	     subpart = subpart->next_subpart, slot++) {
		if (subpart->from == (sector_t)(~0ULL))
			subpart->from = from;
		else
			from = subpart->from;

		if (from >= disk_size)
			break;

		if (subpart->size > (disk_size - from))
			subpart->size = disk_size - from;

		from += subpart->size;

		if (add_part(slot, subpart, state))
			break;
	}

	return slot;
}

static int __init cmdline_parts_setup(char *s)
{
	cmdline = s;
	return 1;
}
__setup("blkdevparts=", cmdline_parts_setup);

static bool has_overlaps(sector_t from, sector_t size,
			 sector_t from2, sector_t size2)
{
	sector_t end = from + size;
	sector_t end2 = from2 + size2;

	if (from >= from2 && from < end2)
		return true;

	if (end > from2 && end <= end2)
		return true;

	if (from2 >= from && from2 < end)
		return true;

	if (end2 > from && end2 <= end)
		return true;

	return false;
}

static inline void overlaps_warns_header(void)
{
	pr_warn("Overlapping partitions are used in command line partitions.");
	pr_warn("Don't use filesystems on overlapping partitions:");
}

static void cmdline_parts_verifier(int slot, struct parsed_partitions *state)
{
	int i;
	bool header = true;

	for (; slot < state->limit && state->parts[slot].has_info; slot++) {
		for (i = slot+1; i < state->limit && state->parts[i].has_info;
		     i++) {
			if (has_overlaps(state->parts[slot].from,
					 state->parts[slot].size,
					 state->parts[i].from,
					 state->parts[i].size)) {
				if (header) {
					header = false;
					overlaps_warns_header();
				}
				pr_warn("%s[%llu,%llu] overlaps with "
					"%s[%llu,%llu].",
					state->parts[slot].info.volname,
					(u64)state->parts[slot].from << 9,
					(u64)state->parts[slot].size << 9,
					state->parts[i].info.volname,
					(u64)state->parts[i].from << 9,
					(u64)state->parts[i].size << 9);
			}
		}
	}
}

/*
 * Purpose: allocate cmdline partitions.
 * Returns:
 * -1 if unable to read the partition table
 *  0 if this isn't our partition table
 *  1 if successful
 */
int cmdline_partition(struct parsed_partitions *state)
{
	sector_t disk_size;
	struct cmdline_parts *parts;

	if (cmdline) {
		if (bdev_parts)
			cmdline_parts_free(&bdev_parts);

		if (cmdline_parts_parse(&bdev_parts, cmdline)) {
			cmdline = NULL;
			return -1;
		}
		cmdline = NULL;
	}

	if (!bdev_parts)
		return 0;

	parts = cmdline_parts_find(bdev_parts, state->disk->disk_name);
	if (!parts)
		return 0;

	disk_size = get_capacity(state->disk) << 9;

	cmdline_parts_set(parts, disk_size, state);
	cmdline_parts_verifier(1, state);

	strlcat(state->pp_buf, "\n", PAGE_SIZE);

	return 1;
}<|MERGE_RESOLUTION|>--- conflicted
+++ resolved
@@ -79,15 +79,7 @@
 			goto fail;
 		}
 
-<<<<<<< HEAD
-		length = min_t(int, next - partdef,
-			       sizeof(new_subpart->name) - 1);
-		strscpy(new_subpart->name, partdef, length);
-
-		partdef = ++next;
-=======
 		strscpy(new_subpart->name, next, sizeof(new_subpart->name));
->>>>>>> 0c383648
 	} else
 		new_subpart->name[0] = '\0';
 
@@ -140,31 +132,13 @@
 		goto fail;
 	}
 
-<<<<<<< HEAD
-	length = min_t(int, next - bdevdef, sizeof(newparts->name) - 1);
-	strscpy(newparts->name, bdevdef, length);
-=======
 	strscpy(newparts->name, next, sizeof(newparts->name));
->>>>>>> 0c383648
 	newparts->nr_subparts = 0;
 
 	next_subpart = &newparts->subpart;
 
-<<<<<<< HEAD
-	while (next && *(++next)) {
-		bdevdef = next;
-		next = strchr(bdevdef, ',');
-
-		length = (!next) ? (sizeof(buf) - 1) :
-			min_t(int, next - bdevdef, sizeof(buf) - 1);
-
-		strscpy(buf, bdevdef, length);
-
-		ret = parse_subpart(next_subpart, buf);
-=======
 	while ((next = strsep(&bdevdef, ","))) {
 		ret = parse_subpart(next_subpart, next);
->>>>>>> 0c383648
 		if (ret)
 			goto fail;
 
@@ -265,13 +239,7 @@
 
 	info = &state->parts[slot].info;
 
-<<<<<<< HEAD
-	label_min = min_t(int, sizeof(info->volname) - 1,
-			  sizeof(subpart->name));
-	strscpy(info->volname, subpart->name, label_min);
-=======
 	strscpy(info->volname, subpart->name, sizeof(info->volname));
->>>>>>> 0c383648
 
 	snprintf(tmp, sizeof(tmp), "(%s)", info->volname);
 	strlcat(state->pp_buf, tmp, PAGE_SIZE);
