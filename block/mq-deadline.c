--- conflicted
+++ resolved
@@ -56,19 +56,6 @@
 
 enum { DD_PRIO_COUNT = 3 };
 
-<<<<<<< HEAD
-/* I/O statistics per I/O priority. */
-struct io_stats_per_prio {
-	local_t inserted;
-	local_t merged;
-	local_t dispatched;
-	local_t completed;
-};
-
-/* I/O statistics for all I/O priorities (enum dd_prio). */
-struct io_stats {
-	struct io_stats_per_prio stats[DD_PRIO_COUNT];
-=======
 /*
  * I/O statistics per I/O priority. It is fine if these counters overflow.
  * What matters is that these counters are at least as wide as
@@ -79,7 +66,6 @@
 	uint32_t merged;
 	uint32_t dispatched;
 	atomic_t completed;
->>>>>>> df0cc57e
 };
 
 /*
@@ -92,10 +78,7 @@
 	struct list_head fifo_list[DD_DIR_COUNT];
 	/* Next request in FIFO order. Read, write or both are NULL. */
 	struct request *next_rq[DD_DIR_COUNT];
-<<<<<<< HEAD
-=======
 	struct io_stats_per_prio stats;
->>>>>>> df0cc57e
 };
 
 struct deadline_data {
@@ -109,8 +92,6 @@
 	enum dd_data_dir last_dir;
 	unsigned int batching;		/* number of sequential requests made */
 	unsigned int starved;		/* times reads have starved writes */
-
-	struct io_stats __percpu *stats;
 
 	/*
 	 * settings that change how the i/o scheduler behaves
@@ -120,45 +101,12 @@
 	int writes_starved;
 	int front_merges;
 	u32 async_depth;
-<<<<<<< HEAD
-=======
 	int prio_aging_expire;
->>>>>>> df0cc57e
 
 	spinlock_t lock;
 	spinlock_t zone_lock;
 };
 
-<<<<<<< HEAD
-/* Count one event of type 'event_type' and with I/O priority 'prio' */
-#define dd_count(dd, event_type, prio) do {				\
-	struct io_stats *io_stats = get_cpu_ptr((dd)->stats);		\
-									\
-	BUILD_BUG_ON(!__same_type((dd), struct deadline_data *));	\
-	BUILD_BUG_ON(!__same_type((prio), enum dd_prio));		\
-	local_inc(&io_stats->stats[(prio)].event_type);			\
-	put_cpu_ptr(io_stats);						\
-} while (0)
-
-/*
- * Returns the total number of dd_count(dd, event_type, prio) calls across all
- * CPUs. No locking or barriers since it is fine if the returned sum is slightly
- * outdated.
- */
-#define dd_sum(dd, event_type, prio) ({					\
-	unsigned int cpu;						\
-	u32 sum = 0;							\
-									\
-	BUILD_BUG_ON(!__same_type((dd), struct deadline_data *));	\
-	BUILD_BUG_ON(!__same_type((prio), enum dd_prio));		\
-	for_each_present_cpu(cpu)					\
-		sum += local_read(&per_cpu_ptr((dd)->stats, cpu)->	\
-				  stats[(prio)].event_type);		\
-	sum;								\
-})
-
-=======
->>>>>>> df0cc57e
 /* Maps an I/O priority class to a deadline scheduler priority. */
 static const enum dd_prio ioprio_class_to_prio[] = {
 	[IOPRIO_CLASS_NONE]	= DD_BE_PRIO,
@@ -262,13 +210,9 @@
 	const u8 ioprio_class = dd_rq_ioclass(next);
 	const enum dd_prio prio = ioprio_class_to_prio[ioprio_class];
 
-<<<<<<< HEAD
-	dd_count(dd, merged, prio);
-=======
 	lockdep_assert_held(&dd->lock);
 
 	dd->per_prio[prio].stats.merged++;
->>>>>>> df0cc57e
 
 	/*
 	 * if next expires before rq, assign its expire time to rq
@@ -303,8 +247,6 @@
 	 * take it off the sort and fifo list
 	 */
 	deadline_remove_request(rq->q, per_prio, rq);
-<<<<<<< HEAD
-=======
 }
 
 /* Number of requests queued for a given priority level. */
@@ -315,7 +257,6 @@
 	lockdep_assert_held(&dd->lock);
 
 	return stats->inserted - atomic_read(&stats->completed);
->>>>>>> df0cc57e
 }
 
 /*
@@ -422,25 +363,13 @@
  * read/write expire, fifo_batch, etc and with a start time <= @latest_start.
  */
 static struct request *__dd_dispatch_request(struct deadline_data *dd,
-<<<<<<< HEAD
-					     struct dd_per_prio *per_prio)
-=======
 					     struct dd_per_prio *per_prio,
 					     unsigned long latest_start)
->>>>>>> df0cc57e
 {
 	struct request *rq, *next_rq;
 	enum dd_data_dir data_dir;
 	enum dd_prio prio;
 	u8 ioprio_class;
-<<<<<<< HEAD
-
-	lockdep_assert_held(&dd->lock);
-
-	if (!list_empty(&per_prio->dispatch)) {
-		rq = list_first_entry(&per_prio->dispatch, struct request,
-				      queuelist);
-=======
 
 	lockdep_assert_held(&dd->lock);
 
@@ -449,7 +378,6 @@
 				      queuelist);
 		if (started_after(dd, rq, latest_start))
 			return NULL;
->>>>>>> df0cc57e
 		list_del_init(&rq->queuelist);
 		goto done;
 	}
@@ -538,11 +466,7 @@
 done:
 	ioprio_class = dd_rq_ioclass(rq);
 	prio = ioprio_class_to_prio[ioprio_class];
-<<<<<<< HEAD
-	dd_count(dd, dispatched, prio);
-=======
 	dd->per_prio[prio].stats.dispatched++;
->>>>>>> df0cc57e
 	/*
 	 * If the request needs its target zone locked, do it.
 	 */
@@ -552,8 +476,6 @@
 }
 
 /*
-<<<<<<< HEAD
-=======
  * Check whether there are any requests with priority other than DD_RT_PRIO
  * that were inserted more than prio_aging_expire jiffies ago.
  */
@@ -582,7 +504,6 @@
 }
 
 /*
->>>>>>> df0cc57e
  * Called from blk_mq_run_hw_queue() -> __blk_mq_sched_dispatch_requests().
  *
  * One confusing aspect here is that we get called for a specific
@@ -598,13 +519,6 @@
 	enum dd_prio prio;
 
 	spin_lock(&dd->lock);
-<<<<<<< HEAD
-	for (prio = 0; prio <= DD_PRIO_MAX; prio++) {
-		rq = __dd_dispatch_request(dd, &dd->per_prio[prio]);
-		if (rq)
-			break;
-	}
-=======
 	rq = dd_dispatch_prio_aged_requests(dd, now);
 	if (rq)
 		goto unlock;
@@ -620,7 +534,6 @@
 	}
 
 unlock:
->>>>>>> df0cc57e
 	spin_unlock(&dd->lock);
 
 	return rq;
@@ -654,11 +567,7 @@
 
 	dd->async_depth = max(1UL, 3 * q->nr_requests / 4);
 
-<<<<<<< HEAD
-	sbitmap_queue_min_shallow_depth(tags->bitmap_tags, dd->async_depth);
-=======
 	sbitmap_queue_min_shallow_depth(&tags->bitmap_tags, dd->async_depth);
->>>>>>> df0cc57e
 }
 
 /* Called by blk_mq_init_hctx() and blk_mq_init_sched(). */
@@ -672,17 +581,6 @@
 {
 	struct deadline_data *dd = e->elevator_data;
 	enum dd_prio prio;
-<<<<<<< HEAD
-
-	for (prio = 0; prio <= DD_PRIO_MAX; prio++) {
-		struct dd_per_prio *per_prio = &dd->per_prio[prio];
-
-		WARN_ON_ONCE(!list_empty(&per_prio->fifo_list[DD_READ]));
-		WARN_ON_ONCE(!list_empty(&per_prio->fifo_list[DD_WRITE]));
-	}
-
-	free_percpu(dd->stats);
-=======
 
 	for (prio = 0; prio <= DD_PRIO_MAX; prio++) {
 		struct dd_per_prio *per_prio = &dd->per_prio[prio];
@@ -701,7 +599,6 @@
 			  prio, stats->inserted, stats->merged,
 			  stats->dispatched, atomic_read(&stats->completed));
 	}
->>>>>>> df0cc57e
 
 	kfree(dd);
 }
@@ -726,14 +623,6 @@
 
 	eq->elevator_data = dd;
 
-<<<<<<< HEAD
-	dd->stats = alloc_percpu_gfp(typeof(*dd->stats),
-				     GFP_KERNEL | __GFP_ZERO);
-	if (!dd->stats)
-		goto free_dd;
-
-=======
->>>>>>> df0cc57e
 	for (prio = 0; prio <= DD_PRIO_MAX; prio++) {
 		struct dd_per_prio *per_prio = &dd->per_prio[prio];
 
@@ -756,12 +645,6 @@
 	q->elevator = eq;
 	return 0;
 
-<<<<<<< HEAD
-free_dd:
-	kfree(dd);
-
-=======
->>>>>>> df0cc57e
 put_eq:
 	kobject_put(&eq->kobj);
 	return ret;
@@ -844,16 +727,11 @@
 	blk_req_zone_write_unlock(rq);
 
 	prio = ioprio_class_to_prio[ioprio_class];
-<<<<<<< HEAD
-	dd_count(dd, inserted, prio);
-	rq->elv.priv[0] = (void *)(uintptr_t)1;
-=======
 	per_prio = &dd->per_prio[prio];
 	if (!rq->elv.priv[0]) {
 		per_prio->stats.inserted++;
 		rq->elv.priv[0] = (void *)(uintptr_t)1;
 	}
->>>>>>> df0cc57e
 
 	if (blk_mq_sched_try_insert_merge(q, rq, &free)) {
 		blk_mq_free_requests(&free);
@@ -862,7 +740,6 @@
 
 	trace_block_rq_insert(rq);
 
-	per_prio = &dd->per_prio[prio];
 	if (at_head) {
 		list_add(&rq->queuelist, &per_prio->dispatch);
 	} else {
@@ -934,14 +811,6 @@
 
 	/*
 	 * The block layer core may call dd_finish_request() without having
-<<<<<<< HEAD
-	 * called dd_insert_requests(). Hence only update statistics for
-	 * requests for which dd_insert_requests() has been called. See also
-	 * blk_mq_request_bypass_insert().
-	 */
-	if (rq->elv.priv[0])
-		dd_count(dd, completed, prio);
-=======
 	 * called dd_insert_requests(). Skip requests that bypassed I/O
 	 * scheduling. See also blk_mq_request_bypass_insert().
 	 */
@@ -949,7 +818,6 @@
 		return;
 
 	atomic_inc(&per_prio->stats.completed);
->>>>>>> df0cc57e
 
 	if (blk_queue_is_zoned(q)) {
 		unsigned long flags;
@@ -973,19 +841,11 @@
 {
 	struct deadline_data *dd = hctx->queue->elevator->elevator_data;
 	enum dd_prio prio;
-<<<<<<< HEAD
 
 	for (prio = 0; prio <= DD_PRIO_MAX; prio++)
 		if (dd_has_work_for_prio(&dd->per_prio[prio]))
 			return true;
 
-=======
-
-	for (prio = 0; prio <= DD_PRIO_MAX; prio++)
-		if (dd_has_work_for_prio(&dd->per_prio[prio]))
-			return true;
-
->>>>>>> df0cc57e
 	return false;
 }
 
@@ -1002,10 +862,7 @@
 #define SHOW_JIFFIES(__FUNC, __VAR) SHOW_INT(__FUNC, jiffies_to_msecs(__VAR))
 SHOW_JIFFIES(deadline_read_expire_show, dd->fifo_expire[DD_READ]);
 SHOW_JIFFIES(deadline_write_expire_show, dd->fifo_expire[DD_WRITE]);
-<<<<<<< HEAD
-=======
 SHOW_JIFFIES(deadline_prio_aging_expire_show, dd->prio_aging_expire);
->>>>>>> df0cc57e
 SHOW_INT(deadline_writes_starved_show, dd->writes_starved);
 SHOW_INT(deadline_front_merges_show, dd->front_merges);
 SHOW_INT(deadline_async_depth_show, dd->front_merges);
@@ -1035,10 +892,7 @@
 	STORE_FUNCTION(__FUNC, __PTR, MIN, MAX, msecs_to_jiffies)
 STORE_JIFFIES(deadline_read_expire_store, &dd->fifo_expire[DD_READ], 0, INT_MAX);
 STORE_JIFFIES(deadline_write_expire_store, &dd->fifo_expire[DD_WRITE], 0, INT_MAX);
-<<<<<<< HEAD
-=======
 STORE_JIFFIES(deadline_prio_aging_expire_store, &dd->prio_aging_expire, 0, INT_MAX);
->>>>>>> df0cc57e
 STORE_INT(deadline_writes_starved_store, &dd->writes_starved, INT_MIN, INT_MAX);
 STORE_INT(deadline_front_merges_store, &dd->front_merges, 0, 1);
 STORE_INT(deadline_async_depth_store, &dd->front_merges, 1, INT_MAX);
@@ -1147,15 +1001,6 @@
 
 	seq_printf(m, "%u\n", dd->async_depth);
 	return 0;
-<<<<<<< HEAD
-}
-
-/* Number of requests queued for a given priority level. */
-static u32 dd_queued(struct deadline_data *dd, enum dd_prio prio)
-{
-	return dd_sum(dd, inserted, prio) - dd_sum(dd, completed, prio);
-=======
->>>>>>> df0cc57e
 }
 
 static int dd_queued_show(void *data, struct seq_file *m)
@@ -1180,24 +1025,10 @@
 {
 	const struct io_stats_per_prio *stats = &dd->per_prio[prio].stats;
 
-<<<<<<< HEAD
-	seq_printf(m, "%u %u %u\n", dd_queued(dd, DD_RT_PRIO),
-		   dd_queued(dd, DD_BE_PRIO),
-		   dd_queued(dd, DD_IDLE_PRIO));
-	return 0;
-}
-
-/* Number of requests owned by the block driver for a given priority. */
-static u32 dd_owned_by_driver(struct deadline_data *dd, enum dd_prio prio)
-{
-	return dd_sum(dd, dispatched, prio) + dd_sum(dd, merged, prio)
-		- dd_sum(dd, completed, prio);
-=======
 	lockdep_assert_held(&dd->lock);
 
 	return stats->dispatched + stats->merged -
 		atomic_read(&stats->completed);
->>>>>>> df0cc57e
 }
 
 static int dd_owned_by_driver_show(void *data, struct seq_file *m)
@@ -1206,11 +1037,6 @@
 	struct deadline_data *dd = q->elevator->elevator_data;
 	u32 rt, be, idle;
 
-<<<<<<< HEAD
-	seq_printf(m, "%u %u %u\n", dd_owned_by_driver(dd, DD_RT_PRIO),
-		   dd_owned_by_driver(dd, DD_BE_PRIO),
-		   dd_owned_by_driver(dd, DD_IDLE_PRIO));
-=======
 	spin_lock(&dd->lock);
 	rt = dd_owned_by_driver(dd, DD_RT_PRIO);
 	be = dd_owned_by_driver(dd, DD_BE_PRIO);
@@ -1219,7 +1045,6 @@
 
 	seq_printf(m, "%u %u %u\n", rt, be, idle);
 
->>>>>>> df0cc57e
 	return 0;
 }
 
