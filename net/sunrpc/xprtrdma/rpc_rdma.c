--- conflicted
+++ resolved
@@ -1235,16 +1235,7 @@
 		goto out_badheader;
 
 out:
-<<<<<<< HEAD
 	spin_lock(&xprt->queue_lock);
-	cwnd = xprt->cwnd;
-	xprt->cwnd = r_xprt->rx_buf.rb_credits << RPC_CWNDSHIFT;
-	if (xprt->cwnd > cwnd)
-		xprt_release_rqst_cong(rqst->rq_task);
-
-=======
-	spin_lock(&xprt->recv_lock);
->>>>>>> 470443e0
 	xprt_complete_rqst(rqst->rq_task, status);
 	xprt_unpin_rqst(rqst);
 	spin_unlock(&xprt->queue_lock);
@@ -1351,24 +1342,18 @@
 	if (!rqst)
 		goto out_norqst;
 	xprt_pin_rqst(rqst);
-	spin_unlock(&xprt->recv_lock);
+	spin_unlock(&xprt->queue_lock);
 
 	if (credits == 0)
 		credits = 1;	/* don't deadlock */
 	else if (credits > buf->rb_max_requests)
 		credits = buf->rb_max_requests;
-<<<<<<< HEAD
-	buf->rb_credits = credits;
-
-	spin_unlock(&xprt->queue_lock);
-=======
 	if (buf->rb_credits != credits) {
 		spin_lock_bh(&xprt->transport_lock);
 		buf->rb_credits = credits;
 		xprt->cwnd = credits << RPC_CWNDSHIFT;
 		spin_unlock_bh(&xprt->transport_lock);
 	}
->>>>>>> 470443e0
 
 	req = rpcr_to_rdmar(rqst);
 	req->rl_reply = rep;
