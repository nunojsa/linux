/*
 * net/sched/cls_matchll.c		Match-all classifier
 *
 * Copyright (c) 2016 Jiri Pirko <jiri@mellanox.com>
 *
 * This program is free software; you can redistribute it and/or modify
 * it under the terms of the GNU General Public License as published by
 * the Free Software Foundation; either version 2 of the License, or
 * (at your option) any later version.
 */

#include <linux/kernel.h>
#include <linux/init.h>
#include <linux/module.h>

#include <net/sch_generic.h>
#include <net/pkt_cls.h>

struct cls_mall_head {
	struct tcf_exts exts;
	struct tcf_result res;
	u32 handle;
	u32 flags;
	struct rcu_head	rcu;
};

static int mall_classify(struct sk_buff *skb, const struct tcf_proto *tp,
			 struct tcf_result *res)
{
	struct cls_mall_head *head = rcu_dereference_bh(tp->root);

	if (tc_skip_sw(head->flags))
		return -1;

	return tcf_exts_exec(skb, &head->exts, res);
}

static int mall_init(struct tcf_proto *tp)
{
	return 0;
}

static void mall_destroy_rcu(struct rcu_head *rcu)
{
	struct cls_mall_head *head = container_of(rcu, struct cls_mall_head,
						  rcu);

	tcf_exts_destroy(&head->exts);
	kfree(head);
}

static int mall_replace_hw_filter(struct tcf_proto *tp,
				  struct cls_mall_head *head,
				  unsigned long cookie)
{
	struct net_device *dev = tp->q->dev_queue->dev;
	struct tc_to_netdev offload;
	struct tc_cls_matchall_offload mall_offload = {0};

	offload.type = TC_SETUP_MATCHALL;
	offload.cls_mall = &mall_offload;
	offload.cls_mall->command = TC_CLSMATCHALL_REPLACE;
	offload.cls_mall->exts = &head->exts;
	offload.cls_mall->cookie = cookie;

	return dev->netdev_ops->ndo_setup_tc(dev, tp->q->handle, tp->protocol,
					     &offload);
}

static void mall_destroy_hw_filter(struct tcf_proto *tp,
				   struct cls_mall_head *head,
				   unsigned long cookie)
{
	struct net_device *dev = tp->q->dev_queue->dev;
	struct tc_to_netdev offload;
	struct tc_cls_matchall_offload mall_offload = {0};

	offload.type = TC_SETUP_MATCHALL;
	offload.cls_mall = &mall_offload;
	offload.cls_mall->command = TC_CLSMATCHALL_DESTROY;
	offload.cls_mall->exts = NULL;
	offload.cls_mall->cookie = cookie;

	dev->netdev_ops->ndo_setup_tc(dev, tp->q->handle, tp->protocol,
					     &offload);
}

static bool mall_destroy(struct tcf_proto *tp, bool force)
{
	struct cls_mall_head *head = rtnl_dereference(tp->root);
	struct net_device *dev = tp->q->dev_queue->dev;

	if (!head)
		return true;

	if (tc_should_offload(dev, tp, head->flags))
		mall_destroy_hw_filter(tp, head, (unsigned long) head);

	call_rcu(&head->rcu, mall_destroy_rcu);
	return true;
}

static unsigned long mall_get(struct tcf_proto *tp, u32 handle)
{
	return 0UL;
}

static const struct nla_policy mall_policy[TCA_MATCHALL_MAX + 1] = {
	[TCA_MATCHALL_UNSPEC]		= { .type = NLA_UNSPEC },
	[TCA_MATCHALL_CLASSID]		= { .type = NLA_U32 },
};

static int mall_set_parms(struct net *net, struct tcf_proto *tp,
			  struct cls_mall_head *head,
			  unsigned long base, struct nlattr **tb,
			  struct nlattr *est, bool ovr)
{
	struct tcf_exts e;
	int err;

	err = tcf_exts_init(&e, TCA_MATCHALL_ACT, 0);
	if (err)
		return err;
	err = tcf_exts_validate(net, tp, tb, est, &e, ovr);
	if (err < 0)
		goto errout;

	if (tb[TCA_MATCHALL_CLASSID]) {
		head->res.classid = nla_get_u32(tb[TCA_MATCHALL_CLASSID]);
		tcf_bind_filter(tp, &head->res, base);
	}

	tcf_exts_change(tp, &head->exts, &e);

	return 0;
errout:
	tcf_exts_destroy(&e);
	return err;
}

static int mall_change(struct net *net, struct sk_buff *in_skb,
		       struct tcf_proto *tp, unsigned long base,
		       u32 handle, struct nlattr **tca,
		       unsigned long *arg, bool ovr)
{
	struct cls_mall_head *head = rtnl_dereference(tp->root);
	struct net_device *dev = tp->q->dev_queue->dev;
	struct nlattr *tb[TCA_MATCHALL_MAX + 1];
	struct cls_mall_head *new;
	u32 flags = 0;
	int err;

	if (!tca[TCA_OPTIONS])
		return -EINVAL;

	if (head)
		return -EEXIST;

	err = nla_parse_nested(tb, TCA_MATCHALL_MAX,
			       tca[TCA_OPTIONS], mall_policy);
	if (err < 0)
		return err;

	if (tb[TCA_MATCHALL_FLAGS]) {
		flags = nla_get_u32(tb[TCA_MATCHALL_FLAGS]);
		if (!tc_flags_valid(flags))
			return -EINVAL;
	}

	new = kzalloc(sizeof(*new), GFP_KERNEL);
	if (!new)
		return -ENOBUFS;

<<<<<<< HEAD
	err = tcf_exts_init(&f->exts, TCA_MATCHALL_ACT, 0);
	if (err)
		goto err_exts_init;
=======
	tcf_exts_init(&new->exts, TCA_MATCHALL_ACT, 0);
>>>>>>> 6d04dfc8

	if (!handle)
		handle = 1;
	new->handle = handle;
	new->flags = flags;

	err = mall_set_parms(net, tp, new, base, tb, tca[TCA_RATE], ovr);
	if (err)
		goto err_set_parms;

	if (tc_should_offload(dev, tp, flags)) {
		err = mall_replace_hw_filter(tp, new, (unsigned long) new);
		if (err) {
			if (tc_skip_sw(flags))
				goto err_replace_hw_filter;
			else
				err = 0;
		}
	}

	*arg = (unsigned long) head;
	rcu_assign_pointer(tp->root, new);
	if (head)
		call_rcu(&head->rcu, mall_destroy_rcu);
	return 0;

<<<<<<< HEAD
err_replace_hw_filter:
err_set_parms:
	tcf_exts_destroy(&f->exts);
err_exts_init:
	kfree(f);
=======
errout:
	kfree(new);
>>>>>>> 6d04dfc8
	return err;
}

static int mall_delete(struct tcf_proto *tp, unsigned long arg)
{
	return -EOPNOTSUPP;
}

static void mall_walk(struct tcf_proto *tp, struct tcf_walker *arg)
{
	struct cls_mall_head *head = rtnl_dereference(tp->root);

	if (arg->count < arg->skip)
		goto skip;
	if (arg->fn(tp, (unsigned long) head, arg) < 0)
		arg->stop = 1;
skip:
	arg->count++;
}

static int mall_dump(struct net *net, struct tcf_proto *tp, unsigned long fh,
		     struct sk_buff *skb, struct tcmsg *t)
{
	struct cls_mall_head *head = (struct cls_mall_head *) fh;
	struct nlattr *nest;

	if (!head)
		return skb->len;

	t->tcm_handle = head->handle;

	nest = nla_nest_start(skb, TCA_OPTIONS);
	if (!nest)
		goto nla_put_failure;

	if (head->res.classid &&
	    nla_put_u32(skb, TCA_MATCHALL_CLASSID, head->res.classid))
		goto nla_put_failure;

	if (tcf_exts_dump(skb, &head->exts))
		goto nla_put_failure;

	nla_nest_end(skb, nest);

	if (tcf_exts_dump_stats(skb, &head->exts) < 0)
		goto nla_put_failure;

	return skb->len;

nla_put_failure:
	nla_nest_cancel(skb, nest);
	return -1;
}

static struct tcf_proto_ops cls_mall_ops __read_mostly = {
	.kind		= "matchall",
	.classify	= mall_classify,
	.init		= mall_init,
	.destroy	= mall_destroy,
	.get		= mall_get,
	.change		= mall_change,
	.delete		= mall_delete,
	.walk		= mall_walk,
	.dump		= mall_dump,
	.owner		= THIS_MODULE,
};

static int __init cls_mall_init(void)
{
	return register_tcf_proto_ops(&cls_mall_ops);
}

static void __exit cls_mall_exit(void)
{
	unregister_tcf_proto_ops(&cls_mall_ops);
}

module_init(cls_mall_init);
module_exit(cls_mall_exit);

MODULE_AUTHOR("Jiri Pirko <jiri@mellanox.com>");
MODULE_DESCRIPTION("Match-all classifier");
MODULE_LICENSE("GPL v2");<|MERGE_RESOLUTION|>--- conflicted
+++ resolved
@@ -171,13 +171,9 @@
 	if (!new)
 		return -ENOBUFS;
 
-<<<<<<< HEAD
-	err = tcf_exts_init(&f->exts, TCA_MATCHALL_ACT, 0);
+	err = tcf_exts_init(&new->exts, TCA_MATCHALL_ACT, 0);
 	if (err)
 		goto err_exts_init;
-=======
-	tcf_exts_init(&new->exts, TCA_MATCHALL_ACT, 0);
->>>>>>> 6d04dfc8
 
 	if (!handle)
 		handle = 1;
@@ -204,16 +200,11 @@
 		call_rcu(&head->rcu, mall_destroy_rcu);
 	return 0;
 
-<<<<<<< HEAD
 err_replace_hw_filter:
 err_set_parms:
-	tcf_exts_destroy(&f->exts);
+	tcf_exts_destroy(&new->exts);
 err_exts_init:
-	kfree(f);
-=======
-errout:
 	kfree(new);
->>>>>>> 6d04dfc8
 	return err;
 }
 
