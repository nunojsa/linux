// SPDX-License-Identifier: GPL-2.0
#include <linux/kernel.h>
#include <linux/list.h>
#include <linux/netdevice.h>
#include <linux/rtnetlink.h>
#include <linux/skbuff.h>
#include <net/ip.h>
#include <net/switchdev.h>

#include "br_private.h"

static struct static_key_false br_switchdev_tx_fwd_offload;

static bool nbp_switchdev_can_offload_tx_fwd(const struct net_bridge_port *p,
					     const struct sk_buff *skb)
{
	if (!static_branch_unlikely(&br_switchdev_tx_fwd_offload))
		return false;

	return (p->flags & BR_TX_FWD_OFFLOAD) &&
	       (p->hwdom != BR_INPUT_SKB_CB(skb)->src_hwdom);
}

bool br_switchdev_frame_uses_tx_fwd_offload(struct sk_buff *skb)
{
	if (!static_branch_unlikely(&br_switchdev_tx_fwd_offload))
		return false;

	return BR_INPUT_SKB_CB(skb)->tx_fwd_offload;
}

void br_switchdev_frame_set_offload_fwd_mark(struct sk_buff *skb)
{
	skb->offload_fwd_mark = br_switchdev_frame_uses_tx_fwd_offload(skb);
}

/* Mark the frame for TX forwarding offload if this egress port supports it */
void nbp_switchdev_frame_mark_tx_fwd_offload(const struct net_bridge_port *p,
					     struct sk_buff *skb)
{
	if (nbp_switchdev_can_offload_tx_fwd(p, skb))
		BR_INPUT_SKB_CB(skb)->tx_fwd_offload = true;
}

/* Lazily adds the hwdom of the egress bridge port to the bit mask of hwdoms
 * that the skb has been already forwarded to, to avoid further cloning to
 * other ports in the same hwdom by making nbp_switchdev_allowed_egress()
 * return false.
 */
void nbp_switchdev_frame_mark_tx_fwd_to_hwdom(const struct net_bridge_port *p,
					      struct sk_buff *skb)
{
	if (nbp_switchdev_can_offload_tx_fwd(p, skb))
		set_bit(p->hwdom, &BR_INPUT_SKB_CB(skb)->fwd_hwdoms);
}

void nbp_switchdev_frame_mark(const struct net_bridge_port *p,
			      struct sk_buff *skb)
{
	if (p->hwdom)
		BR_INPUT_SKB_CB(skb)->src_hwdom = p->hwdom;
}

bool nbp_switchdev_allowed_egress(const struct net_bridge_port *p,
				  const struct sk_buff *skb)
{
	struct br_input_skb_cb *cb = BR_INPUT_SKB_CB(skb);

	return !test_bit(p->hwdom, &cb->fwd_hwdoms) &&
		(!skb->offload_fwd_mark || cb->src_hwdom != p->hwdom);
}

/* Flags that can be offloaded to hardware */
#define BR_PORT_FLAGS_HW_OFFLOAD (BR_LEARNING | BR_FLOOD | \
				  BR_MCAST_FLOOD | BR_BCAST_FLOOD)

int br_switchdev_set_port_flag(struct net_bridge_port *p,
			       unsigned long flags,
			       unsigned long mask,
			       struct netlink_ext_ack *extack)
{
	struct switchdev_attr attr = {
		.orig_dev = p->dev,
	};
	struct switchdev_notifier_port_attr_info info = {
		.attr = &attr,
	};
	int err;

	mask &= BR_PORT_FLAGS_HW_OFFLOAD;
	if (!mask)
		return 0;

	attr.id = SWITCHDEV_ATTR_ID_PORT_PRE_BRIDGE_FLAGS;
	attr.u.brport_flags.val = flags;
	attr.u.brport_flags.mask = mask;

	/* We run from atomic context here */
	err = call_switchdev_notifiers(SWITCHDEV_PORT_ATTR_SET, p->dev,
				       &info.info, extack);
	err = notifier_to_errno(err);
	if (err == -EOPNOTSUPP)
		return 0;

	if (err) {
		if (extack && !extack->_msg)
			NL_SET_ERR_MSG_MOD(extack,
					   "bridge flag offload is not supported");
		return -EOPNOTSUPP;
	}

	attr.id = SWITCHDEV_ATTR_ID_PORT_BRIDGE_FLAGS;
	attr.flags = SWITCHDEV_F_DEFER;

	err = switchdev_port_attr_set(p->dev, &attr, extack);
	if (err) {
		if (extack && !extack->_msg)
			NL_SET_ERR_MSG_MOD(extack,
					   "error setting offload flag on port");
		return err;
	}

	return 0;
}

static void br_switchdev_fdb_populate(struct net_bridge *br,
				      struct switchdev_notifier_fdb_info *item,
				      const struct net_bridge_fdb_entry *fdb,
				      const void *ctx)
{
	const struct net_bridge_port *p = READ_ONCE(fdb->dst);

	item->addr = fdb->key.addr.addr;
	item->vid = fdb->key.vlan_id;
	item->added_by_user = test_bit(BR_FDB_ADDED_BY_USER, &fdb->flags);
	item->offloaded = test_bit(BR_FDB_OFFLOADED, &fdb->flags);
	item->is_local = test_bit(BR_FDB_LOCAL, &fdb->flags);
	item->info.dev = (!p || item->is_local) ? br->dev : p->dev;
	item->info.ctx = ctx;
}

void
br_switchdev_fdb_notify(struct net_bridge *br,
			const struct net_bridge_fdb_entry *fdb, int type)
{
<<<<<<< HEAD
	const struct net_bridge_port *dst = READ_ONCE(fdb->dst);
	struct switchdev_notifier_fdb_info info = {
		.addr = fdb->key.addr.addr,
		.vid = fdb->key.vlan_id,
		.added_by_user = test_bit(BR_FDB_ADDED_BY_USER, &fdb->flags),
		.is_local = test_bit(BR_FDB_LOCAL, &fdb->flags),
		.offloaded = test_bit(BR_FDB_OFFLOADED, &fdb->flags),
	};
	struct net_device *dev = (!dst || info.is_local) ? br->dev : dst->dev;
=======
	struct switchdev_notifier_fdb_info item;

	br_switchdev_fdb_populate(br, &item, fdb, NULL);
>>>>>>> df0cc57e

	switch (type) {
	case RTM_DELNEIGH:
		call_switchdev_notifiers(SWITCHDEV_FDB_DEL_TO_DEVICE,
<<<<<<< HEAD
					 dev, &info.info, NULL);
		break;
	case RTM_NEWNEIGH:
		call_switchdev_notifiers(SWITCHDEV_FDB_ADD_TO_DEVICE,
					 dev, &info.info, NULL);
=======
					 item.info.dev, &item.info, NULL);
		break;
	case RTM_NEWNEIGH:
		call_switchdev_notifiers(SWITCHDEV_FDB_ADD_TO_DEVICE,
					 item.info.dev, &item.info, NULL);
>>>>>>> df0cc57e
		break;
	}
}

int br_switchdev_port_vlan_add(struct net_device *dev, u16 vid, u16 flags,
			       struct netlink_ext_ack *extack)
{
	struct switchdev_obj_port_vlan v = {
		.obj.orig_dev = dev,
		.obj.id = SWITCHDEV_OBJ_ID_PORT_VLAN,
		.flags = flags,
		.vid = vid,
	};

	return switchdev_port_obj_add(dev, &v.obj, extack);
}

int br_switchdev_port_vlan_del(struct net_device *dev, u16 vid)
{
	struct switchdev_obj_port_vlan v = {
		.obj.orig_dev = dev,
		.obj.id = SWITCHDEV_OBJ_ID_PORT_VLAN,
		.vid = vid,
	};

	return switchdev_port_obj_del(dev, &v.obj);
}

static int nbp_switchdev_hwdom_set(struct net_bridge_port *joining)
{
	struct net_bridge *br = joining->br;
	struct net_bridge_port *p;
	int hwdom;

	/* joining is yet to be added to the port list. */
	list_for_each_entry(p, &br->port_list, list) {
		if (netdev_phys_item_id_same(&joining->ppid, &p->ppid)) {
			joining->hwdom = p->hwdom;
			return 0;
		}
	}

	hwdom = find_next_zero_bit(&br->busy_hwdoms, BR_HWDOM_MAX, 1);
	if (hwdom >= BR_HWDOM_MAX)
		return -EBUSY;

	set_bit(hwdom, &br->busy_hwdoms);
	joining->hwdom = hwdom;
	return 0;
}

static void nbp_switchdev_hwdom_put(struct net_bridge_port *leaving)
{
	struct net_bridge *br = leaving->br;
	struct net_bridge_port *p;

	/* leaving is no longer in the port list. */
	list_for_each_entry(p, &br->port_list, list) {
		if (p->hwdom == leaving->hwdom)
			return;
	}

	clear_bit(leaving->hwdom, &br->busy_hwdoms);
}

static int nbp_switchdev_add(struct net_bridge_port *p,
			     struct netdev_phys_item_id ppid,
			     bool tx_fwd_offload,
			     struct netlink_ext_ack *extack)
{
	int err;

	if (p->offload_count) {
		/* Prevent unsupported configurations such as a bridge port
		 * which is a bonding interface, and the member ports are from
		 * different hardware switches.
		 */
		if (!netdev_phys_item_id_same(&p->ppid, &ppid)) {
			NL_SET_ERR_MSG_MOD(extack,
					   "Same bridge port cannot be offloaded by two physical switches");
			return -EBUSY;
		}

		/* Tolerate drivers that call switchdev_bridge_port_offload()
		 * more than once for the same bridge port, such as when the
		 * bridge port is an offloaded bonding/team interface.
		 */
		p->offload_count++;

		return 0;
	}

	p->ppid = ppid;
	p->offload_count = 1;

	err = nbp_switchdev_hwdom_set(p);
	if (err)
		return err;

	if (tx_fwd_offload) {
		p->flags |= BR_TX_FWD_OFFLOAD;
		static_branch_inc(&br_switchdev_tx_fwd_offload);
	}

	return 0;
}

static void nbp_switchdev_del(struct net_bridge_port *p)
{
	if (WARN_ON(!p->offload_count))
		return;

	p->offload_count--;

	if (p->offload_count)
		return;

	if (p->hwdom)
		nbp_switchdev_hwdom_put(p);

	if (p->flags & BR_TX_FWD_OFFLOAD) {
		p->flags &= ~BR_TX_FWD_OFFLOAD;
		static_branch_dec(&br_switchdev_tx_fwd_offload);
	}
}

<<<<<<< HEAD
=======
static int
br_switchdev_fdb_replay_one(struct net_bridge *br, struct notifier_block *nb,
			    const struct net_bridge_fdb_entry *fdb,
			    unsigned long action, const void *ctx)
{
	struct switchdev_notifier_fdb_info item;
	int err;

	br_switchdev_fdb_populate(br, &item, fdb, ctx);

	err = nb->notifier_call(nb, action, &item);
	return notifier_to_errno(err);
}

static int
br_switchdev_fdb_replay(const struct net_device *br_dev, const void *ctx,
			bool adding, struct notifier_block *nb)
{
	struct net_bridge_fdb_entry *fdb;
	struct net_bridge *br;
	unsigned long action;
	int err = 0;

	if (!nb)
		return 0;

	if (!netif_is_bridge_master(br_dev))
		return -EINVAL;

	br = netdev_priv(br_dev);

	if (adding)
		action = SWITCHDEV_FDB_ADD_TO_DEVICE;
	else
		action = SWITCHDEV_FDB_DEL_TO_DEVICE;

	rcu_read_lock();

	hlist_for_each_entry_rcu(fdb, &br->fdb_list, fdb_node) {
		err = br_switchdev_fdb_replay_one(br, nb, fdb, action, ctx);
		if (err)
			break;
	}

	rcu_read_unlock();

	return err;
}

static int
br_switchdev_vlan_replay_one(struct notifier_block *nb,
			     struct net_device *dev,
			     struct switchdev_obj_port_vlan *vlan,
			     const void *ctx, unsigned long action,
			     struct netlink_ext_ack *extack)
{
	struct switchdev_notifier_port_obj_info obj_info = {
		.info = {
			.dev = dev,
			.extack = extack,
			.ctx = ctx,
		},
		.obj = &vlan->obj,
	};
	int err;

	err = nb->notifier_call(nb, action, &obj_info);
	return notifier_to_errno(err);
}

static int br_switchdev_vlan_replay(struct net_device *br_dev,
				    struct net_device *dev,
				    const void *ctx, bool adding,
				    struct notifier_block *nb,
				    struct netlink_ext_ack *extack)
{
	struct net_bridge_vlan_group *vg;
	struct net_bridge_vlan *v;
	struct net_bridge_port *p;
	struct net_bridge *br;
	unsigned long action;
	int err = 0;
	u16 pvid;

	ASSERT_RTNL();

	if (!nb)
		return 0;

	if (!netif_is_bridge_master(br_dev))
		return -EINVAL;

	if (!netif_is_bridge_master(dev) && !netif_is_bridge_port(dev))
		return -EINVAL;

	if (netif_is_bridge_master(dev)) {
		br = netdev_priv(dev);
		vg = br_vlan_group(br);
		p = NULL;
	} else {
		p = br_port_get_rtnl(dev);
		if (WARN_ON(!p))
			return -EINVAL;
		vg = nbp_vlan_group(p);
		br = p->br;
	}

	if (!vg)
		return 0;

	if (adding)
		action = SWITCHDEV_PORT_OBJ_ADD;
	else
		action = SWITCHDEV_PORT_OBJ_DEL;

	pvid = br_get_pvid(vg);

	list_for_each_entry(v, &vg->vlan_list, vlist) {
		struct switchdev_obj_port_vlan vlan = {
			.obj.orig_dev = dev,
			.obj.id = SWITCHDEV_OBJ_ID_PORT_VLAN,
			.flags = br_vlan_flags(v, pvid),
			.vid = v->vid,
		};

		if (!br_vlan_should_use(v))
			continue;

		err = br_switchdev_vlan_replay_one(nb, dev, &vlan, ctx,
						   action, extack);
		if (err)
			return err;
	}

	return err;
}

#ifdef CONFIG_BRIDGE_IGMP_SNOOPING
struct br_switchdev_mdb_complete_info {
	struct net_bridge_port *port;
	struct br_ip ip;
};

static void br_switchdev_mdb_complete(struct net_device *dev, int err, void *priv)
{
	struct br_switchdev_mdb_complete_info *data = priv;
	struct net_bridge_port_group __rcu **pp;
	struct net_bridge_port_group *p;
	struct net_bridge_mdb_entry *mp;
	struct net_bridge_port *port = data->port;
	struct net_bridge *br = port->br;

	if (err)
		goto err;

	spin_lock_bh(&br->multicast_lock);
	mp = br_mdb_ip_get(br, &data->ip);
	if (!mp)
		goto out;
	for (pp = &mp->ports; (p = mlock_dereference(*pp, br)) != NULL;
	     pp = &p->next) {
		if (p->key.port != port)
			continue;
		p->flags |= MDB_PG_FLAGS_OFFLOAD;
	}
out:
	spin_unlock_bh(&br->multicast_lock);
err:
	kfree(priv);
}

static void br_switchdev_mdb_populate(struct switchdev_obj_port_mdb *mdb,
				      const struct net_bridge_mdb_entry *mp)
{
	if (mp->addr.proto == htons(ETH_P_IP))
		ip_eth_mc_map(mp->addr.dst.ip4, mdb->addr);
#if IS_ENABLED(CONFIG_IPV6)
	else if (mp->addr.proto == htons(ETH_P_IPV6))
		ipv6_eth_mc_map(&mp->addr.dst.ip6, mdb->addr);
#endif
	else
		ether_addr_copy(mdb->addr, mp->addr.dst.mac_addr);

	mdb->vid = mp->addr.vid;
}

static void br_switchdev_host_mdb_one(struct net_device *dev,
				      struct net_device *lower_dev,
				      struct net_bridge_mdb_entry *mp,
				      int type)
{
	struct switchdev_obj_port_mdb mdb = {
		.obj = {
			.id = SWITCHDEV_OBJ_ID_HOST_MDB,
			.flags = SWITCHDEV_F_DEFER,
			.orig_dev = dev,
		},
	};

	br_switchdev_mdb_populate(&mdb, mp);

	switch (type) {
	case RTM_NEWMDB:
		switchdev_port_obj_add(lower_dev, &mdb.obj, NULL);
		break;
	case RTM_DELMDB:
		switchdev_port_obj_del(lower_dev, &mdb.obj);
		break;
	}
}

static void br_switchdev_host_mdb(struct net_device *dev,
				  struct net_bridge_mdb_entry *mp, int type)
{
	struct net_device *lower_dev;
	struct list_head *iter;

	netdev_for_each_lower_dev(dev, lower_dev, iter)
		br_switchdev_host_mdb_one(dev, lower_dev, mp, type);
}

static int
br_switchdev_mdb_replay_one(struct notifier_block *nb, struct net_device *dev,
			    const struct switchdev_obj_port_mdb *mdb,
			    unsigned long action, const void *ctx,
			    struct netlink_ext_ack *extack)
{
	struct switchdev_notifier_port_obj_info obj_info = {
		.info = {
			.dev = dev,
			.extack = extack,
			.ctx = ctx,
		},
		.obj = &mdb->obj,
	};
	int err;

	err = nb->notifier_call(nb, action, &obj_info);
	return notifier_to_errno(err);
}

static int br_switchdev_mdb_queue_one(struct list_head *mdb_list,
				      enum switchdev_obj_id id,
				      const struct net_bridge_mdb_entry *mp,
				      struct net_device *orig_dev)
{
	struct switchdev_obj_port_mdb *mdb;

	mdb = kzalloc(sizeof(*mdb), GFP_ATOMIC);
	if (!mdb)
		return -ENOMEM;

	mdb->obj.id = id;
	mdb->obj.orig_dev = orig_dev;
	br_switchdev_mdb_populate(mdb, mp);
	list_add_tail(&mdb->obj.list, mdb_list);

	return 0;
}

void br_switchdev_mdb_notify(struct net_device *dev,
			     struct net_bridge_mdb_entry *mp,
			     struct net_bridge_port_group *pg,
			     int type)
{
	struct br_switchdev_mdb_complete_info *complete_info;
	struct switchdev_obj_port_mdb mdb = {
		.obj = {
			.id = SWITCHDEV_OBJ_ID_PORT_MDB,
			.flags = SWITCHDEV_F_DEFER,
		},
	};

	if (!pg)
		return br_switchdev_host_mdb(dev, mp, type);

	br_switchdev_mdb_populate(&mdb, mp);

	mdb.obj.orig_dev = pg->key.port->dev;
	switch (type) {
	case RTM_NEWMDB:
		complete_info = kmalloc(sizeof(*complete_info), GFP_ATOMIC);
		if (!complete_info)
			break;
		complete_info->port = pg->key.port;
		complete_info->ip = mp->addr;
		mdb.obj.complete_priv = complete_info;
		mdb.obj.complete = br_switchdev_mdb_complete;
		if (switchdev_port_obj_add(pg->key.port->dev, &mdb.obj, NULL))
			kfree(complete_info);
		break;
	case RTM_DELMDB:
		switchdev_port_obj_del(pg->key.port->dev, &mdb.obj);
		break;
	}
}
#endif

static int
br_switchdev_mdb_replay(struct net_device *br_dev, struct net_device *dev,
			const void *ctx, bool adding, struct notifier_block *nb,
			struct netlink_ext_ack *extack)
{
#ifdef CONFIG_BRIDGE_IGMP_SNOOPING
	const struct net_bridge_mdb_entry *mp;
	struct switchdev_obj *obj, *tmp;
	struct net_bridge *br;
	unsigned long action;
	LIST_HEAD(mdb_list);
	int err = 0;

	ASSERT_RTNL();

	if (!nb)
		return 0;

	if (!netif_is_bridge_master(br_dev) || !netif_is_bridge_port(dev))
		return -EINVAL;

	br = netdev_priv(br_dev);

	if (!br_opt_get(br, BROPT_MULTICAST_ENABLED))
		return 0;

	/* We cannot walk over br->mdb_list protected just by the rtnl_mutex,
	 * because the write-side protection is br->multicast_lock. But we
	 * need to emulate the [ blocking ] calling context of a regular
	 * switchdev event, so since both br->multicast_lock and RCU read side
	 * critical sections are atomic, we have no choice but to pick the RCU
	 * read side lock, queue up all our events, leave the critical section
	 * and notify switchdev from blocking context.
	 */
	rcu_read_lock();

	hlist_for_each_entry_rcu(mp, &br->mdb_list, mdb_node) {
		struct net_bridge_port_group __rcu * const *pp;
		const struct net_bridge_port_group *p;

		if (mp->host_joined) {
			err = br_switchdev_mdb_queue_one(&mdb_list,
							 SWITCHDEV_OBJ_ID_HOST_MDB,
							 mp, br_dev);
			if (err) {
				rcu_read_unlock();
				goto out_free_mdb;
			}
		}

		for (pp = &mp->ports; (p = rcu_dereference(*pp)) != NULL;
		     pp = &p->next) {
			if (p->key.port->dev != dev)
				continue;

			err = br_switchdev_mdb_queue_one(&mdb_list,
							 SWITCHDEV_OBJ_ID_PORT_MDB,
							 mp, dev);
			if (err) {
				rcu_read_unlock();
				goto out_free_mdb;
			}
		}
	}

	rcu_read_unlock();

	if (adding)
		action = SWITCHDEV_PORT_OBJ_ADD;
	else
		action = SWITCHDEV_PORT_OBJ_DEL;

	list_for_each_entry(obj, &mdb_list, list) {
		err = br_switchdev_mdb_replay_one(nb, dev,
						  SWITCHDEV_OBJ_PORT_MDB(obj),
						  action, ctx, extack);
		if (err)
			goto out_free_mdb;
	}

out_free_mdb:
	list_for_each_entry_safe(obj, tmp, &mdb_list, list) {
		list_del(&obj->list);
		kfree(SWITCHDEV_OBJ_PORT_MDB(obj));
	}

	if (err)
		return err;
#endif

	return 0;
}

>>>>>>> df0cc57e
static int nbp_switchdev_sync_objs(struct net_bridge_port *p, const void *ctx,
				   struct notifier_block *atomic_nb,
				   struct notifier_block *blocking_nb,
				   struct netlink_ext_ack *extack)
{
	struct net_device *br_dev = p->br->dev;
	struct net_device *dev = p->dev;
	int err;

<<<<<<< HEAD
	err = br_vlan_replay(br_dev, dev, ctx, true, blocking_nb, extack);
	if (err && err != -EOPNOTSUPP)
		return err;

	err = br_mdb_replay(br_dev, dev, ctx, true, blocking_nb, extack);
	if (err && err != -EOPNOTSUPP)
		return err;

	err = br_fdb_replay(br_dev, ctx, true, atomic_nb);
=======
	err = br_switchdev_vlan_replay(br_dev, dev, ctx, true, blocking_nb,
				       extack);
	if (err && err != -EOPNOTSUPP)
		return err;

	err = br_switchdev_mdb_replay(br_dev, dev, ctx, true, blocking_nb,
				      extack);
	if (err && err != -EOPNOTSUPP)
		return err;

	err = br_switchdev_fdb_replay(br_dev, ctx, true, atomic_nb);
>>>>>>> df0cc57e
	if (err && err != -EOPNOTSUPP)
		return err;

	return 0;
}

static void nbp_switchdev_unsync_objs(struct net_bridge_port *p,
				      const void *ctx,
				      struct notifier_block *atomic_nb,
				      struct notifier_block *blocking_nb)
{
	struct net_device *br_dev = p->br->dev;
	struct net_device *dev = p->dev;

<<<<<<< HEAD
	br_vlan_replay(br_dev, dev, ctx, false, blocking_nb, NULL);

	br_mdb_replay(br_dev, dev, ctx, false, blocking_nb, NULL);

	br_fdb_replay(br_dev, ctx, false, atomic_nb);
=======
	br_switchdev_vlan_replay(br_dev, dev, ctx, false, blocking_nb, NULL);

	br_switchdev_mdb_replay(br_dev, dev, ctx, false, blocking_nb, NULL);

	br_switchdev_fdb_replay(br_dev, ctx, false, atomic_nb);
>>>>>>> df0cc57e
}

/* Let the bridge know that this port is offloaded, so that it can assign a
 * switchdev hardware domain to it.
 */
int br_switchdev_port_offload(struct net_bridge_port *p,
			      struct net_device *dev, const void *ctx,
			      struct notifier_block *atomic_nb,
			      struct notifier_block *blocking_nb,
			      bool tx_fwd_offload,
			      struct netlink_ext_ack *extack)
{
	struct netdev_phys_item_id ppid;
	int err;

	err = dev_get_port_parent_id(dev, &ppid, false);
	if (err)
		return err;

	err = nbp_switchdev_add(p, ppid, tx_fwd_offload, extack);
	if (err)
		return err;

	err = nbp_switchdev_sync_objs(p, ctx, atomic_nb, blocking_nb, extack);
	if (err)
		goto out_switchdev_del;

	return 0;

out_switchdev_del:
	nbp_switchdev_del(p);

	return err;
}

void br_switchdev_port_unoffload(struct net_bridge_port *p, const void *ctx,
				 struct notifier_block *atomic_nb,
				 struct notifier_block *blocking_nb)
{
	nbp_switchdev_unsync_objs(p, ctx, atomic_nb, blocking_nb);

	nbp_switchdev_del(p);
}<|MERGE_RESOLUTION|>--- conflicted
+++ resolved
@@ -143,38 +143,18 @@
 br_switchdev_fdb_notify(struct net_bridge *br,
 			const struct net_bridge_fdb_entry *fdb, int type)
 {
-<<<<<<< HEAD
-	const struct net_bridge_port *dst = READ_ONCE(fdb->dst);
-	struct switchdev_notifier_fdb_info info = {
-		.addr = fdb->key.addr.addr,
-		.vid = fdb->key.vlan_id,
-		.added_by_user = test_bit(BR_FDB_ADDED_BY_USER, &fdb->flags),
-		.is_local = test_bit(BR_FDB_LOCAL, &fdb->flags),
-		.offloaded = test_bit(BR_FDB_OFFLOADED, &fdb->flags),
-	};
-	struct net_device *dev = (!dst || info.is_local) ? br->dev : dst->dev;
-=======
 	struct switchdev_notifier_fdb_info item;
 
 	br_switchdev_fdb_populate(br, &item, fdb, NULL);
->>>>>>> df0cc57e
 
 	switch (type) {
 	case RTM_DELNEIGH:
 		call_switchdev_notifiers(SWITCHDEV_FDB_DEL_TO_DEVICE,
-<<<<<<< HEAD
-					 dev, &info.info, NULL);
-		break;
-	case RTM_NEWNEIGH:
-		call_switchdev_notifiers(SWITCHDEV_FDB_ADD_TO_DEVICE,
-					 dev, &info.info, NULL);
-=======
 					 item.info.dev, &item.info, NULL);
 		break;
 	case RTM_NEWNEIGH:
 		call_switchdev_notifiers(SWITCHDEV_FDB_ADD_TO_DEVICE,
 					 item.info.dev, &item.info, NULL);
->>>>>>> df0cc57e
 		break;
 	}
 }
@@ -301,8 +281,6 @@
 	}
 }
 
-<<<<<<< HEAD
-=======
 static int
 br_switchdev_fdb_replay_one(struct net_bridge *br, struct notifier_block *nb,
 			    const struct net_bridge_fdb_entry *fdb,
@@ -694,7 +672,6 @@
 	return 0;
 }
 
->>>>>>> df0cc57e
 static int nbp_switchdev_sync_objs(struct net_bridge_port *p, const void *ctx,
 				   struct notifier_block *atomic_nb,
 				   struct notifier_block *blocking_nb,
@@ -704,17 +681,6 @@
 	struct net_device *dev = p->dev;
 	int err;
 
-<<<<<<< HEAD
-	err = br_vlan_replay(br_dev, dev, ctx, true, blocking_nb, extack);
-	if (err && err != -EOPNOTSUPP)
-		return err;
-
-	err = br_mdb_replay(br_dev, dev, ctx, true, blocking_nb, extack);
-	if (err && err != -EOPNOTSUPP)
-		return err;
-
-	err = br_fdb_replay(br_dev, ctx, true, atomic_nb);
-=======
 	err = br_switchdev_vlan_replay(br_dev, dev, ctx, true, blocking_nb,
 				       extack);
 	if (err && err != -EOPNOTSUPP)
@@ -726,7 +692,6 @@
 		return err;
 
 	err = br_switchdev_fdb_replay(br_dev, ctx, true, atomic_nb);
->>>>>>> df0cc57e
 	if (err && err != -EOPNOTSUPP)
 		return err;
 
@@ -741,19 +706,11 @@
 	struct net_device *br_dev = p->br->dev;
 	struct net_device *dev = p->dev;
 
-<<<<<<< HEAD
-	br_vlan_replay(br_dev, dev, ctx, false, blocking_nb, NULL);
-
-	br_mdb_replay(br_dev, dev, ctx, false, blocking_nb, NULL);
-
-	br_fdb_replay(br_dev, ctx, false, atomic_nb);
-=======
 	br_switchdev_vlan_replay(br_dev, dev, ctx, false, blocking_nb, NULL);
 
 	br_switchdev_mdb_replay(br_dev, dev, ctx, false, blocking_nb, NULL);
 
 	br_switchdev_fdb_replay(br_dev, ctx, false, atomic_nb);
->>>>>>> df0cc57e
 }
 
 /* Let the bridge know that this port is offloaded, so that it can assign a
