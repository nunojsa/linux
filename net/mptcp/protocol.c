// SPDX-License-Identifier: GPL-2.0
/* Multipath TCP
 *
 * Copyright (c) 2017 - 2019, Intel Corporation.
 */

#define pr_fmt(fmt) "MPTCP: " fmt

#include <linux/kernel.h>
#include <linux/module.h>
#include <linux/netdevice.h>
#include <linux/sched/signal.h>
#include <linux/atomic.h>
#include <net/sock.h>
#include <net/inet_common.h>
#include <net/inet_hashtables.h>
#include <net/protocol.h>
#include <net/tcp.h>
#include <net/tcp_states.h>
#if IS_ENABLED(CONFIG_MPTCP_IPV6)
#include <net/transp_v6.h>
#endif
#include <net/mptcp.h>
#include <net/xfrm.h>
#include <asm/ioctls.h>
#include "protocol.h"
#include "mib.h"

#define CREATE_TRACE_POINTS
#include <trace/events/mptcp.h>

#if IS_ENABLED(CONFIG_MPTCP_IPV6)
struct mptcp6_sock {
	struct mptcp_sock msk;
	struct ipv6_pinfo np;
};
#endif

struct mptcp_skb_cb {
	u64 map_seq;
	u64 end_seq;
	u32 offset;
	u8  has_rxtstamp:1;
};

#define MPTCP_SKB_CB(__skb)	((struct mptcp_skb_cb *)&((__skb)->cb[0]))

enum {
	MPTCP_CMSG_TS = BIT(0),
	MPTCP_CMSG_INQ = BIT(1),
};

static struct percpu_counter mptcp_sockets_allocated ____cacheline_aligned_in_smp;

static void __mptcp_destroy_sock(struct sock *sk);
static void __mptcp_check_send_data_fin(struct sock *sk);

DEFINE_PER_CPU(struct mptcp_delegated_action, mptcp_delegated_actions);
static struct net_device mptcp_napi_dev;

/* If msk has an initial subflow socket, and the MP_CAPABLE handshake has not
 * completed yet or has failed, return the subflow socket.
 * Otherwise return NULL.
 */
struct socket *__mptcp_nmpc_socket(const struct mptcp_sock *msk)
{
	if (!msk->subflow || READ_ONCE(msk->can_ack))
		return NULL;

	return msk->subflow;
}

/* Returns end sequence number of the receiver's advertised window */
static u64 mptcp_wnd_end(const struct mptcp_sock *msk)
{
	return READ_ONCE(msk->wnd_end);
}

static bool mptcp_is_tcpsk(struct sock *sk)
{
	struct socket *sock = sk->sk_socket;

	if (unlikely(sk->sk_prot == &tcp_prot)) {
		/* we are being invoked after mptcp_accept() has
		 * accepted a non-mp-capable flow: sk is a tcp_sk,
		 * not an mptcp one.
		 *
		 * Hand the socket over to tcp so all further socket ops
		 * bypass mptcp.
		 */
		sock->ops = &inet_stream_ops;
		return true;
#if IS_ENABLED(CONFIG_MPTCP_IPV6)
	} else if (unlikely(sk->sk_prot == &tcpv6_prot)) {
		sock->ops = &inet6_stream_ops;
		return true;
#endif
	}

	return false;
}

static int __mptcp_socket_create(struct mptcp_sock *msk)
{
	struct mptcp_subflow_context *subflow;
	struct sock *sk = (struct sock *)msk;
	struct socket *ssock;
	int err;

	err = mptcp_subflow_create_socket(sk, &ssock);
	if (err)
		return err;

	msk->first = ssock->sk;
	msk->subflow = ssock;
	subflow = mptcp_subflow_ctx(ssock->sk);
	list_add(&subflow->node, &msk->conn_list);
	sock_hold(ssock->sk);
	subflow->request_mptcp = 1;
	mptcp_sock_graft(msk->first, sk->sk_socket);

	return 0;
}

static void mptcp_drop(struct sock *sk, struct sk_buff *skb)
{
	sk_drops_add(sk, skb);
	__kfree_skb(skb);
}

static void mptcp_rmem_charge(struct sock *sk, int size)
{
	mptcp_sk(sk)->rmem_fwd_alloc -= size;
}

static bool mptcp_try_coalesce(struct sock *sk, struct sk_buff *to,
			       struct sk_buff *from)
{
	bool fragstolen;
	int delta;

	if (MPTCP_SKB_CB(from)->offset ||
	    !skb_try_coalesce(to, from, &fragstolen, &delta))
		return false;

	pr_debug("colesced seq %llx into %llx new len %d new end seq %llx",
		 MPTCP_SKB_CB(from)->map_seq, MPTCP_SKB_CB(to)->map_seq,
		 to->len, MPTCP_SKB_CB(from)->end_seq);
	MPTCP_SKB_CB(to)->end_seq = MPTCP_SKB_CB(from)->end_seq;
	kfree_skb_partial(from, fragstolen);
	atomic_add(delta, &sk->sk_rmem_alloc);
	mptcp_rmem_charge(sk, delta);
	return true;
}

static bool mptcp_ooo_try_coalesce(struct mptcp_sock *msk, struct sk_buff *to,
				   struct sk_buff *from)
{
	if (MPTCP_SKB_CB(from)->map_seq != MPTCP_SKB_CB(to)->end_seq)
		return false;

	return mptcp_try_coalesce((struct sock *)msk, to, from);
}

static void __mptcp_rmem_reclaim(struct sock *sk, int amount)
{
	amount >>= SK_MEM_QUANTUM_SHIFT;
	mptcp_sk(sk)->rmem_fwd_alloc -= amount << SK_MEM_QUANTUM_SHIFT;
	__sk_mem_reduce_allocated(sk, amount);
}

static void mptcp_rmem_uncharge(struct sock *sk, int size)
{
	struct mptcp_sock *msk = mptcp_sk(sk);
	int reclaimable;

	msk->rmem_fwd_alloc += size;
	reclaimable = msk->rmem_fwd_alloc - sk_unused_reserved_mem(sk);

	/* see sk_mem_uncharge() for the rationale behind the following schema */
	if (unlikely(reclaimable >= SK_RECLAIM_THRESHOLD))
		__mptcp_rmem_reclaim(sk, SK_RECLAIM_CHUNK);
}

static void mptcp_rfree(struct sk_buff *skb)
{
	unsigned int len = skb->truesize;
	struct sock *sk = skb->sk;

	atomic_sub(len, &sk->sk_rmem_alloc);
	mptcp_rmem_uncharge(sk, len);
}

static void mptcp_set_owner_r(struct sk_buff *skb, struct sock *sk)
{
	skb_orphan(skb);
	skb->sk = sk;
	skb->destructor = mptcp_rfree;
	atomic_add(skb->truesize, &sk->sk_rmem_alloc);
	mptcp_rmem_charge(sk, skb->truesize);
}

/* "inspired" by tcp_data_queue_ofo(), main differences:
 * - use mptcp seqs
 * - don't cope with sacks
 */
static void mptcp_data_queue_ofo(struct mptcp_sock *msk, struct sk_buff *skb)
{
	struct sock *sk = (struct sock *)msk;
	struct rb_node **p, *parent;
	u64 seq, end_seq, max_seq;
	struct sk_buff *skb1;

	seq = MPTCP_SKB_CB(skb)->map_seq;
	end_seq = MPTCP_SKB_CB(skb)->end_seq;
	max_seq = READ_ONCE(msk->rcv_wnd_sent);

	pr_debug("msk=%p seq=%llx limit=%llx empty=%d", msk, seq, max_seq,
		 RB_EMPTY_ROOT(&msk->out_of_order_queue));
	if (after64(end_seq, max_seq)) {
		/* out of window */
		mptcp_drop(sk, skb);
		pr_debug("oow by %lld, rcv_wnd_sent %llu\n",
			 (unsigned long long)end_seq - (unsigned long)max_seq,
			 (unsigned long long)msk->rcv_wnd_sent);
		MPTCP_INC_STATS(sock_net(sk), MPTCP_MIB_NODSSWINDOW);
		return;
	}

	p = &msk->out_of_order_queue.rb_node;
	MPTCP_INC_STATS(sock_net(sk), MPTCP_MIB_OFOQUEUE);
	if (RB_EMPTY_ROOT(&msk->out_of_order_queue)) {
		rb_link_node(&skb->rbnode, NULL, p);
		rb_insert_color(&skb->rbnode, &msk->out_of_order_queue);
		msk->ooo_last_skb = skb;
		goto end;
	}

	/* with 2 subflows, adding at end of ooo queue is quite likely
	 * Use of ooo_last_skb avoids the O(Log(N)) rbtree lookup.
	 */
	if (mptcp_ooo_try_coalesce(msk, msk->ooo_last_skb, skb)) {
		MPTCP_INC_STATS(sock_net(sk), MPTCP_MIB_OFOMERGE);
		MPTCP_INC_STATS(sock_net(sk), MPTCP_MIB_OFOQUEUETAIL);
		return;
	}

	/* Can avoid an rbtree lookup if we are adding skb after ooo_last_skb */
	if (!before64(seq, MPTCP_SKB_CB(msk->ooo_last_skb)->end_seq)) {
		MPTCP_INC_STATS(sock_net(sk), MPTCP_MIB_OFOQUEUETAIL);
		parent = &msk->ooo_last_skb->rbnode;
		p = &parent->rb_right;
		goto insert;
	}

	/* Find place to insert this segment. Handle overlaps on the way. */
	parent = NULL;
	while (*p) {
		parent = *p;
		skb1 = rb_to_skb(parent);
		if (before64(seq, MPTCP_SKB_CB(skb1)->map_seq)) {
			p = &parent->rb_left;
			continue;
		}
		if (before64(seq, MPTCP_SKB_CB(skb1)->end_seq)) {
			if (!after64(end_seq, MPTCP_SKB_CB(skb1)->end_seq)) {
				/* All the bits are present. Drop. */
				mptcp_drop(sk, skb);
				MPTCP_INC_STATS(sock_net(sk), MPTCP_MIB_DUPDATA);
				return;
			}
			if (after64(seq, MPTCP_SKB_CB(skb1)->map_seq)) {
				/* partial overlap:
				 *     |     skb      |
				 *  |     skb1    |
				 * continue traversing
				 */
			} else {
				/* skb's seq == skb1's seq and skb covers skb1.
				 * Replace skb1 with skb.
				 */
				rb_replace_node(&skb1->rbnode, &skb->rbnode,
						&msk->out_of_order_queue);
				mptcp_drop(sk, skb1);
				MPTCP_INC_STATS(sock_net(sk), MPTCP_MIB_DUPDATA);
				goto merge_right;
			}
		} else if (mptcp_ooo_try_coalesce(msk, skb1, skb)) {
			MPTCP_INC_STATS(sock_net(sk), MPTCP_MIB_OFOMERGE);
			return;
		}
		p = &parent->rb_right;
	}

insert:
	/* Insert segment into RB tree. */
	rb_link_node(&skb->rbnode, parent, p);
	rb_insert_color(&skb->rbnode, &msk->out_of_order_queue);

merge_right:
	/* Remove other segments covered by skb. */
	while ((skb1 = skb_rb_next(skb)) != NULL) {
		if (before64(end_seq, MPTCP_SKB_CB(skb1)->end_seq))
			break;
		rb_erase(&skb1->rbnode, &msk->out_of_order_queue);
		mptcp_drop(sk, skb1);
		MPTCP_INC_STATS(sock_net(sk), MPTCP_MIB_DUPDATA);
	}
	/* If there is no skb after us, we are the last_skb ! */
	if (!skb1)
		msk->ooo_last_skb = skb;

end:
	skb_condense(skb);
	mptcp_set_owner_r(skb, sk);
}

static bool mptcp_rmem_schedule(struct sock *sk, struct sock *ssk, int size)
{
	struct mptcp_sock *msk = mptcp_sk(sk);
	int amt, amount;

	if (size < msk->rmem_fwd_alloc)
		return true;

	amt = sk_mem_pages(size);
	amount = amt << SK_MEM_QUANTUM_SHIFT;
	msk->rmem_fwd_alloc += amount;
	if (!__sk_mem_raise_allocated(sk, size, amt, SK_MEM_RECV)) {
		if (ssk->sk_forward_alloc < amount) {
			msk->rmem_fwd_alloc -= amount;
			return false;
		}

		ssk->sk_forward_alloc -= amount;
	}
	return true;
}

static bool __mptcp_move_skb(struct mptcp_sock *msk, struct sock *ssk,
			     struct sk_buff *skb, unsigned int offset,
			     size_t copy_len)
{
	struct mptcp_subflow_context *subflow = mptcp_subflow_ctx(ssk);
	struct sock *sk = (struct sock *)msk;
	struct sk_buff *tail;
	bool has_rxtstamp;

	__skb_unlink(skb, &ssk->sk_receive_queue);

	skb_ext_reset(skb);
	skb_orphan(skb);

	/* try to fetch required memory from subflow */
	if (!mptcp_rmem_schedule(sk, ssk, skb->truesize))
		goto drop;

	has_rxtstamp = TCP_SKB_CB(skb)->has_rxtstamp;

	/* the skb map_seq accounts for the skb offset:
	 * mptcp_subflow_get_mapped_dsn() is based on the current tp->copied_seq
	 * value
	 */
	MPTCP_SKB_CB(skb)->map_seq = mptcp_subflow_get_mapped_dsn(subflow);
	MPTCP_SKB_CB(skb)->end_seq = MPTCP_SKB_CB(skb)->map_seq + copy_len;
	MPTCP_SKB_CB(skb)->offset = offset;
	MPTCP_SKB_CB(skb)->has_rxtstamp = has_rxtstamp;

	if (MPTCP_SKB_CB(skb)->map_seq == msk->ack_seq) {
		/* in sequence */
		WRITE_ONCE(msk->ack_seq, msk->ack_seq + copy_len);
		tail = skb_peek_tail(&sk->sk_receive_queue);
		if (tail && mptcp_try_coalesce(sk, tail, skb))
			return true;

		mptcp_set_owner_r(skb, sk);
		__skb_queue_tail(&sk->sk_receive_queue, skb);
		return true;
	} else if (after64(MPTCP_SKB_CB(skb)->map_seq, msk->ack_seq)) {
		mptcp_data_queue_ofo(msk, skb);
		return false;
	}

	/* old data, keep it simple and drop the whole pkt, sender
	 * will retransmit as needed, if needed.
	 */
	MPTCP_INC_STATS(sock_net(sk), MPTCP_MIB_DUPDATA);
drop:
	mptcp_drop(sk, skb);
	return false;
}

static void mptcp_stop_timer(struct sock *sk)
{
	struct inet_connection_sock *icsk = inet_csk(sk);

	sk_stop_timer(sk, &icsk->icsk_retransmit_timer);
	mptcp_sk(sk)->timer_ival = 0;
}

static void mptcp_close_wake_up(struct sock *sk)
{
	if (sock_flag(sk, SOCK_DEAD))
		return;

	sk->sk_state_change(sk);
	if (sk->sk_shutdown == SHUTDOWN_MASK ||
	    sk->sk_state == TCP_CLOSE)
		sk_wake_async(sk, SOCK_WAKE_WAITD, POLL_HUP);
	else
		sk_wake_async(sk, SOCK_WAKE_WAITD, POLL_IN);
}

static bool mptcp_pending_data_fin_ack(struct sock *sk)
{
	struct mptcp_sock *msk = mptcp_sk(sk);

	return !__mptcp_check_fallback(msk) &&
	       ((1 << sk->sk_state) &
		(TCPF_FIN_WAIT1 | TCPF_CLOSING | TCPF_LAST_ACK)) &&
	       msk->write_seq == READ_ONCE(msk->snd_una);
}

static void mptcp_check_data_fin_ack(struct sock *sk)
{
	struct mptcp_sock *msk = mptcp_sk(sk);

	/* Look for an acknowledged DATA_FIN */
	if (mptcp_pending_data_fin_ack(sk)) {
		WRITE_ONCE(msk->snd_data_fin_enable, 0);

		switch (sk->sk_state) {
		case TCP_FIN_WAIT1:
			inet_sk_state_store(sk, TCP_FIN_WAIT2);
			break;
		case TCP_CLOSING:
		case TCP_LAST_ACK:
			inet_sk_state_store(sk, TCP_CLOSE);
			break;
		}

		mptcp_close_wake_up(sk);
	}
}

static bool mptcp_pending_data_fin(struct sock *sk, u64 *seq)
{
	struct mptcp_sock *msk = mptcp_sk(sk);

	if (READ_ONCE(msk->rcv_data_fin) &&
	    ((1 << sk->sk_state) &
	     (TCPF_ESTABLISHED | TCPF_FIN_WAIT1 | TCPF_FIN_WAIT2))) {
		u64 rcv_data_fin_seq = READ_ONCE(msk->rcv_data_fin_seq);

		if (msk->ack_seq == rcv_data_fin_seq) {
			if (seq)
				*seq = rcv_data_fin_seq;

			return true;
		}
	}

	return false;
}

static void mptcp_set_datafin_timeout(const struct sock *sk)
{
	struct inet_connection_sock *icsk = inet_csk(sk);

	mptcp_sk(sk)->timer_ival = min(TCP_RTO_MAX,
				       TCP_RTO_MIN << icsk->icsk_retransmits);
}

static void __mptcp_set_timeout(struct sock *sk, long tout)
{
	mptcp_sk(sk)->timer_ival = tout > 0 ? tout : TCP_RTO_MIN;
}

static long mptcp_timeout_from_subflow(const struct mptcp_subflow_context *subflow)
{
	const struct sock *ssk = mptcp_subflow_tcp_sock(subflow);

	return inet_csk(ssk)->icsk_pending && !subflow->stale_count ?
	       inet_csk(ssk)->icsk_timeout - jiffies : 0;
}

static void mptcp_set_timeout(struct sock *sk)
{
	struct mptcp_subflow_context *subflow;
	long tout = 0;

	mptcp_for_each_subflow(mptcp_sk(sk), subflow)
		tout = max(tout, mptcp_timeout_from_subflow(subflow));
	__mptcp_set_timeout(sk, tout);
}

static bool tcp_can_send_ack(const struct sock *ssk)
{
	return !((1 << inet_sk_state_load(ssk)) &
	       (TCPF_SYN_SENT | TCPF_SYN_RECV | TCPF_TIME_WAIT | TCPF_CLOSE | TCPF_LISTEN));
}

void mptcp_subflow_send_ack(struct sock *ssk)
{
	bool slow;

	slow = lock_sock_fast(ssk);
	if (tcp_can_send_ack(ssk))
		tcp_send_ack(ssk);
	unlock_sock_fast(ssk, slow);
}

static void mptcp_send_ack(struct mptcp_sock *msk)
{
	struct mptcp_subflow_context *subflow;

	mptcp_for_each_subflow(msk, subflow)
		mptcp_subflow_send_ack(mptcp_subflow_tcp_sock(subflow));
}

static void mptcp_subflow_cleanup_rbuf(struct sock *ssk)
{
	bool slow;

	slow = lock_sock_fast(ssk);
	if (tcp_can_send_ack(ssk))
		tcp_cleanup_rbuf(ssk, 1);
	unlock_sock_fast(ssk, slow);
}

static bool mptcp_subflow_could_cleanup(const struct sock *ssk, bool rx_empty)
{
	const struct inet_connection_sock *icsk = inet_csk(ssk);
	u8 ack_pending = READ_ONCE(icsk->icsk_ack.pending);
	const struct tcp_sock *tp = tcp_sk(ssk);

	return (ack_pending & ICSK_ACK_SCHED) &&
		((READ_ONCE(tp->rcv_nxt) - READ_ONCE(tp->rcv_wup) >
		  READ_ONCE(icsk->icsk_ack.rcv_mss)) ||
		 (rx_empty && ack_pending &
			      (ICSK_ACK_PUSHED2 | ICSK_ACK_PUSHED)));
}

static void mptcp_cleanup_rbuf(struct mptcp_sock *msk)
{
	int old_space = READ_ONCE(msk->old_wspace);
	struct mptcp_subflow_context *subflow;
	struct sock *sk = (struct sock *)msk;
	int space =  __mptcp_space(sk);
	bool cleanup, rx_empty;

	cleanup = (space > 0) && (space >= (old_space << 1));
	rx_empty = !__mptcp_rmem(sk);

	mptcp_for_each_subflow(msk, subflow) {
		struct sock *ssk = mptcp_subflow_tcp_sock(subflow);

		if (cleanup || mptcp_subflow_could_cleanup(ssk, rx_empty))
			mptcp_subflow_cleanup_rbuf(ssk);
	}
}

static bool mptcp_check_data_fin(struct sock *sk)
{
	struct mptcp_sock *msk = mptcp_sk(sk);
	u64 rcv_data_fin_seq;
	bool ret = false;

	if (__mptcp_check_fallback(msk))
		return ret;

	/* Need to ack a DATA_FIN received from a peer while this side
	 * of the connection is in ESTABLISHED, FIN_WAIT1, or FIN_WAIT2.
	 * msk->rcv_data_fin was set when parsing the incoming options
	 * at the subflow level and the msk lock was not held, so this
	 * is the first opportunity to act on the DATA_FIN and change
	 * the msk state.
	 *
	 * If we are caught up to the sequence number of the incoming
	 * DATA_FIN, send the DATA_ACK now and do state transition.  If
	 * not caught up, do nothing and let the recv code send DATA_ACK
	 * when catching up.
	 */

	if (mptcp_pending_data_fin(sk, &rcv_data_fin_seq)) {
		WRITE_ONCE(msk->ack_seq, msk->ack_seq + 1);
		WRITE_ONCE(msk->rcv_data_fin, 0);

		sk->sk_shutdown |= RCV_SHUTDOWN;
		smp_mb__before_atomic(); /* SHUTDOWN must be visible first */

		switch (sk->sk_state) {
		case TCP_ESTABLISHED:
			inet_sk_state_store(sk, TCP_CLOSE_WAIT);
			break;
		case TCP_FIN_WAIT1:
			inet_sk_state_store(sk, TCP_CLOSING);
			break;
		case TCP_FIN_WAIT2:
			inet_sk_state_store(sk, TCP_CLOSE);
			break;
		default:
			/* Other states not expected */
			WARN_ON_ONCE(1);
			break;
		}

		ret = true;
		mptcp_send_ack(msk);
		mptcp_close_wake_up(sk);
	}
	return ret;
}

static bool __mptcp_move_skbs_from_subflow(struct mptcp_sock *msk,
					   struct sock *ssk,
					   unsigned int *bytes)
{
	struct mptcp_subflow_context *subflow = mptcp_subflow_ctx(ssk);
	struct sock *sk = (struct sock *)msk;
	unsigned int moved = 0;
	bool more_data_avail;
	struct tcp_sock *tp;
	bool done = false;
	int sk_rbuf;

	sk_rbuf = READ_ONCE(sk->sk_rcvbuf);

	if (!(sk->sk_userlocks & SOCK_RCVBUF_LOCK)) {
		int ssk_rbuf = READ_ONCE(ssk->sk_rcvbuf);

		if (unlikely(ssk_rbuf > sk_rbuf)) {
			WRITE_ONCE(sk->sk_rcvbuf, ssk_rbuf);
			sk_rbuf = ssk_rbuf;
		}
	}

	pr_debug("msk=%p ssk=%p", msk, ssk);
	tp = tcp_sk(ssk);
	do {
		u32 map_remaining, offset;
		u32 seq = tp->copied_seq;
		struct sk_buff *skb;
		bool fin;

		/* try to move as much data as available */
		map_remaining = subflow->map_data_len -
				mptcp_subflow_get_map_offset(subflow);

		skb = skb_peek(&ssk->sk_receive_queue);
		if (!skb) {
			/* if no data is found, a racing workqueue/recvmsg
			 * already processed the new data, stop here or we
			 * can enter an infinite loop
			 */
			if (!moved)
				done = true;
			break;
		}

		if (__mptcp_check_fallback(msk)) {
			/* if we are running under the workqueue, TCP could have
			 * collapsed skbs between dummy map creation and now
			 * be sure to adjust the size
			 */
			map_remaining = skb->len;
			subflow->map_data_len = skb->len;
		}

		offset = seq - TCP_SKB_CB(skb)->seq;
		fin = TCP_SKB_CB(skb)->tcp_flags & TCPHDR_FIN;
		if (fin) {
			done = true;
			seq++;
		}

		if (offset < skb->len) {
			size_t len = skb->len - offset;

			if (tp->urg_data)
				done = true;

			if (__mptcp_move_skb(msk, ssk, skb, offset, len))
				moved += len;
			seq += len;

			if (WARN_ON_ONCE(map_remaining < len))
				break;
		} else {
			WARN_ON_ONCE(!fin);
			sk_eat_skb(ssk, skb);
			done = true;
		}

		WRITE_ONCE(tp->copied_seq, seq);
		more_data_avail = mptcp_subflow_data_available(ssk);

		if (atomic_read(&sk->sk_rmem_alloc) > sk_rbuf) {
			done = true;
			break;
		}
	} while (more_data_avail);

	*bytes += moved;
	return done;
}

static bool __mptcp_ofo_queue(struct mptcp_sock *msk)
{
	struct sock *sk = (struct sock *)msk;
	struct sk_buff *skb, *tail;
	bool moved = false;
	struct rb_node *p;
	u64 end_seq;

	p = rb_first(&msk->out_of_order_queue);
	pr_debug("msk=%p empty=%d", msk, RB_EMPTY_ROOT(&msk->out_of_order_queue));
	while (p) {
		skb = rb_to_skb(p);
		if (after64(MPTCP_SKB_CB(skb)->map_seq, msk->ack_seq))
			break;

		p = rb_next(p);
		rb_erase(&skb->rbnode, &msk->out_of_order_queue);

		if (unlikely(!after64(MPTCP_SKB_CB(skb)->end_seq,
				      msk->ack_seq))) {
			mptcp_drop(sk, skb);
			MPTCP_INC_STATS(sock_net(sk), MPTCP_MIB_DUPDATA);
			continue;
		}

		end_seq = MPTCP_SKB_CB(skb)->end_seq;
		tail = skb_peek_tail(&sk->sk_receive_queue);
		if (!tail || !mptcp_ooo_try_coalesce(msk, tail, skb)) {
			int delta = msk->ack_seq - MPTCP_SKB_CB(skb)->map_seq;

			/* skip overlapping data, if any */
			pr_debug("uncoalesced seq=%llx ack seq=%llx delta=%d",
				 MPTCP_SKB_CB(skb)->map_seq, msk->ack_seq,
				 delta);
			MPTCP_SKB_CB(skb)->offset += delta;
			MPTCP_SKB_CB(skb)->map_seq += delta;
			__skb_queue_tail(&sk->sk_receive_queue, skb);
		}
		msk->ack_seq = end_seq;
		moved = true;
	}
	return moved;
}

/* In most cases we will be able to lock the mptcp socket.  If its already
 * owned, we need to defer to the work queue to avoid ABBA deadlock.
 */
static bool move_skbs_to_msk(struct mptcp_sock *msk, struct sock *ssk)
{
	struct sock *sk = (struct sock *)msk;
	unsigned int moved = 0;

	__mptcp_move_skbs_from_subflow(msk, ssk, &moved);
	__mptcp_ofo_queue(msk);
	if (unlikely(ssk->sk_err)) {
		if (!sock_owned_by_user(sk))
			__mptcp_error_report(sk);
		else
			__set_bit(MPTCP_ERROR_REPORT,  &msk->cb_flags);
	}

	/* If the moves have caught up with the DATA_FIN sequence number
	 * it's time to ack the DATA_FIN and change socket state, but
	 * this is not a good place to change state. Let the workqueue
	 * do it.
	 */
	if (mptcp_pending_data_fin(sk, NULL))
		mptcp_schedule_work(sk);
	return moved > 0;
}

void mptcp_data_ready(struct sock *sk, struct sock *ssk)
{
	struct mptcp_subflow_context *subflow = mptcp_subflow_ctx(ssk);
	struct mptcp_sock *msk = mptcp_sk(sk);
	int sk_rbuf, ssk_rbuf;

	/* The peer can send data while we are shutting down this
	 * subflow at msk destruction time, but we must avoid enqueuing
	 * more data to the msk receive queue
	 */
	if (unlikely(subflow->disposable))
		return;

	ssk_rbuf = READ_ONCE(ssk->sk_rcvbuf);
	sk_rbuf = READ_ONCE(sk->sk_rcvbuf);
	if (unlikely(ssk_rbuf > sk_rbuf))
		sk_rbuf = ssk_rbuf;

	/* over limit? can't append more skbs to msk, Also, no need to wake-up*/
	if (__mptcp_rmem(sk) > sk_rbuf) {
		MPTCP_INC_STATS(sock_net(sk), MPTCP_MIB_RCVPRUNED);
		return;
	}

	/* Wake-up the reader only for in-sequence data */
	mptcp_data_lock(sk);
	if (move_skbs_to_msk(msk, ssk))
		sk->sk_data_ready(sk);

	mptcp_data_unlock(sk);
}

static bool __mptcp_finish_join(struct mptcp_sock *msk, struct sock *ssk)
{
	struct sock *sk = (struct sock *)msk;

	if (sk->sk_state != TCP_ESTABLISHED)
		return false;

	/* attach to msk socket only after we are sure we will deal with it
	 * at close time
	 */
	if (sk->sk_socket && !ssk->sk_socket)
		mptcp_sock_graft(ssk, sk->sk_socket);

	mptcp_propagate_sndbuf((struct sock *)msk, ssk);
	mptcp_sockopt_sync_locked(msk, ssk);
	return true;
}

static void __mptcp_flush_join_list(struct sock *sk)
{
	struct mptcp_subflow_context *tmp, *subflow;
	struct mptcp_sock *msk = mptcp_sk(sk);

	list_for_each_entry_safe(subflow, tmp, &msk->join_list, node) {
		struct sock *ssk = mptcp_subflow_tcp_sock(subflow);
		bool slow = lock_sock_fast(ssk);

		list_move_tail(&subflow->node, &msk->conn_list);
		if (!__mptcp_finish_join(msk, ssk))
			mptcp_subflow_reset(ssk);
		unlock_sock_fast(ssk, slow);
	}
}

static bool mptcp_timer_pending(struct sock *sk)
{
	return timer_pending(&inet_csk(sk)->icsk_retransmit_timer);
}

static void mptcp_reset_timer(struct sock *sk)
{
	struct inet_connection_sock *icsk = inet_csk(sk);
	unsigned long tout;

	/* prevent rescheduling on close */
	if (unlikely(inet_sk_state_load(sk) == TCP_CLOSE))
		return;

	tout = mptcp_sk(sk)->timer_ival;
	sk_reset_timer(sk, &icsk->icsk_retransmit_timer, jiffies + tout);
}

bool mptcp_schedule_work(struct sock *sk)
{
	if (inet_sk_state_load(sk) != TCP_CLOSE &&
	    schedule_work(&mptcp_sk(sk)->work)) {
		/* each subflow already holds a reference to the sk, and the
		 * workqueue is invoked by a subflow, so sk can't go away here.
		 */
		sock_hold(sk);
		return true;
	}
	return false;
}

void mptcp_subflow_eof(struct sock *sk)
{
	if (!test_and_set_bit(MPTCP_WORK_EOF, &mptcp_sk(sk)->flags))
		mptcp_schedule_work(sk);
}

static void mptcp_check_for_eof(struct mptcp_sock *msk)
{
	struct mptcp_subflow_context *subflow;
	struct sock *sk = (struct sock *)msk;
	int receivers = 0;

	mptcp_for_each_subflow(msk, subflow)
		receivers += !subflow->rx_eof;
	if (receivers)
		return;

	if (!(sk->sk_shutdown & RCV_SHUTDOWN)) {
		/* hopefully temporary hack: propagate shutdown status
		 * to msk, when all subflows agree on it
		 */
		sk->sk_shutdown |= RCV_SHUTDOWN;

		smp_mb__before_atomic(); /* SHUTDOWN must be visible first */
		sk->sk_data_ready(sk);
	}

	switch (sk->sk_state) {
	case TCP_ESTABLISHED:
		inet_sk_state_store(sk, TCP_CLOSE_WAIT);
		break;
	case TCP_FIN_WAIT1:
		inet_sk_state_store(sk, TCP_CLOSING);
		break;
	case TCP_FIN_WAIT2:
		inet_sk_state_store(sk, TCP_CLOSE);
		break;
	default:
		return;
	}
	mptcp_close_wake_up(sk);
}

static struct sock *mptcp_subflow_recv_lookup(const struct mptcp_sock *msk)
{
	struct mptcp_subflow_context *subflow;
	struct sock *sk = (struct sock *)msk;

	sock_owned_by_me(sk);

	mptcp_for_each_subflow(msk, subflow) {
		if (READ_ONCE(subflow->data_avail))
			return mptcp_subflow_tcp_sock(subflow);
	}

	return NULL;
}

static bool mptcp_skb_can_collapse_to(u64 write_seq,
				      const struct sk_buff *skb,
				      const struct mptcp_ext *mpext)
{
	if (!tcp_skb_can_collapse_to(skb))
		return false;

	/* can collapse only if MPTCP level sequence is in order and this
	 * mapping has not been xmitted yet
	 */
	return mpext && mpext->data_seq + mpext->data_len == write_seq &&
	       !mpext->frozen;
}

/* we can append data to the given data frag if:
 * - there is space available in the backing page_frag
 * - the data frag tail matches the current page_frag free offset
 * - the data frag end sequence number matches the current write seq
 */
static bool mptcp_frag_can_collapse_to(const struct mptcp_sock *msk,
				       const struct page_frag *pfrag,
				       const struct mptcp_data_frag *df)
{
	return df && pfrag->page == df->page &&
		pfrag->size - pfrag->offset > 0 &&
		pfrag->offset == (df->offset + df->data_len) &&
		df->data_seq + df->data_len == msk->write_seq;
}

static void __mptcp_mem_reclaim_partial(struct sock *sk)
{
	int reclaimable = mptcp_sk(sk)->rmem_fwd_alloc - sk_unused_reserved_mem(sk);

	lockdep_assert_held_once(&sk->sk_lock.slock);

<<<<<<< HEAD
	__mptcp_rmem_reclaim(sk, reclaimable - 1);
=======
	if (reclaimable > SK_MEM_QUANTUM)
		__mptcp_rmem_reclaim(sk, reclaimable - 1);

>>>>>>> 754e0b0e
	sk_mem_reclaim_partial(sk);
}

static void mptcp_mem_reclaim_partial(struct sock *sk)
{
	mptcp_data_lock(sk);
	__mptcp_mem_reclaim_partial(sk);
	mptcp_data_unlock(sk);
}

static void dfrag_uncharge(struct sock *sk, int len)
{
	sk_mem_uncharge(sk, len);
	sk_wmem_queued_add(sk, -len);
}

static void dfrag_clear(struct sock *sk, struct mptcp_data_frag *dfrag)
{
	int len = dfrag->data_len + dfrag->overhead;

	list_del(&dfrag->list);
	dfrag_uncharge(sk, len);
	put_page(dfrag->page);
}

static void __mptcp_clean_una(struct sock *sk)
{
	struct mptcp_sock *msk = mptcp_sk(sk);
	struct mptcp_data_frag *dtmp, *dfrag;
	bool cleaned = false;
	u64 snd_una;

	/* on fallback we just need to ignore snd_una, as this is really
	 * plain TCP
	 */
	if (__mptcp_check_fallback(msk))
		msk->snd_una = READ_ONCE(msk->snd_nxt);

	snd_una = msk->snd_una;
	list_for_each_entry_safe(dfrag, dtmp, &msk->rtx_queue, list) {
		if (after64(dfrag->data_seq + dfrag->data_len, snd_una))
			break;

		if (unlikely(dfrag == msk->first_pending)) {
			/* in recovery mode can see ack after the current snd head */
			if (WARN_ON_ONCE(!msk->recovery))
				break;

			WRITE_ONCE(msk->first_pending, mptcp_send_next(sk));
		}

		dfrag_clear(sk, dfrag);
		cleaned = true;
	}

	dfrag = mptcp_rtx_head(sk);
	if (dfrag && after64(snd_una, dfrag->data_seq)) {
		u64 delta = snd_una - dfrag->data_seq;

		/* prevent wrap around in recovery mode */
		if (unlikely(delta > dfrag->already_sent)) {
			if (WARN_ON_ONCE(!msk->recovery))
				goto out;
			if (WARN_ON_ONCE(delta > dfrag->data_len))
				goto out;
			dfrag->already_sent += delta - dfrag->already_sent;
		}

		dfrag->data_seq += delta;
		dfrag->offset += delta;
		dfrag->data_len -= delta;
		dfrag->already_sent -= delta;

		dfrag_uncharge(sk, delta);
		cleaned = true;
	}

	/* all retransmitted data acked, recovery completed */
	if (unlikely(msk->recovery) && after64(msk->snd_una, msk->recovery_snd_nxt))
		msk->recovery = false;

out:
	if (cleaned && tcp_under_memory_pressure(sk))
		__mptcp_mem_reclaim_partial(sk);

	if (snd_una == READ_ONCE(msk->snd_nxt) &&
	    snd_una == READ_ONCE(msk->write_seq)) {
		if (mptcp_timer_pending(sk) && !mptcp_data_fin_enabled(msk))
			mptcp_stop_timer(sk);
	} else {
		mptcp_reset_timer(sk);
	}
}

static void __mptcp_clean_una_wakeup(struct sock *sk)
{
	lockdep_assert_held_once(&sk->sk_lock.slock);

	__mptcp_clean_una(sk);
	mptcp_write_space(sk);
}

static void mptcp_clean_una_wakeup(struct sock *sk)
{
	mptcp_data_lock(sk);
	__mptcp_clean_una_wakeup(sk);
	mptcp_data_unlock(sk);
}

static void mptcp_enter_memory_pressure(struct sock *sk)
{
	struct mptcp_subflow_context *subflow;
	struct mptcp_sock *msk = mptcp_sk(sk);
	bool first = true;

	sk_stream_moderate_sndbuf(sk);
	mptcp_for_each_subflow(msk, subflow) {
		struct sock *ssk = mptcp_subflow_tcp_sock(subflow);

		if (first)
			tcp_enter_memory_pressure(ssk);
		sk_stream_moderate_sndbuf(ssk);
		first = false;
	}
}

/* ensure we get enough memory for the frag hdr, beyond some minimal amount of
 * data
 */
static bool mptcp_page_frag_refill(struct sock *sk, struct page_frag *pfrag)
{
	if (likely(skb_page_frag_refill(32U + sizeof(struct mptcp_data_frag),
					pfrag, sk->sk_allocation)))
		return true;

	mptcp_enter_memory_pressure(sk);
	return false;
}

static struct mptcp_data_frag *
mptcp_carve_data_frag(const struct mptcp_sock *msk, struct page_frag *pfrag,
		      int orig_offset)
{
	int offset = ALIGN(orig_offset, sizeof(long));
	struct mptcp_data_frag *dfrag;

	dfrag = (struct mptcp_data_frag *)(page_to_virt(pfrag->page) + offset);
	dfrag->data_len = 0;
	dfrag->data_seq = msk->write_seq;
	dfrag->overhead = offset - orig_offset + sizeof(struct mptcp_data_frag);
	dfrag->offset = offset + sizeof(struct mptcp_data_frag);
	dfrag->already_sent = 0;
	dfrag->page = pfrag->page;

	return dfrag;
}

struct mptcp_sendmsg_info {
	int mss_now;
	int size_goal;
	u16 limit;
	u16 sent;
	unsigned int flags;
	bool data_lock_held;
};

static int mptcp_check_allowed_size(struct mptcp_sock *msk, u64 data_seq,
				    int avail_size)
{
	u64 window_end = mptcp_wnd_end(msk);

	if (__mptcp_check_fallback(msk))
		return avail_size;

	if (!before64(data_seq + avail_size, window_end)) {
		u64 allowed_size = window_end - data_seq;

		return min_t(unsigned int, allowed_size, avail_size);
	}

	return avail_size;
}

static bool __mptcp_add_ext(struct sk_buff *skb, gfp_t gfp)
{
	struct skb_ext *mpext = __skb_ext_alloc(gfp);

	if (!mpext)
		return false;
	__skb_ext_set(skb, SKB_EXT_MPTCP, mpext);
	return true;
}

static struct sk_buff *__mptcp_do_alloc_tx_skb(struct sock *sk, gfp_t gfp)
{
	struct sk_buff *skb;

	skb = alloc_skb_fclone(MAX_TCP_HEADER, gfp);
	if (likely(skb)) {
		if (likely(__mptcp_add_ext(skb, gfp))) {
			skb_reserve(skb, MAX_TCP_HEADER);
			skb->ip_summed = CHECKSUM_PARTIAL;
			INIT_LIST_HEAD(&skb->tcp_tsorted_anchor);
			return skb;
		}
		__kfree_skb(skb);
	} else {
		mptcp_enter_memory_pressure(sk);
	}
	return NULL;
}

static struct sk_buff *__mptcp_alloc_tx_skb(struct sock *sk, struct sock *ssk, gfp_t gfp)
{
	struct sk_buff *skb;

	skb = __mptcp_do_alloc_tx_skb(sk, gfp);
	if (!skb)
		return NULL;

	if (likely(sk_wmem_schedule(ssk, skb->truesize))) {
		tcp_skb_entail(ssk, skb);
		return skb;
	}
	kfree_skb(skb);
	return NULL;
}

static struct sk_buff *mptcp_alloc_tx_skb(struct sock *sk, struct sock *ssk, bool data_lock_held)
{
	gfp_t gfp = data_lock_held ? GFP_ATOMIC : sk->sk_allocation;

	if (unlikely(tcp_under_memory_pressure(sk))) {
		if (data_lock_held)
			__mptcp_mem_reclaim_partial(sk);
		else
			mptcp_mem_reclaim_partial(sk);
	}
	return __mptcp_alloc_tx_skb(sk, ssk, gfp);
}

/* note: this always recompute the csum on the whole skb, even
 * if we just appended a single frag. More status info needed
 */
static void mptcp_update_data_checksum(struct sk_buff *skb, int added)
{
	struct mptcp_ext *mpext = mptcp_get_ext(skb);
	__wsum csum = ~csum_unfold(mpext->csum);
	int offset = skb->len - added;

	mpext->csum = csum_fold(csum_block_add(csum, skb_checksum(skb, offset, added, 0), offset));
}

static int mptcp_sendmsg_frag(struct sock *sk, struct sock *ssk,
			      struct mptcp_data_frag *dfrag,
			      struct mptcp_sendmsg_info *info)
{
	u64 data_seq = dfrag->data_seq + info->sent;
	int offset = dfrag->offset + info->sent;
	struct mptcp_sock *msk = mptcp_sk(sk);
	bool zero_window_probe = false;
	struct mptcp_ext *mpext = NULL;
	bool can_coalesce = false;
	bool reuse_skb = true;
	struct sk_buff *skb;
	size_t copy;
	int i;

	pr_debug("msk=%p ssk=%p sending dfrag at seq=%llu len=%u already sent=%u",
		 msk, ssk, dfrag->data_seq, dfrag->data_len, info->sent);

	if (WARN_ON_ONCE(info->sent > info->limit ||
			 info->limit > dfrag->data_len))
		return 0;

	/* compute send limit */
	info->mss_now = tcp_send_mss(ssk, &info->size_goal, info->flags);
	copy = info->size_goal;

	skb = tcp_write_queue_tail(ssk);
	if (skb && copy > skb->len) {
		/* Limit the write to the size available in the
		 * current skb, if any, so that we create at most a new skb.
		 * Explicitly tells TCP internals to avoid collapsing on later
		 * queue management operation, to avoid breaking the ext <->
		 * SSN association set here
		 */
		mpext = skb_ext_find(skb, SKB_EXT_MPTCP);
		if (!mptcp_skb_can_collapse_to(data_seq, skb, mpext)) {
			TCP_SKB_CB(skb)->eor = 1;
			goto alloc_skb;
		}

		i = skb_shinfo(skb)->nr_frags;
		can_coalesce = skb_can_coalesce(skb, i, dfrag->page, offset);
		if (!can_coalesce && i >= sysctl_max_skb_frags) {
			tcp_mark_push(tcp_sk(ssk), skb);
			goto alloc_skb;
		}

		copy -= skb->len;
	} else {
alloc_skb:
		skb = mptcp_alloc_tx_skb(sk, ssk, info->data_lock_held);
		if (!skb)
			return -ENOMEM;

		i = skb_shinfo(skb)->nr_frags;
		reuse_skb = false;
		mpext = skb_ext_find(skb, SKB_EXT_MPTCP);
	}

	/* Zero window and all data acked? Probe. */
	copy = mptcp_check_allowed_size(msk, data_seq, copy);
	if (copy == 0) {
		u64 snd_una = READ_ONCE(msk->snd_una);

		if (snd_una != msk->snd_nxt) {
			tcp_remove_empty_skb(ssk);
			return 0;
		}

		zero_window_probe = true;
		data_seq = snd_una - 1;
		copy = 1;

		/* all mptcp-level data is acked, no skbs should be present into the
		 * ssk write queue
		 */
		WARN_ON_ONCE(reuse_skb);
	}

	copy = min_t(size_t, copy, info->limit - info->sent);
	if (!sk_wmem_schedule(ssk, copy)) {
		tcp_remove_empty_skb(ssk);
		return -ENOMEM;
	}

	if (can_coalesce) {
		skb_frag_size_add(&skb_shinfo(skb)->frags[i - 1], copy);
	} else {
		get_page(dfrag->page);
		skb_fill_page_desc(skb, i, dfrag->page, offset, copy);
	}

	skb->len += copy;
	skb->data_len += copy;
	skb->truesize += copy;
	sk_wmem_queued_add(ssk, copy);
	sk_mem_charge(ssk, copy);
	WRITE_ONCE(tcp_sk(ssk)->write_seq, tcp_sk(ssk)->write_seq + copy);
	TCP_SKB_CB(skb)->end_seq += copy;
	tcp_skb_pcount_set(skb, 0);

	/* on skb reuse we just need to update the DSS len */
	if (reuse_skb) {
		TCP_SKB_CB(skb)->tcp_flags &= ~TCPHDR_PSH;
		mpext->data_len += copy;
		WARN_ON_ONCE(zero_window_probe);
		goto out;
	}

	memset(mpext, 0, sizeof(*mpext));
	mpext->data_seq = data_seq;
	mpext->subflow_seq = mptcp_subflow_ctx(ssk)->rel_write_seq;
	mpext->data_len = copy;
	mpext->use_map = 1;
	mpext->dsn64 = 1;

	pr_debug("data_seq=%llu subflow_seq=%u data_len=%u dsn64=%d",
		 mpext->data_seq, mpext->subflow_seq, mpext->data_len,
		 mpext->dsn64);

	if (zero_window_probe) {
		mptcp_subflow_ctx(ssk)->rel_write_seq += copy;
		mpext->frozen = 1;
		if (READ_ONCE(msk->csum_enabled))
			mptcp_update_data_checksum(skb, copy);
		tcp_push_pending_frames(ssk);
		return 0;
	}
out:
	if (READ_ONCE(msk->csum_enabled))
		mptcp_update_data_checksum(skb, copy);
	mptcp_subflow_ctx(ssk)->rel_write_seq += copy;
	return copy;
}

#define MPTCP_SEND_BURST_SIZE		((1 << 16) - \
					 sizeof(struct tcphdr) - \
					 MAX_TCP_OPTION_SPACE - \
					 sizeof(struct ipv6hdr) - \
					 sizeof(struct frag_hdr))

struct subflow_send_info {
	struct sock *ssk;
	u64 linger_time;
};

void mptcp_subflow_set_active(struct mptcp_subflow_context *subflow)
{
	if (!subflow->stale)
		return;

	subflow->stale = 0;
	MPTCP_INC_STATS(sock_net(mptcp_subflow_tcp_sock(subflow)), MPTCP_MIB_SUBFLOWRECOVER);
}

bool mptcp_subflow_active(struct mptcp_subflow_context *subflow)
{
	if (unlikely(subflow->stale)) {
		u32 rcv_tstamp = READ_ONCE(tcp_sk(mptcp_subflow_tcp_sock(subflow))->rcv_tstamp);

		if (subflow->stale_rcv_tstamp == rcv_tstamp)
			return false;

		mptcp_subflow_set_active(subflow);
	}
	return __mptcp_subflow_active(subflow);
}

#define SSK_MODE_ACTIVE	0
#define SSK_MODE_BACKUP	1
#define SSK_MODE_MAX	2

/* implement the mptcp packet scheduler;
 * returns the subflow that will transmit the next DSS
 * additionally updates the rtx timeout
 */
static struct sock *mptcp_subflow_get_send(struct mptcp_sock *msk)
{
	struct subflow_send_info send_info[SSK_MODE_MAX];
	struct mptcp_subflow_context *subflow;
	struct sock *sk = (struct sock *)msk;
	u32 pace, burst, wmem;
	int i, nr_active = 0;
	struct sock *ssk;
	u64 linger_time;
	long tout = 0;

	sock_owned_by_me(sk);

	if (__mptcp_check_fallback(msk)) {
		if (!msk->first)
			return NULL;
		return sk_stream_memory_free(msk->first) ? msk->first : NULL;
	}

	/* re-use last subflow, if the burst allow that */
	if (msk->last_snd && msk->snd_burst > 0 &&
	    sk_stream_memory_free(msk->last_snd) &&
	    mptcp_subflow_active(mptcp_subflow_ctx(msk->last_snd))) {
		mptcp_set_timeout(sk);
		return msk->last_snd;
	}

	/* pick the subflow with the lower wmem/wspace ratio */
	for (i = 0; i < SSK_MODE_MAX; ++i) {
		send_info[i].ssk = NULL;
		send_info[i].linger_time = -1;
	}

	mptcp_for_each_subflow(msk, subflow) {
		trace_mptcp_subflow_get_send(subflow);
		ssk =  mptcp_subflow_tcp_sock(subflow);
		if (!mptcp_subflow_active(subflow))
			continue;

		tout = max(tout, mptcp_timeout_from_subflow(subflow));
		nr_active += !subflow->backup;
		pace = subflow->avg_pacing_rate;
		if (unlikely(!pace)) {
			/* init pacing rate from socket */
			subflow->avg_pacing_rate = READ_ONCE(ssk->sk_pacing_rate);
			pace = subflow->avg_pacing_rate;
			if (!pace)
				continue;
		}

		linger_time = div_u64((u64)READ_ONCE(ssk->sk_wmem_queued) << 32, pace);
		if (linger_time < send_info[subflow->backup].linger_time) {
			send_info[subflow->backup].ssk = ssk;
			send_info[subflow->backup].linger_time = linger_time;
		}
	}
	__mptcp_set_timeout(sk, tout);

	/* pick the best backup if no other subflow is active */
	if (!nr_active)
		send_info[SSK_MODE_ACTIVE].ssk = send_info[SSK_MODE_BACKUP].ssk;

	/* According to the blest algorithm, to avoid HoL blocking for the
	 * faster flow, we need to:
	 * - estimate the faster flow linger time
	 * - use the above to estimate the amount of byte transferred
	 *   by the faster flow
	 * - check that the amount of queued data is greter than the above,
	 *   otherwise do not use the picked, slower, subflow
	 * We select the subflow with the shorter estimated time to flush
	 * the queued mem, which basically ensure the above. We just need
	 * to check that subflow has a non empty cwin.
	 */
	ssk = send_info[SSK_MODE_ACTIVE].ssk;
	if (!ssk || !sk_stream_memory_free(ssk) || !tcp_sk(ssk)->snd_wnd)
		return NULL;

	burst = min_t(int, MPTCP_SEND_BURST_SIZE, tcp_sk(ssk)->snd_wnd);
	wmem = READ_ONCE(ssk->sk_wmem_queued);
	subflow = mptcp_subflow_ctx(ssk);
	subflow->avg_pacing_rate = div_u64((u64)subflow->avg_pacing_rate * wmem +
					   READ_ONCE(ssk->sk_pacing_rate) * burst,
					   burst + wmem);
	msk->last_snd = ssk;
	msk->snd_burst = burst;
	return ssk;
}

static void mptcp_push_release(struct sock *ssk, struct mptcp_sendmsg_info *info)
{
	tcp_push(ssk, 0, info->mss_now, tcp_sk(ssk)->nonagle, info->size_goal);
	release_sock(ssk);
}

static void mptcp_update_post_push(struct mptcp_sock *msk,
				   struct mptcp_data_frag *dfrag,
				   u32 sent)
{
	u64 snd_nxt_new = dfrag->data_seq;

	dfrag->already_sent += sent;

	msk->snd_burst -= sent;

	snd_nxt_new += dfrag->already_sent;

	/* snd_nxt_new can be smaller than snd_nxt in case mptcp
	 * is recovering after a failover. In that event, this re-sends
	 * old segments.
	 *
	 * Thus compute snd_nxt_new candidate based on
	 * the dfrag->data_seq that was sent and the data
	 * that has been handed to the subflow for transmission
	 * and skip update in case it was old dfrag.
	 */
	if (likely(after64(snd_nxt_new, msk->snd_nxt)))
		msk->snd_nxt = snd_nxt_new;
}

<<<<<<< HEAD
static void mptcp_check_and_set_pending(struct sock *sk)
{
	if (mptcp_send_head(sk) &&
	    !test_bit(MPTCP_PUSH_PENDING, &mptcp_sk(sk)->flags))
		set_bit(MPTCP_PUSH_PENDING, &mptcp_sk(sk)->flags);
=======
void mptcp_check_and_set_pending(struct sock *sk)
{
	if (mptcp_send_head(sk))
		mptcp_sk(sk)->push_pending |= BIT(MPTCP_PUSH_PENDING);
>>>>>>> 754e0b0e
}

void __mptcp_push_pending(struct sock *sk, unsigned int flags)
{
	struct sock *prev_ssk = NULL, *ssk = NULL;
	struct mptcp_sock *msk = mptcp_sk(sk);
	struct mptcp_sendmsg_info info = {
				.flags = flags,
	};
	struct mptcp_data_frag *dfrag;
	int len, copied = 0;

	while ((dfrag = mptcp_send_head(sk))) {
		info.sent = dfrag->already_sent;
		info.limit = dfrag->data_len;
		len = dfrag->data_len - dfrag->already_sent;
		while (len > 0) {
			int ret = 0;

			prev_ssk = ssk;
<<<<<<< HEAD
			__mptcp_flush_join_list(msk);
=======
>>>>>>> 754e0b0e
			ssk = mptcp_subflow_get_send(msk);

			/* First check. If the ssk has changed since
			 * the last round, release prev_ssk
			 */
			if (ssk != prev_ssk && prev_ssk)
				mptcp_push_release(prev_ssk, &info);
			if (!ssk)
				goto out;

			/* Need to lock the new subflow only if different
			 * from the previous one, otherwise we are still
			 * helding the relevant lock
			 */
			if (ssk != prev_ssk)
				lock_sock(ssk);

			ret = mptcp_sendmsg_frag(sk, ssk, dfrag, &info);
			if (ret <= 0) {
				mptcp_push_release(ssk, &info);
				goto out;
			}

			info.sent += ret;
			copied += ret;
			len -= ret;

			mptcp_update_post_push(msk, dfrag, ret);
		}
		WRITE_ONCE(msk->first_pending, mptcp_send_next(sk));
	}

	/* at this point we held the socket lock for the last subflow we used */
	if (ssk)
		mptcp_push_release(ssk, &info);

out:
	/* ensure the rtx timer is running */
	if (!mptcp_timer_pending(sk))
		mptcp_reset_timer(sk);
	if (copied)
		__mptcp_check_send_data_fin(sk);
}

static void __mptcp_subflow_push_pending(struct sock *sk, struct sock *ssk)
{
	struct mptcp_sock *msk = mptcp_sk(sk);
	struct mptcp_sendmsg_info info = {
		.data_lock_held = true,
	};
	struct mptcp_data_frag *dfrag;
	struct sock *xmit_ssk;
	int len, copied = 0;
	bool first = true;

	info.flags = 0;
	while ((dfrag = mptcp_send_head(sk))) {
		info.sent = dfrag->already_sent;
		info.limit = dfrag->data_len;
		len = dfrag->data_len - dfrag->already_sent;
		while (len > 0) {
			int ret = 0;

			/* the caller already invoked the packet scheduler,
			 * check for a different subflow usage only after
			 * spooling the first chunk of data
			 */
			xmit_ssk = first ? ssk : mptcp_subflow_get_send(mptcp_sk(sk));
			if (!xmit_ssk)
				goto out;
			if (xmit_ssk != ssk) {
				mptcp_subflow_delegate(mptcp_subflow_ctx(xmit_ssk),
						       MPTCP_DELEGATE_SEND);
				goto out;
			}

			ret = mptcp_sendmsg_frag(sk, ssk, dfrag, &info);
			if (ret <= 0)
				goto out;

			info.sent += ret;
			copied += ret;
			len -= ret;
			first = false;

			mptcp_update_post_push(msk, dfrag, ret);
		}
		WRITE_ONCE(msk->first_pending, mptcp_send_next(sk));
	}

out:
	/* __mptcp_alloc_tx_skb could have released some wmem and we are
	 * not going to flush it via release_sock()
	 */
	if (copied) {
		tcp_push(ssk, 0, info.mss_now, tcp_sk(ssk)->nonagle,
			 info.size_goal);
		if (!mptcp_timer_pending(sk))
			mptcp_reset_timer(sk);

		if (msk->snd_data_fin_enable &&
		    msk->snd_nxt + 1 == msk->write_seq)
			mptcp_schedule_work(sk);
	}
}

static void mptcp_set_nospace(struct sock *sk)
{
	/* enable autotune */
	set_bit(SOCK_NOSPACE, &sk->sk_socket->flags);

	/* will be cleared on avail space */
	set_bit(MPTCP_NOSPACE, &mptcp_sk(sk)->flags);
}

static int mptcp_sendmsg(struct sock *sk, struct msghdr *msg, size_t len)
{
	struct mptcp_sock *msk = mptcp_sk(sk);
	struct page_frag *pfrag;
	size_t copied = 0;
	int ret = 0;
	long timeo;

	/* we don't support FASTOPEN yet */
	if (msg->msg_flags & MSG_FASTOPEN)
		return -EOPNOTSUPP;

	/* silently ignore everything else */
	msg->msg_flags &= MSG_MORE | MSG_DONTWAIT | MSG_NOSIGNAL;

	lock_sock(sk);

	timeo = sock_sndtimeo(sk, msg->msg_flags & MSG_DONTWAIT);

	if ((1 << sk->sk_state) & ~(TCPF_ESTABLISHED | TCPF_CLOSE_WAIT)) {
		ret = sk_stream_wait_connect(sk, &timeo);
		if (ret)
			goto out;
	}

	pfrag = sk_page_frag(sk);

	while (msg_data_left(msg)) {
		int total_ts, frag_truesize = 0;
		struct mptcp_data_frag *dfrag;
		bool dfrag_collapsed;
		size_t psize, offset;

		if (sk->sk_err || (sk->sk_shutdown & SEND_SHUTDOWN)) {
			ret = -EPIPE;
			goto out;
		}

		/* reuse tail pfrag, if possible, or carve a new one from the
		 * page allocator
		 */
		dfrag = mptcp_pending_tail(sk);
		dfrag_collapsed = mptcp_frag_can_collapse_to(msk, pfrag, dfrag);
		if (!dfrag_collapsed) {
			if (!sk_stream_memory_free(sk))
				goto wait_for_memory;

			if (!mptcp_page_frag_refill(sk, pfrag))
				goto wait_for_memory;

			dfrag = mptcp_carve_data_frag(msk, pfrag, pfrag->offset);
			frag_truesize = dfrag->overhead;
		}

		/* we do not bound vs wspace, to allow a single packet.
		 * memory accounting will prevent execessive memory usage
		 * anyway
		 */
		offset = dfrag->offset + dfrag->data_len;
		psize = pfrag->size - offset;
		psize = min_t(size_t, psize, msg_data_left(msg));
		total_ts = psize + frag_truesize;

		if (!sk_wmem_schedule(sk, total_ts))
			goto wait_for_memory;

		if (copy_page_from_iter(dfrag->page, offset, psize,
					&msg->msg_iter) != psize) {
			ret = -EFAULT;
			goto out;
		}

		/* data successfully copied into the write queue */
		sk->sk_forward_alloc -= total_ts;
		copied += psize;
		dfrag->data_len += psize;
		frag_truesize += psize;
		pfrag->offset += frag_truesize;
		WRITE_ONCE(msk->write_seq, msk->write_seq + psize);

		/* charge data on mptcp pending queue to the msk socket
		 * Note: we charge such data both to sk and ssk
		 */
		sk_wmem_queued_add(sk, frag_truesize);
		if (!dfrag_collapsed) {
			get_page(dfrag->page);
			list_add_tail(&dfrag->list, &msk->rtx_queue);
			if (!msk->first_pending)
				WRITE_ONCE(msk->first_pending, dfrag);
		}
		pr_debug("msk=%p dfrag at seq=%llu len=%u sent=%u new=%d", msk,
			 dfrag->data_seq, dfrag->data_len, dfrag->already_sent,
			 !dfrag_collapsed);

		continue;

wait_for_memory:
		mptcp_set_nospace(sk);
		__mptcp_push_pending(sk, msg->msg_flags);
		ret = sk_stream_wait_memory(sk, &timeo);
		if (ret)
			goto out;
	}

	if (copied)
		__mptcp_push_pending(sk, msg->msg_flags);

out:
	release_sock(sk);
	return copied ? : ret;
}

static int __mptcp_recvmsg_mskq(struct mptcp_sock *msk,
				struct msghdr *msg,
				size_t len, int flags,
				struct scm_timestamping_internal *tss,
				int *cmsg_flags)
{
	struct sk_buff *skb, *tmp;
	int copied = 0;

	skb_queue_walk_safe(&msk->receive_queue, skb, tmp) {
		u32 offset = MPTCP_SKB_CB(skb)->offset;
		u32 data_len = skb->len - offset;
		u32 count = min_t(size_t, len - copied, data_len);
		int err;

		if (!(flags & MSG_TRUNC)) {
			err = skb_copy_datagram_msg(skb, offset, msg, count);
			if (unlikely(err < 0)) {
				if (!copied)
					return err;
				break;
			}
		}

		if (MPTCP_SKB_CB(skb)->has_rxtstamp) {
			tcp_update_recv_tstamps(skb, tss);
			*cmsg_flags |= MPTCP_CMSG_TS;
		}

		copied += count;

		if (count < data_len) {
			if (!(flags & MSG_PEEK)) {
				MPTCP_SKB_CB(skb)->offset += count;
				MPTCP_SKB_CB(skb)->map_seq += count;
			}
			break;
		}

		if (!(flags & MSG_PEEK)) {
			/* we will bulk release the skb memory later */
			skb->destructor = NULL;
			WRITE_ONCE(msk->rmem_released, msk->rmem_released + skb->truesize);
			__skb_unlink(skb, &msk->receive_queue);
			__kfree_skb(skb);
		}

		if (copied >= len)
			break;
	}

	return copied;
}

/* receive buffer autotuning.  See tcp_rcv_space_adjust for more information.
 *
 * Only difference: Use highest rtt estimate of the subflows in use.
 */
static void mptcp_rcv_space_adjust(struct mptcp_sock *msk, int copied)
{
	struct mptcp_subflow_context *subflow;
	struct sock *sk = (struct sock *)msk;
	u32 time, advmss = 1;
	u64 rtt_us, mstamp;

	sock_owned_by_me(sk);

	if (copied <= 0)
		return;

	msk->rcvq_space.copied += copied;

	mstamp = div_u64(tcp_clock_ns(), NSEC_PER_USEC);
	time = tcp_stamp_us_delta(mstamp, msk->rcvq_space.time);

	rtt_us = msk->rcvq_space.rtt_us;
	if (rtt_us && time < (rtt_us >> 3))
		return;

	rtt_us = 0;
	mptcp_for_each_subflow(msk, subflow) {
		const struct tcp_sock *tp;
		u64 sf_rtt_us;
		u32 sf_advmss;

		tp = tcp_sk(mptcp_subflow_tcp_sock(subflow));

		sf_rtt_us = READ_ONCE(tp->rcv_rtt_est.rtt_us);
		sf_advmss = READ_ONCE(tp->advmss);

		rtt_us = max(sf_rtt_us, rtt_us);
		advmss = max(sf_advmss, advmss);
	}

	msk->rcvq_space.rtt_us = rtt_us;
	if (time < (rtt_us >> 3) || rtt_us == 0)
		return;

	if (msk->rcvq_space.copied <= msk->rcvq_space.space)
		goto new_measure;

	if (sock_net(sk)->ipv4.sysctl_tcp_moderate_rcvbuf &&
	    !(sk->sk_userlocks & SOCK_RCVBUF_LOCK)) {
		int rcvmem, rcvbuf;
		u64 rcvwin, grow;

		rcvwin = ((u64)msk->rcvq_space.copied << 1) + 16 * advmss;

		grow = rcvwin * (msk->rcvq_space.copied - msk->rcvq_space.space);

		do_div(grow, msk->rcvq_space.space);
		rcvwin += (grow << 1);

		rcvmem = SKB_TRUESIZE(advmss + MAX_TCP_HEADER);
		while (tcp_win_from_space(sk, rcvmem) < advmss)
			rcvmem += 128;

		do_div(rcvwin, advmss);
		rcvbuf = min_t(u64, rcvwin * rcvmem,
			       sock_net(sk)->ipv4.sysctl_tcp_rmem[2]);

		if (rcvbuf > sk->sk_rcvbuf) {
			u32 window_clamp;

			window_clamp = tcp_win_from_space(sk, rcvbuf);
			WRITE_ONCE(sk->sk_rcvbuf, rcvbuf);

			/* Make subflows follow along.  If we do not do this, we
			 * get drops at subflow level if skbs can't be moved to
			 * the mptcp rx queue fast enough (announced rcv_win can
			 * exceed ssk->sk_rcvbuf).
			 */
			mptcp_for_each_subflow(msk, subflow) {
				struct sock *ssk;
				bool slow;

				ssk = mptcp_subflow_tcp_sock(subflow);
				slow = lock_sock_fast(ssk);
				WRITE_ONCE(ssk->sk_rcvbuf, rcvbuf);
				tcp_sk(ssk)->window_clamp = window_clamp;
				tcp_cleanup_rbuf(ssk, 1);
				unlock_sock_fast(ssk, slow);
			}
		}
	}

	msk->rcvq_space.space = msk->rcvq_space.copied;
new_measure:
	msk->rcvq_space.copied = 0;
	msk->rcvq_space.time = mstamp;
}

static void __mptcp_update_rmem(struct sock *sk)
{
	struct mptcp_sock *msk = mptcp_sk(sk);

	if (!msk->rmem_released)
		return;

	atomic_sub(msk->rmem_released, &sk->sk_rmem_alloc);
	mptcp_rmem_uncharge(sk, msk->rmem_released);
	WRITE_ONCE(msk->rmem_released, 0);
}

static void __mptcp_splice_receive_queue(struct sock *sk)
{
	struct mptcp_sock *msk = mptcp_sk(sk);

	skb_queue_splice_tail_init(&sk->sk_receive_queue, &msk->receive_queue);
}

static bool __mptcp_move_skbs(struct mptcp_sock *msk)
{
	struct sock *sk = (struct sock *)msk;
	unsigned int moved = 0;
	bool ret, done;

	do {
		struct sock *ssk = mptcp_subflow_recv_lookup(msk);
		bool slowpath;

		/* we can have data pending in the subflows only if the msk
		 * receive buffer was full at subflow_data_ready() time,
		 * that is an unlikely slow path.
		 */
		if (likely(!ssk))
			break;

		slowpath = lock_sock_fast(ssk);
		mptcp_data_lock(sk);
		__mptcp_update_rmem(sk);
		done = __mptcp_move_skbs_from_subflow(msk, ssk, &moved);
		mptcp_data_unlock(sk);

		if (unlikely(ssk->sk_err))
			__mptcp_error_report(sk);
		unlock_sock_fast(ssk, slowpath);
	} while (!done);

	/* acquire the data lock only if some input data is pending */
	ret = moved > 0;
	if (!RB_EMPTY_ROOT(&msk->out_of_order_queue) ||
	    !skb_queue_empty_lockless(&sk->sk_receive_queue)) {
		mptcp_data_lock(sk);
		__mptcp_update_rmem(sk);
		ret |= __mptcp_ofo_queue(msk);
		__mptcp_splice_receive_queue(sk);
		mptcp_data_unlock(sk);
	}
	if (ret)
		mptcp_check_data_fin((struct sock *)msk);
	return !skb_queue_empty(&msk->receive_queue);
}

static unsigned int mptcp_inq_hint(const struct sock *sk)
{
	const struct mptcp_sock *msk = mptcp_sk(sk);
	const struct sk_buff *skb;

	skb = skb_peek(&msk->receive_queue);
	if (skb) {
		u64 hint_val = msk->ack_seq - MPTCP_SKB_CB(skb)->map_seq;

		if (hint_val >= INT_MAX)
			return INT_MAX;

		return (unsigned int)hint_val;
	}

	if (sk->sk_state == TCP_CLOSE || (sk->sk_shutdown & RCV_SHUTDOWN))
		return 1;

	return 0;
}

static int mptcp_recvmsg(struct sock *sk, struct msghdr *msg, size_t len,
			 int nonblock, int flags, int *addr_len)
{
	struct mptcp_sock *msk = mptcp_sk(sk);
	struct scm_timestamping_internal tss;
	int copied = 0, cmsg_flags = 0;
	int target;
	long timeo;

	/* MSG_ERRQUEUE is really a no-op till we support IP_RECVERR */
	if (unlikely(flags & MSG_ERRQUEUE))
		return inet_recv_error(sk, msg, len, addr_len);

	lock_sock(sk);
	if (unlikely(sk->sk_state == TCP_LISTEN)) {
		copied = -ENOTCONN;
		goto out_err;
	}

	timeo = sock_rcvtimeo(sk, nonblock);

	len = min_t(size_t, len, INT_MAX);
	target = sock_rcvlowat(sk, flags & MSG_WAITALL, len);

	if (unlikely(msk->recvmsg_inq))
		cmsg_flags = MPTCP_CMSG_INQ;

	while (copied < len) {
		int bytes_read;

		bytes_read = __mptcp_recvmsg_mskq(msk, msg, len - copied, flags, &tss, &cmsg_flags);
		if (unlikely(bytes_read < 0)) {
			if (!copied)
				copied = bytes_read;
			goto out_err;
		}

		copied += bytes_read;

		/* be sure to advertise window change */
		mptcp_cleanup_rbuf(msk);

		if (skb_queue_empty(&msk->receive_queue) && __mptcp_move_skbs(msk))
			continue;

		/* only the master socket status is relevant here. The exit
		 * conditions mirror closely tcp_recvmsg()
		 */
		if (copied >= target)
			break;

		if (copied) {
			if (sk->sk_err ||
			    sk->sk_state == TCP_CLOSE ||
			    (sk->sk_shutdown & RCV_SHUTDOWN) ||
			    !timeo ||
			    signal_pending(current))
				break;
		} else {
			if (sk->sk_err) {
				copied = sock_error(sk);
				break;
			}

			if (test_and_clear_bit(MPTCP_WORK_EOF, &msk->flags))
				mptcp_check_for_eof(msk);

			if (sk->sk_shutdown & RCV_SHUTDOWN) {
				/* race breaker: the shutdown could be after the
				 * previous receive queue check
				 */
				if (__mptcp_move_skbs(msk))
					continue;
				break;
			}

			if (sk->sk_state == TCP_CLOSE) {
				copied = -ENOTCONN;
				break;
			}

			if (!timeo) {
				copied = -EAGAIN;
				break;
			}

			if (signal_pending(current)) {
				copied = sock_intr_errno(timeo);
				break;
			}
		}

		pr_debug("block timeout %ld", timeo);
		sk_wait_data(sk, &timeo, NULL);
	}

out_err:
	if (cmsg_flags && copied >= 0) {
		if (cmsg_flags & MPTCP_CMSG_TS)
			tcp_recv_timestamp(msg, sk, &tss);

		if (cmsg_flags & MPTCP_CMSG_INQ) {
			unsigned int inq = mptcp_inq_hint(sk);

			put_cmsg(msg, SOL_TCP, TCP_CM_INQ, sizeof(inq), &inq);
		}
	}

	pr_debug("msk=%p rx queue empty=%d:%d copied=%d",
		 msk, skb_queue_empty_lockless(&sk->sk_receive_queue),
		 skb_queue_empty(&msk->receive_queue), copied);
	if (!(flags & MSG_PEEK))
		mptcp_rcv_space_adjust(msk, copied);

	release_sock(sk);
	return copied;
}

static void mptcp_retransmit_timer(struct timer_list *t)
{
	struct inet_connection_sock *icsk = from_timer(icsk, t,
						       icsk_retransmit_timer);
	struct sock *sk = &icsk->icsk_inet.sk;
	struct mptcp_sock *msk = mptcp_sk(sk);

	bh_lock_sock(sk);
	if (!sock_owned_by_user(sk)) {
		/* we need a process context to retransmit */
		if (!test_and_set_bit(MPTCP_WORK_RTX, &msk->flags))
			mptcp_schedule_work(sk);
	} else {
		/* delegate our work to tcp_release_cb() */
		__set_bit(MPTCP_RETRANSMIT, &msk->cb_flags);
	}
	bh_unlock_sock(sk);
	sock_put(sk);
}

static void mptcp_timeout_timer(struct timer_list *t)
{
	struct sock *sk = from_timer(sk, t, sk_timer);

	mptcp_schedule_work(sk);
	sock_put(sk);
}

/* Find an idle subflow.  Return NULL if there is unacked data at tcp
 * level.
 *
 * A backup subflow is returned only if that is the only kind available.
 */
static struct sock *mptcp_subflow_get_retrans(struct mptcp_sock *msk)
{
	struct sock *backup = NULL, *pick = NULL;
	struct mptcp_subflow_context *subflow;
	int min_stale_count = INT_MAX;

	sock_owned_by_me((const struct sock *)msk);

	if (__mptcp_check_fallback(msk))
		return NULL;

	mptcp_for_each_subflow(msk, subflow) {
		struct sock *ssk = mptcp_subflow_tcp_sock(subflow);

		if (!__mptcp_subflow_active(subflow))
			continue;

		/* still data outstanding at TCP level? skip this */
		if (!tcp_rtx_and_write_queues_empty(ssk)) {
			mptcp_pm_subflow_chk_stale(msk, ssk);
			min_stale_count = min_t(int, min_stale_count, subflow->stale_count);
			continue;
		}

		if (subflow->backup) {
			if (!backup)
				backup = ssk;
			continue;
		}

		if (!pick)
			pick = ssk;
	}

	if (pick)
		return pick;

	/* use backup only if there are no progresses anywhere */
	return min_stale_count > 1 ? backup : NULL;
}

static void mptcp_dispose_initial_subflow(struct mptcp_sock *msk)
{
	if (msk->subflow) {
		iput(SOCK_INODE(msk->subflow));
		msk->subflow = NULL;
	}
}

bool __mptcp_retransmit_pending_data(struct sock *sk)
{
	struct mptcp_data_frag *cur, *rtx_head;
	struct mptcp_sock *msk = mptcp_sk(sk);

	if (__mptcp_check_fallback(mptcp_sk(sk)))
		return false;

	if (tcp_rtx_and_write_queues_empty(sk))
		return false;

	/* the closing socket has some data untransmitted and/or unacked:
	 * some data in the mptcp rtx queue has not really xmitted yet.
	 * keep it simple and re-inject the whole mptcp level rtx queue
	 */
	mptcp_data_lock(sk);
	__mptcp_clean_una_wakeup(sk);
	rtx_head = mptcp_rtx_head(sk);
	if (!rtx_head) {
		mptcp_data_unlock(sk);
		return false;
	}

	msk->recovery_snd_nxt = msk->snd_nxt;
	msk->recovery = true;
	mptcp_data_unlock(sk);

	msk->first_pending = rtx_head;
	msk->snd_burst = 0;

	/* be sure to clear the "sent status" on all re-injected fragments */
	list_for_each_entry(cur, &msk->rtx_queue, list) {
		if (!cur->already_sent)
			break;
		cur->already_sent = 0;
	}

	return true;
}

/* flags for __mptcp_close_ssk() */
#define MPTCP_CF_PUSH		BIT(1)
#define MPTCP_CF_FASTCLOSE	BIT(2)

/* subflow sockets can be either outgoing (connect) or incoming
 * (accept).
 *
 * Outgoing subflows use in-kernel sockets.
 * Incoming subflows do not have their own 'struct socket' allocated,
 * so we need to use tcp_close() after detaching them from the mptcp
 * parent socket.
 */
static void __mptcp_close_ssk(struct sock *sk, struct sock *ssk,
			      struct mptcp_subflow_context *subflow,
			      unsigned int flags)
{
	struct mptcp_sock *msk = mptcp_sk(sk);
	bool need_push, dispose_it;

	dispose_it = !msk->subflow || ssk != msk->subflow->sk;
	if (dispose_it)
		list_del(&subflow->node);

	lock_sock_nested(ssk, SINGLE_DEPTH_NESTING);

	if (flags & MPTCP_CF_FASTCLOSE)
		subflow->send_fastclose = 1;

	need_push = (flags & MPTCP_CF_PUSH) && __mptcp_retransmit_pending_data(sk);
	if (!dispose_it) {
		tcp_disconnect(ssk, 0);
		msk->subflow->state = SS_UNCONNECTED;
		mptcp_subflow_ctx_reset(subflow);
		release_sock(ssk);

		goto out;
	}

	/* if we are invoked by the msk cleanup code, the subflow is
	 * already orphaned
	 */
	if (ssk->sk_socket)
		sock_orphan(ssk);

	subflow->disposable = 1;

	/* if ssk hit tcp_done(), tcp_cleanup_ulp() cleared the related ops
	 * the ssk has been already destroyed, we just need to release the
	 * reference owned by msk;
	 */
	if (!inet_csk(ssk)->icsk_ulp_ops) {
		kfree_rcu(subflow, rcu);
	} else {
		/* otherwise tcp will dispose of the ssk and subflow ctx */
		__tcp_close(ssk, 0);

		/* close acquired an extra ref */
		__sock_put(ssk);
	}
	release_sock(ssk);

	sock_put(ssk);

	if (ssk == msk->first)
		msk->first = NULL;

out:
	if (ssk == msk->last_snd)
		msk->last_snd = NULL;

	if (need_push)
		__mptcp_push_pending(sk, 0);
}

void mptcp_close_ssk(struct sock *sk, struct sock *ssk,
		     struct mptcp_subflow_context *subflow)
{
	if (sk->sk_state == TCP_ESTABLISHED)
		mptcp_event(MPTCP_EVENT_SUB_CLOSED, mptcp_sk(sk), ssk, GFP_KERNEL);

	/* subflow aborted before reaching the fully_established status
	 * attempt the creation of the next subflow
	 */
	mptcp_pm_subflow_check_next(mptcp_sk(sk), ssk, subflow);

	__mptcp_close_ssk(sk, ssk, subflow, MPTCP_CF_PUSH);
}

static unsigned int mptcp_sync_mss(struct sock *sk, u32 pmtu)
{
	return 0;
}

static void __mptcp_close_subflow(struct mptcp_sock *msk)
{
	struct mptcp_subflow_context *subflow, *tmp;

	might_sleep();

	list_for_each_entry_safe(subflow, tmp, &msk->conn_list, node) {
		struct sock *ssk = mptcp_subflow_tcp_sock(subflow);

		if (inet_sk_state_load(ssk) != TCP_CLOSE)
			continue;

		/* 'subflow_data_ready' will re-sched once rx queue is empty */
		if (!skb_queue_empty_lockless(&ssk->sk_receive_queue))
			continue;

		mptcp_close_ssk((struct sock *)msk, ssk, subflow);
	}
}

static bool mptcp_check_close_timeout(const struct sock *sk)
{
	s32 delta = tcp_jiffies32 - inet_csk(sk)->icsk_mtup.probe_timestamp;
	struct mptcp_subflow_context *subflow;

	if (delta >= TCP_TIMEWAIT_LEN)
		return true;

	/* if all subflows are in closed status don't bother with additional
	 * timeout
	 */
	mptcp_for_each_subflow(mptcp_sk(sk), subflow) {
		if (inet_sk_state_load(mptcp_subflow_tcp_sock(subflow)) !=
		    TCP_CLOSE)
			return false;
	}
	return true;
}

static void mptcp_check_fastclose(struct mptcp_sock *msk)
{
	struct mptcp_subflow_context *subflow, *tmp;
	struct sock *sk = &msk->sk.icsk_inet.sk;

	if (likely(!READ_ONCE(msk->rcv_fastclose)))
		return;

	mptcp_token_destroy(msk);

	list_for_each_entry_safe(subflow, tmp, &msk->conn_list, node) {
		struct sock *tcp_sk = mptcp_subflow_tcp_sock(subflow);
		bool slow;

		slow = lock_sock_fast(tcp_sk);
		if (tcp_sk->sk_state != TCP_CLOSE) {
			tcp_send_active_reset(tcp_sk, GFP_ATOMIC);
			tcp_set_state(tcp_sk, TCP_CLOSE);
		}
		unlock_sock_fast(tcp_sk, slow);
	}

	inet_sk_state_store(sk, TCP_CLOSE);
	sk->sk_shutdown = SHUTDOWN_MASK;
	smp_mb__before_atomic(); /* SHUTDOWN must be visible first */
	set_bit(MPTCP_WORK_CLOSE_SUBFLOW, &msk->flags);

	mptcp_close_wake_up(sk);
}

static void __mptcp_retrans(struct sock *sk)
{
	struct mptcp_sock *msk = mptcp_sk(sk);
	struct mptcp_sendmsg_info info = {};
	struct mptcp_data_frag *dfrag;
	size_t copied = 0;
	struct sock *ssk;
	int ret;

	mptcp_clean_una_wakeup(sk);

	/* first check ssk: need to kick "stale" logic */
	ssk = mptcp_subflow_get_retrans(msk);
	dfrag = mptcp_rtx_head(sk);
	if (!dfrag) {
		if (mptcp_data_fin_enabled(msk)) {
			struct inet_connection_sock *icsk = inet_csk(sk);

			icsk->icsk_retransmits++;
			mptcp_set_datafin_timeout(sk);
			mptcp_send_ack(msk);

			goto reset_timer;
		}

		if (!mptcp_send_head(sk))
			return;

		goto reset_timer;
	}

	if (!ssk)
		goto reset_timer;

	lock_sock(ssk);

	/* limit retransmission to the bytes already sent on some subflows */
	info.sent = 0;
	info.limit = READ_ONCE(msk->csum_enabled) ? dfrag->data_len : dfrag->already_sent;
	while (info.sent < info.limit) {
		ret = mptcp_sendmsg_frag(sk, ssk, dfrag, &info);
		if (ret <= 0)
			break;

		MPTCP_INC_STATS(sock_net(sk), MPTCP_MIB_RETRANSSEGS);
		copied += ret;
		info.sent += ret;
	}
	if (copied) {
		dfrag->already_sent = max(dfrag->already_sent, info.sent);
		tcp_push(ssk, 0, info.mss_now, tcp_sk(ssk)->nonagle,
			 info.size_goal);
	}

	release_sock(ssk);

reset_timer:
	mptcp_check_and_set_pending(sk);

	if (!mptcp_timer_pending(sk))
		mptcp_reset_timer(sk);
}

static void mptcp_worker(struct work_struct *work)
{
	struct mptcp_sock *msk = container_of(work, struct mptcp_sock, work);
	struct sock *sk = &msk->sk.icsk_inet.sk;
	int state;

	lock_sock(sk);
	state = sk->sk_state;
	if (unlikely(state == TCP_CLOSE))
		goto unlock;

	mptcp_check_data_fin_ack(sk);

	mptcp_check_fastclose(msk);

	mptcp_pm_nl_work(msk);

	if (test_and_clear_bit(MPTCP_WORK_EOF, &msk->flags))
		mptcp_check_for_eof(msk);

	__mptcp_check_send_data_fin(sk);
	mptcp_check_data_fin(sk);

	/* There is no point in keeping around an orphaned sk timedout or
	 * closed, but we need the msk around to reply to incoming DATA_FIN,
	 * even if it is orphaned and in FIN_WAIT2 state
	 */
	if (sock_flag(sk, SOCK_DEAD) &&
	    (mptcp_check_close_timeout(sk) || sk->sk_state == TCP_CLOSE)) {
		inet_sk_state_store(sk, TCP_CLOSE);
		__mptcp_destroy_sock(sk);
		goto unlock;
	}

	if (test_and_clear_bit(MPTCP_WORK_CLOSE_SUBFLOW, &msk->flags))
		__mptcp_close_subflow(msk);

	if (test_and_clear_bit(MPTCP_WORK_RTX, &msk->flags))
		__mptcp_retrans(sk);

unlock:
	release_sock(sk);
	sock_put(sk);
}

static int __mptcp_init_sock(struct sock *sk)
{
	struct mptcp_sock *msk = mptcp_sk(sk);

	INIT_LIST_HEAD(&msk->conn_list);
	INIT_LIST_HEAD(&msk->join_list);
	INIT_LIST_HEAD(&msk->rtx_queue);
	INIT_WORK(&msk->work, mptcp_worker);
	__skb_queue_head_init(&msk->receive_queue);
	msk->out_of_order_queue = RB_ROOT;
	msk->first_pending = NULL;
	msk->rmem_fwd_alloc = 0;
	WRITE_ONCE(msk->rmem_released, 0);
	msk->timer_ival = TCP_RTO_MIN;

	msk->first = NULL;
	inet_csk(sk)->icsk_sync_mss = mptcp_sync_mss;
	WRITE_ONCE(msk->csum_enabled, mptcp_is_checksum_enabled(sock_net(sk)));
	msk->recovery = false;

	mptcp_pm_data_init(msk);

	/* re-use the csk retrans timer for MPTCP-level retrans */
	timer_setup(&msk->sk.icsk_retransmit_timer, mptcp_retransmit_timer, 0);
	timer_setup(&sk->sk_timer, mptcp_timeout_timer, 0);

	return 0;
}

static void mptcp_ca_reset(struct sock *sk)
{
	struct inet_connection_sock *icsk = inet_csk(sk);

	tcp_assign_congestion_control(sk);
	strcpy(mptcp_sk(sk)->ca_name, icsk->icsk_ca_ops->name);

	/* no need to keep a reference to the ops, the name will suffice */
	tcp_cleanup_congestion_control(sk);
	icsk->icsk_ca_ops = NULL;
}

static int mptcp_init_sock(struct sock *sk)
{
	struct net *net = sock_net(sk);
	int ret;

	ret = __mptcp_init_sock(sk);
	if (ret)
		return ret;

	if (!mptcp_is_enabled(net))
		return -ENOPROTOOPT;

	if (unlikely(!net->mib.mptcp_statistics) && !mptcp_mib_alloc(net))
		return -ENOMEM;

	ret = __mptcp_socket_create(mptcp_sk(sk));
	if (ret)
		return ret;

	/* fetch the ca name; do it outside __mptcp_init_sock(), so that clone will
	 * propagate the correct value
	 */
	mptcp_ca_reset(sk);

	sk_sockets_allocated_inc(sk);
	sk->sk_rcvbuf = sock_net(sk)->ipv4.sysctl_tcp_rmem[1];
	sk->sk_sndbuf = sock_net(sk)->ipv4.sysctl_tcp_wmem[1];

	return 0;
}

static void __mptcp_clear_xmit(struct sock *sk)
{
	struct mptcp_sock *msk = mptcp_sk(sk);
	struct mptcp_data_frag *dtmp, *dfrag;

	WRITE_ONCE(msk->first_pending, NULL);
	list_for_each_entry_safe(dfrag, dtmp, &msk->rtx_queue, list)
		dfrag_clear(sk, dfrag);
}

static void mptcp_cancel_work(struct sock *sk)
{
	struct mptcp_sock *msk = mptcp_sk(sk);

	if (cancel_work_sync(&msk->work))
		__sock_put(sk);
}

void mptcp_subflow_shutdown(struct sock *sk, struct sock *ssk, int how)
{
	lock_sock(ssk);

	switch (ssk->sk_state) {
	case TCP_LISTEN:
		if (!(how & RCV_SHUTDOWN))
			break;
		fallthrough;
	case TCP_SYN_SENT:
		tcp_disconnect(ssk, O_NONBLOCK);
		break;
	default:
		if (__mptcp_check_fallback(mptcp_sk(sk))) {
			pr_debug("Fallback");
			ssk->sk_shutdown |= how;
			tcp_shutdown(ssk, how);
		} else {
			pr_debug("Sending DATA_FIN on subflow %p", ssk);
			tcp_send_ack(ssk);
			if (!mptcp_timer_pending(sk))
				mptcp_reset_timer(sk);
		}
		break;
	}

	release_sock(ssk);
}

static const unsigned char new_state[16] = {
	/* current state:     new state:      action:	*/
	[0 /* (Invalid) */] = TCP_CLOSE,
	[TCP_ESTABLISHED]   = TCP_FIN_WAIT1 | TCP_ACTION_FIN,
	[TCP_SYN_SENT]      = TCP_CLOSE,
	[TCP_SYN_RECV]      = TCP_FIN_WAIT1 | TCP_ACTION_FIN,
	[TCP_FIN_WAIT1]     = TCP_FIN_WAIT1,
	[TCP_FIN_WAIT2]     = TCP_FIN_WAIT2,
	[TCP_TIME_WAIT]     = TCP_CLOSE,	/* should not happen ! */
	[TCP_CLOSE]         = TCP_CLOSE,
	[TCP_CLOSE_WAIT]    = TCP_LAST_ACK  | TCP_ACTION_FIN,
	[TCP_LAST_ACK]      = TCP_LAST_ACK,
	[TCP_LISTEN]        = TCP_CLOSE,
	[TCP_CLOSING]       = TCP_CLOSING,
	[TCP_NEW_SYN_RECV]  = TCP_CLOSE,	/* should not happen ! */
};

static int mptcp_close_state(struct sock *sk)
{
	int next = (int)new_state[sk->sk_state];
	int ns = next & TCP_STATE_MASK;

	inet_sk_state_store(sk, ns);

	return next & TCP_ACTION_FIN;
}

static void __mptcp_check_send_data_fin(struct sock *sk)
{
	struct mptcp_subflow_context *subflow;
	struct mptcp_sock *msk = mptcp_sk(sk);

	pr_debug("msk=%p snd_data_fin_enable=%d pending=%d snd_nxt=%llu write_seq=%llu",
		 msk, msk->snd_data_fin_enable, !!mptcp_send_head(sk),
		 msk->snd_nxt, msk->write_seq);

	/* we still need to enqueue subflows or not really shutting down,
	 * skip this
	 */
	if (!msk->snd_data_fin_enable || msk->snd_nxt + 1 != msk->write_seq ||
	    mptcp_send_head(sk))
		return;

	WRITE_ONCE(msk->snd_nxt, msk->write_seq);

	/* fallback socket will not get data_fin/ack, can move to the next
	 * state now
	 */
	if (__mptcp_check_fallback(msk)) {
		WRITE_ONCE(msk->snd_una, msk->write_seq);
		if ((1 << sk->sk_state) & (TCPF_CLOSING | TCPF_LAST_ACK)) {
			inet_sk_state_store(sk, TCP_CLOSE);
			mptcp_close_wake_up(sk);
		} else if (sk->sk_state == TCP_FIN_WAIT1) {
			inet_sk_state_store(sk, TCP_FIN_WAIT2);
		}
	}

	mptcp_for_each_subflow(msk, subflow) {
		struct sock *tcp_sk = mptcp_subflow_tcp_sock(subflow);

		mptcp_subflow_shutdown(sk, tcp_sk, SEND_SHUTDOWN);
	}
}

static void __mptcp_wr_shutdown(struct sock *sk)
{
	struct mptcp_sock *msk = mptcp_sk(sk);

	pr_debug("msk=%p snd_data_fin_enable=%d shutdown=%x state=%d pending=%d",
		 msk, msk->snd_data_fin_enable, sk->sk_shutdown, sk->sk_state,
		 !!mptcp_send_head(sk));

	/* will be ignored by fallback sockets */
	WRITE_ONCE(msk->write_seq, msk->write_seq + 1);
	WRITE_ONCE(msk->snd_data_fin_enable, 1);

	__mptcp_check_send_data_fin(sk);
}

static void __mptcp_destroy_sock(struct sock *sk)
{
	struct mptcp_subflow_context *subflow, *tmp;
	struct mptcp_sock *msk = mptcp_sk(sk);
	LIST_HEAD(conn_list);

	pr_debug("msk=%p", msk);

	might_sleep();

	/* join list will be eventually flushed (with rst) at sock lock release time*/
	list_splice_init(&msk->conn_list, &conn_list);

	sk_stop_timer(sk, &msk->sk.icsk_retransmit_timer);
	sk_stop_timer(sk, &sk->sk_timer);
	msk->pm.status = 0;

	/* clears msk->subflow, allowing the following loop to close
	 * even the initial subflow
	 */
	mptcp_dispose_initial_subflow(msk);
	list_for_each_entry_safe(subflow, tmp, &conn_list, node) {
		struct sock *ssk = mptcp_subflow_tcp_sock(subflow);
		__mptcp_close_ssk(sk, ssk, subflow, 0);
	}

	sk->sk_prot->destroy(sk);

	WARN_ON_ONCE(msk->rmem_fwd_alloc);
	WARN_ON_ONCE(msk->rmem_released);
	sk_stream_kill_queues(sk);
	xfrm_sk_free_policy(sk);

	sk_refcnt_debug_release(sk);
	sock_put(sk);
}

static void mptcp_close(struct sock *sk, long timeout)
{
	struct mptcp_subflow_context *subflow;
	bool do_cancel_work = false;

	lock_sock(sk);
	sk->sk_shutdown = SHUTDOWN_MASK;

	if ((1 << sk->sk_state) & (TCPF_LISTEN | TCPF_CLOSE)) {
		inet_sk_state_store(sk, TCP_CLOSE);
		goto cleanup;
	}

	if (mptcp_close_state(sk))
		__mptcp_wr_shutdown(sk);

	sk_stream_wait_close(sk, timeout);

cleanup:
	/* orphan all the subflows */
	inet_csk(sk)->icsk_mtup.probe_timestamp = tcp_jiffies32;
	mptcp_for_each_subflow(mptcp_sk(sk), subflow) {
		struct sock *ssk = mptcp_subflow_tcp_sock(subflow);
		bool slow = lock_sock_fast_nested(ssk);

		sock_orphan(ssk);
		unlock_sock_fast(ssk, slow);
	}
	sock_orphan(sk);

	sock_hold(sk);
	pr_debug("msk=%p state=%d", sk, sk->sk_state);
	if (mptcp_sk(sk)->token)
		mptcp_event(MPTCP_EVENT_CLOSED, mptcp_sk(sk), NULL, GFP_KERNEL);

	if (sk->sk_state == TCP_CLOSE) {
		__mptcp_destroy_sock(sk);
		do_cancel_work = true;
	} else {
		sk_reset_timer(sk, &sk->sk_timer, jiffies + TCP_TIMEWAIT_LEN);
	}
	release_sock(sk);
	if (do_cancel_work)
		mptcp_cancel_work(sk);

	sock_put(sk);
}

static void mptcp_copy_inaddrs(struct sock *msk, const struct sock *ssk)
{
#if IS_ENABLED(CONFIG_MPTCP_IPV6)
	const struct ipv6_pinfo *ssk6 = inet6_sk(ssk);
	struct ipv6_pinfo *msk6 = inet6_sk(msk);

	msk->sk_v6_daddr = ssk->sk_v6_daddr;
	msk->sk_v6_rcv_saddr = ssk->sk_v6_rcv_saddr;

	if (msk6 && ssk6) {
		msk6->saddr = ssk6->saddr;
		msk6->flow_label = ssk6->flow_label;
	}
#endif

	inet_sk(msk)->inet_num = inet_sk(ssk)->inet_num;
	inet_sk(msk)->inet_dport = inet_sk(ssk)->inet_dport;
	inet_sk(msk)->inet_sport = inet_sk(ssk)->inet_sport;
	inet_sk(msk)->inet_daddr = inet_sk(ssk)->inet_daddr;
	inet_sk(msk)->inet_saddr = inet_sk(ssk)->inet_saddr;
	inet_sk(msk)->inet_rcv_saddr = inet_sk(ssk)->inet_rcv_saddr;
}

static int mptcp_disconnect(struct sock *sk, int flags)
{
	struct mptcp_subflow_context *subflow;
	struct mptcp_sock *msk = mptcp_sk(sk);

	inet_sk_state_store(sk, TCP_CLOSE);

	mptcp_for_each_subflow(msk, subflow) {
		struct sock *ssk = mptcp_subflow_tcp_sock(subflow);

		__mptcp_close_ssk(sk, ssk, subflow, MPTCP_CF_FASTCLOSE);
	}

	sk_stop_timer(sk, &msk->sk.icsk_retransmit_timer);
	sk_stop_timer(sk, &sk->sk_timer);

	if (mptcp_sk(sk)->token)
		mptcp_event(MPTCP_EVENT_CLOSED, mptcp_sk(sk), NULL, GFP_KERNEL);

	mptcp_destroy_common(msk);
	msk->last_snd = NULL;
	WRITE_ONCE(msk->flags, 0);
	msk->cb_flags = 0;
	msk->push_pending = 0;
	msk->recovery = false;
	msk->can_ack = false;
	msk->fully_established = false;
	msk->rcv_data_fin = false;
	msk->snd_data_fin_enable = false;
	msk->rcv_fastclose = false;
	msk->use_64bit_ack = false;
	WRITE_ONCE(msk->csum_enabled, mptcp_is_checksum_enabled(sock_net(sk)));
	mptcp_pm_data_reset(msk);
	mptcp_ca_reset(sk);

	sk->sk_shutdown = 0;
	sk_error_report(sk);
	return 0;
}

#if IS_ENABLED(CONFIG_MPTCP_IPV6)
static struct ipv6_pinfo *mptcp_inet6_sk(const struct sock *sk)
{
	unsigned int offset = sizeof(struct mptcp6_sock) - sizeof(struct ipv6_pinfo);

	return (struct ipv6_pinfo *)(((u8 *)sk) + offset);
}
#endif

struct sock *mptcp_sk_clone(const struct sock *sk,
			    const struct mptcp_options_received *mp_opt,
			    struct request_sock *req)
{
	struct mptcp_subflow_request_sock *subflow_req = mptcp_subflow_rsk(req);
	struct sock *nsk = sk_clone_lock(sk, GFP_ATOMIC);
	struct mptcp_sock *msk;
	u64 ack_seq;

	if (!nsk)
		return NULL;

#if IS_ENABLED(CONFIG_MPTCP_IPV6)
	if (nsk->sk_family == AF_INET6)
		inet_sk(nsk)->pinet6 = mptcp_inet6_sk(nsk);
#endif

	__mptcp_init_sock(nsk);

	msk = mptcp_sk(nsk);
	msk->local_key = subflow_req->local_key;
	msk->token = subflow_req->token;
	msk->subflow = NULL;
	WRITE_ONCE(msk->fully_established, false);
	if (mp_opt->suboptions & OPTION_MPTCP_CSUMREQD)
		WRITE_ONCE(msk->csum_enabled, true);

	msk->write_seq = subflow_req->idsn + 1;
	msk->snd_nxt = msk->write_seq;
	msk->snd_una = msk->write_seq;
	msk->wnd_end = msk->snd_nxt + req->rsk_rcv_wnd;
	msk->setsockopt_seq = mptcp_sk(sk)->setsockopt_seq;

	if (mp_opt->suboptions & OPTIONS_MPTCP_MPC) {
		msk->can_ack = true;
		msk->remote_key = mp_opt->sndr_key;
		mptcp_crypto_key_sha(msk->remote_key, NULL, &ack_seq);
		ack_seq++;
		WRITE_ONCE(msk->ack_seq, ack_seq);
		WRITE_ONCE(msk->rcv_wnd_sent, ack_seq);
	}

	sock_reset_flag(nsk, SOCK_RCU_FREE);
	/* will be fully established after successful MPC subflow creation */
	inet_sk_state_store(nsk, TCP_SYN_RECV);

	security_inet_csk_clone(nsk, req);
	bh_unlock_sock(nsk);

	/* keep a single reference */
	__sock_put(nsk);
	return nsk;
}

void mptcp_rcv_space_init(struct mptcp_sock *msk, const struct sock *ssk)
{
	const struct tcp_sock *tp = tcp_sk(ssk);

	msk->rcvq_space.copied = 0;
	msk->rcvq_space.rtt_us = 0;

	msk->rcvq_space.time = tp->tcp_mstamp;

	/* initial rcv_space offering made to peer */
	msk->rcvq_space.space = min_t(u32, tp->rcv_wnd,
				      TCP_INIT_CWND * tp->advmss);
	if (msk->rcvq_space.space == 0)
		msk->rcvq_space.space = TCP_INIT_CWND * TCP_MSS_DEFAULT;

	WRITE_ONCE(msk->wnd_end, msk->snd_nxt + tcp_sk(ssk)->snd_wnd);
}

static struct sock *mptcp_accept(struct sock *sk, int flags, int *err,
				 bool kern)
{
	struct mptcp_sock *msk = mptcp_sk(sk);
	struct socket *listener;
	struct sock *newsk;

	listener = __mptcp_nmpc_socket(msk);
	if (WARN_ON_ONCE(!listener)) {
		*err = -EINVAL;
		return NULL;
	}

	pr_debug("msk=%p, listener=%p", msk, mptcp_subflow_ctx(listener->sk));
	newsk = inet_csk_accept(listener->sk, flags, err, kern);
	if (!newsk)
		return NULL;

	pr_debug("msk=%p, subflow is mptcp=%d", msk, sk_is_mptcp(newsk));
	if (sk_is_mptcp(newsk)) {
		struct mptcp_subflow_context *subflow;
		struct sock *new_mptcp_sock;

		subflow = mptcp_subflow_ctx(newsk);
		new_mptcp_sock = subflow->conn;

		/* is_mptcp should be false if subflow->conn is missing, see
		 * subflow_syn_recv_sock()
		 */
		if (WARN_ON_ONCE(!new_mptcp_sock)) {
			tcp_sk(newsk)->is_mptcp = 0;
			goto out;
		}

		/* acquire the 2nd reference for the owning socket */
		sock_hold(new_mptcp_sock);
		newsk = new_mptcp_sock;
		MPTCP_INC_STATS(sock_net(sk), MPTCP_MIB_MPCAPABLEPASSIVEACK);
	} else {
		MPTCP_INC_STATS(sock_net(sk),
				MPTCP_MIB_MPCAPABLEPASSIVEFALLBACK);
	}

out:
	newsk->sk_kern_sock = kern;
	return newsk;
}

void mptcp_destroy_common(struct mptcp_sock *msk)
{
	struct sock *sk = (struct sock *)msk;

	__mptcp_clear_xmit(sk);

	/* move to sk_receive_queue, sk_stream_kill_queues will purge it */
	mptcp_data_lock(sk);
	skb_queue_splice_tail_init(&msk->receive_queue, &sk->sk_receive_queue);
	__skb_queue_purge(&sk->sk_receive_queue);
	skb_rbtree_purge(&msk->out_of_order_queue);
<<<<<<< HEAD
=======
	mptcp_data_unlock(sk);
>>>>>>> 754e0b0e

	/* move all the rx fwd alloc into the sk_mem_reclaim_final in
	 * inet_sock_destruct() will dispose it
	 */
	sk->sk_forward_alloc += msk->rmem_fwd_alloc;
	msk->rmem_fwd_alloc = 0;
	mptcp_token_destroy(msk);
	mptcp_pm_free_anno_list(msk);
}

static void mptcp_destroy(struct sock *sk)
{
	struct mptcp_sock *msk = mptcp_sk(sk);

	mptcp_destroy_common(msk);
	sk_sockets_allocated_dec(sk);
}

void __mptcp_data_acked(struct sock *sk)
{
	if (!sock_owned_by_user(sk))
		__mptcp_clean_una(sk);
	else
		__set_bit(MPTCP_CLEAN_UNA, &mptcp_sk(sk)->cb_flags);

	if (mptcp_pending_data_fin_ack(sk))
		mptcp_schedule_work(sk);
}

void __mptcp_check_push(struct sock *sk, struct sock *ssk)
{
	if (!mptcp_send_head(sk))
		return;

	if (!sock_owned_by_user(sk)) {
		struct sock *xmit_ssk = mptcp_subflow_get_send(mptcp_sk(sk));

		if (xmit_ssk == ssk)
			__mptcp_subflow_push_pending(sk, ssk);
		else if (xmit_ssk)
			mptcp_subflow_delegate(mptcp_subflow_ctx(xmit_ssk), MPTCP_DELEGATE_SEND);
	} else {
		__set_bit(MPTCP_PUSH_PENDING, &mptcp_sk(sk)->cb_flags);
	}
}

#define MPTCP_FLAGS_PROCESS_CTX_NEED (BIT(MPTCP_PUSH_PENDING) | \
				      BIT(MPTCP_RETRANSMIT) | \
				      BIT(MPTCP_FLUSH_JOIN_LIST))

/* processes deferred events and flush wmem */
static void mptcp_release_cb(struct sock *sk)
	__must_hold(&sk->sk_lock.slock)
{
	struct mptcp_sock *msk = mptcp_sk(sk);

	for (;;) {
		unsigned long flags = (msk->cb_flags & MPTCP_FLAGS_PROCESS_CTX_NEED) |
				      msk->push_pending;
		if (!flags)
			break;

		/* the following actions acquire the subflow socket lock
		 *
		 * 1) can't be invoked in atomic scope
		 * 2) must avoid ABBA deadlock with msk socket spinlock: the RX
		 *    datapath acquires the msk socket spinlock while helding
		 *    the subflow socket lock
		 */
		msk->push_pending = 0;
		msk->cb_flags &= ~flags;
		spin_unlock_bh(&sk->sk_lock.slock);
		if (flags & BIT(MPTCP_FLUSH_JOIN_LIST))
			__mptcp_flush_join_list(sk);
		if (flags & BIT(MPTCP_PUSH_PENDING))
			__mptcp_push_pending(sk, 0);
		if (flags & BIT(MPTCP_RETRANSMIT))
			__mptcp_retrans(sk);

		cond_resched();
		spin_lock_bh(&sk->sk_lock.slock);
	}

	/* be sure to set the current sk state before tacking actions
	 * depending on sk_state
	 */
	if (__test_and_clear_bit(MPTCP_CONNECTED, &msk->cb_flags))
		__mptcp_set_connected(sk);
	if (__test_and_clear_bit(MPTCP_CLEAN_UNA, &msk->cb_flags))
		__mptcp_clean_una_wakeup(sk);
	if (__test_and_clear_bit(MPTCP_ERROR_REPORT, &msk->cb_flags))
		__mptcp_error_report(sk);

	__mptcp_update_rmem(sk);
}

/* MP_JOIN client subflow must wait for 4th ack before sending any data:
 * TCP can't schedule delack timer before the subflow is fully established.
 * MPTCP uses the delack timer to do 3rd ack retransmissions
 */
static void schedule_3rdack_retransmission(struct sock *ssk)
{
	struct inet_connection_sock *icsk = inet_csk(ssk);
	struct tcp_sock *tp = tcp_sk(ssk);
	unsigned long timeout;

	if (mptcp_subflow_ctx(ssk)->fully_established)
		return;

	/* reschedule with a timeout above RTT, as we must look only for drop */
	if (tp->srtt_us)
		timeout = usecs_to_jiffies(tp->srtt_us >> (3 - 1));
	else
		timeout = TCP_TIMEOUT_INIT;
	timeout += jiffies;

	WARN_ON_ONCE(icsk->icsk_ack.pending & ICSK_ACK_TIMER);
	icsk->icsk_ack.pending |= ICSK_ACK_SCHED | ICSK_ACK_TIMER;
	icsk->icsk_ack.timeout = timeout;
	sk_reset_timer(ssk, &icsk->icsk_delack_timer, timeout);
}

void mptcp_subflow_process_delegated(struct sock *ssk)
{
	struct mptcp_subflow_context *subflow = mptcp_subflow_ctx(ssk);
	struct sock *sk = subflow->conn;

	if (test_bit(MPTCP_DELEGATE_SEND, &subflow->delegated_status)) {
		mptcp_data_lock(sk);
		if (!sock_owned_by_user(sk))
			__mptcp_subflow_push_pending(sk, ssk);
		else
<<<<<<< HEAD
			set_bit(MPTCP_PUSH_PENDING, &mptcp_sk(sk)->flags);
=======
			__set_bit(MPTCP_PUSH_PENDING, &mptcp_sk(sk)->cb_flags);
>>>>>>> 754e0b0e
		mptcp_data_unlock(sk);
		mptcp_subflow_delegated_done(subflow, MPTCP_DELEGATE_SEND);
	}
	if (test_bit(MPTCP_DELEGATE_ACK, &subflow->delegated_status)) {
		schedule_3rdack_retransmission(ssk);
		mptcp_subflow_delegated_done(subflow, MPTCP_DELEGATE_ACK);
	}
}

static int mptcp_hash(struct sock *sk)
{
	/* should never be called,
	 * we hash the TCP subflows not the master socket
	 */
	WARN_ON_ONCE(1);
	return 0;
}

static void mptcp_unhash(struct sock *sk)
{
	/* called from sk_common_release(), but nothing to do here */
}

static int mptcp_get_port(struct sock *sk, unsigned short snum)
{
	struct mptcp_sock *msk = mptcp_sk(sk);
	struct socket *ssock;

	ssock = __mptcp_nmpc_socket(msk);
	pr_debug("msk=%p, subflow=%p", msk, ssock);
	if (WARN_ON_ONCE(!ssock))
		return -EINVAL;

	return inet_csk_get_port(ssock->sk, snum);
}

void mptcp_finish_connect(struct sock *ssk)
{
	struct mptcp_subflow_context *subflow;
	struct mptcp_sock *msk;
	struct sock *sk;
	u64 ack_seq;

	subflow = mptcp_subflow_ctx(ssk);
	sk = subflow->conn;
	msk = mptcp_sk(sk);

	pr_debug("msk=%p, token=%u", sk, subflow->token);

	mptcp_crypto_key_sha(subflow->remote_key, NULL, &ack_seq);
	ack_seq++;
	subflow->map_seq = ack_seq;
	subflow->map_subflow_seq = 1;

	/* the socket is not connected yet, no msk/subflow ops can access/race
	 * accessing the field below
	 */
	WRITE_ONCE(msk->remote_key, subflow->remote_key);
	WRITE_ONCE(msk->local_key, subflow->local_key);
	WRITE_ONCE(msk->write_seq, subflow->idsn + 1);
	WRITE_ONCE(msk->snd_nxt, msk->write_seq);
	WRITE_ONCE(msk->ack_seq, ack_seq);
	WRITE_ONCE(msk->rcv_wnd_sent, ack_seq);
	WRITE_ONCE(msk->can_ack, 1);
	WRITE_ONCE(msk->snd_una, msk->write_seq);

	mptcp_pm_new_connection(msk, ssk, 0);

	mptcp_rcv_space_init(msk, ssk);
}

void mptcp_sock_graft(struct sock *sk, struct socket *parent)
{
	write_lock_bh(&sk->sk_callback_lock);
	rcu_assign_pointer(sk->sk_wq, &parent->wq);
	sk_set_socket(sk, parent);
	sk->sk_uid = SOCK_INODE(parent)->i_uid;
	write_unlock_bh(&sk->sk_callback_lock);
}

bool mptcp_finish_join(struct sock *ssk)
{
	struct mptcp_subflow_context *subflow = mptcp_subflow_ctx(ssk);
	struct mptcp_sock *msk = mptcp_sk(subflow->conn);
	struct sock *parent = (void *)msk;
	bool ret = true;

	pr_debug("msk=%p, subflow=%p", msk, subflow);

	/* mptcp socket already closing? */
	if (!mptcp_is_fully_established(parent)) {
		subflow->reset_reason = MPTCP_RST_EMPTCP;
		return false;
	}

	if (!msk->pm.server_side)
		goto out;

	if (!mptcp_pm_allow_new_subflow(msk))
		goto err_prohibited;

	if (WARN_ON_ONCE(!list_empty(&subflow->node)))
		goto err_prohibited;

	/* active connections are already on conn_list.
	 * If we can't acquire msk socket lock here, let the release callback
	 * handle it
	 */
	mptcp_data_lock(parent);
	if (!sock_owned_by_user(parent)) {
		ret = __mptcp_finish_join(msk, ssk);
		if (ret) {
			sock_hold(ssk);
			list_add_tail(&subflow->node, &msk->conn_list);
		}
	} else {
		sock_hold(ssk);
		list_add_tail(&subflow->node, &msk->join_list);
		__set_bit(MPTCP_FLUSH_JOIN_LIST, &msk->cb_flags);
	}
	mptcp_data_unlock(parent);

	if (!ret) {
err_prohibited:
		subflow->reset_reason = MPTCP_RST_EPROHIBIT;
		return false;
	}

	subflow->map_seq = READ_ONCE(msk->ack_seq);

out:
	mptcp_event(MPTCP_EVENT_SUB_ESTABLISHED, msk, ssk, GFP_ATOMIC);
	return true;
}

static void mptcp_shutdown(struct sock *sk, int how)
{
	pr_debug("sk=%p, how=%d", sk, how);

	if ((how & SEND_SHUTDOWN) && mptcp_close_state(sk))
		__mptcp_wr_shutdown(sk);
}

static int mptcp_forward_alloc_get(const struct sock *sk)
{
	return sk->sk_forward_alloc + mptcp_sk(sk)->rmem_fwd_alloc;
}

<<<<<<< HEAD
=======
static int mptcp_ioctl_outq(const struct mptcp_sock *msk, u64 v)
{
	const struct sock *sk = (void *)msk;
	u64 delta;

	if (sk->sk_state == TCP_LISTEN)
		return -EINVAL;

	if ((1 << sk->sk_state) & (TCPF_SYN_SENT | TCPF_SYN_RECV))
		return 0;

	delta = msk->write_seq - v;
	if (delta > INT_MAX)
		delta = INT_MAX;

	return (int)delta;
}

static int mptcp_ioctl(struct sock *sk, int cmd, unsigned long arg)
{
	struct mptcp_sock *msk = mptcp_sk(sk);
	bool slow;
	int answ;

	switch (cmd) {
	case SIOCINQ:
		if (sk->sk_state == TCP_LISTEN)
			return -EINVAL;

		lock_sock(sk);
		__mptcp_move_skbs(msk);
		answ = mptcp_inq_hint(sk);
		release_sock(sk);
		break;
	case SIOCOUTQ:
		slow = lock_sock_fast(sk);
		answ = mptcp_ioctl_outq(msk, READ_ONCE(msk->snd_una));
		unlock_sock_fast(sk, slow);
		break;
	case SIOCOUTQNSD:
		slow = lock_sock_fast(sk);
		answ = mptcp_ioctl_outq(msk, msk->snd_nxt);
		unlock_sock_fast(sk, slow);
		break;
	default:
		return -ENOIOCTLCMD;
	}

	return put_user(answ, (int __user *)arg);
}

>>>>>>> 754e0b0e
static struct proto mptcp_prot = {
	.name		= "MPTCP",
	.owner		= THIS_MODULE,
	.init		= mptcp_init_sock,
	.disconnect	= mptcp_disconnect,
	.close		= mptcp_close,
	.accept		= mptcp_accept,
	.setsockopt	= mptcp_setsockopt,
	.getsockopt	= mptcp_getsockopt,
	.shutdown	= mptcp_shutdown,
	.destroy	= mptcp_destroy,
	.sendmsg	= mptcp_sendmsg,
	.ioctl		= mptcp_ioctl,
	.recvmsg	= mptcp_recvmsg,
	.release_cb	= mptcp_release_cb,
	.hash		= mptcp_hash,
	.unhash		= mptcp_unhash,
	.get_port	= mptcp_get_port,
	.forward_alloc_get	= mptcp_forward_alloc_get,
	.sockets_allocated	= &mptcp_sockets_allocated,
	.memory_allocated	= &tcp_memory_allocated,
	.memory_pressure	= &tcp_memory_pressure,
	.sysctl_wmem_offset	= offsetof(struct net, ipv4.sysctl_tcp_wmem),
	.sysctl_rmem_offset	= offsetof(struct net, ipv4.sysctl_tcp_rmem),
	.sysctl_mem	= sysctl_tcp_mem,
	.obj_size	= sizeof(struct mptcp_sock),
	.slab_flags	= SLAB_TYPESAFE_BY_RCU,
	.no_autobind	= true,
};

static int mptcp_bind(struct socket *sock, struct sockaddr *uaddr, int addr_len)
{
	struct mptcp_sock *msk = mptcp_sk(sock->sk);
	struct socket *ssock;
	int err;

	lock_sock(sock->sk);
	ssock = __mptcp_nmpc_socket(msk);
	if (!ssock) {
		err = -EINVAL;
		goto unlock;
	}

	err = ssock->ops->bind(ssock, uaddr, addr_len);
	if (!err)
		mptcp_copy_inaddrs(sock->sk, ssock->sk);

unlock:
	release_sock(sock->sk);
	return err;
}

static void mptcp_subflow_early_fallback(struct mptcp_sock *msk,
					 struct mptcp_subflow_context *subflow)
{
	subflow->request_mptcp = 0;
	__mptcp_do_fallback(msk);
}

static int mptcp_stream_connect(struct socket *sock, struct sockaddr *uaddr,
				int addr_len, int flags)
{
	struct mptcp_sock *msk = mptcp_sk(sock->sk);
	struct mptcp_subflow_context *subflow;
	struct socket *ssock;
	int err = -EINVAL;

	lock_sock(sock->sk);
	if (uaddr) {
		if (addr_len < sizeof(uaddr->sa_family))
			goto unlock;

		if (uaddr->sa_family == AF_UNSPEC) {
			err = mptcp_disconnect(sock->sk, flags);
			sock->state = err ? SS_DISCONNECTING : SS_UNCONNECTED;
			goto unlock;
		}
	}

	if (sock->state != SS_UNCONNECTED && msk->subflow) {
		/* pending connection or invalid state, let existing subflow
		 * cope with that
		 */
		ssock = msk->subflow;
		goto do_connect;
	}

	ssock = __mptcp_nmpc_socket(msk);
	if (!ssock)
		goto unlock;

	mptcp_token_destroy(msk);
	inet_sk_state_store(sock->sk, TCP_SYN_SENT);
	subflow = mptcp_subflow_ctx(ssock->sk);
#ifdef CONFIG_TCP_MD5SIG
	/* no MPTCP if MD5SIG is enabled on this socket or we may run out of
	 * TCP option space.
	 */
	if (rcu_access_pointer(tcp_sk(ssock->sk)->md5sig_info))
		mptcp_subflow_early_fallback(msk, subflow);
#endif
	if (subflow->request_mptcp && mptcp_token_new_connect(ssock->sk)) {
		MPTCP_INC_STATS(sock_net(ssock->sk), MPTCP_MIB_TOKENFALLBACKINIT);
		mptcp_subflow_early_fallback(msk, subflow);
	}
	if (likely(!__mptcp_check_fallback(msk)))
		MPTCP_INC_STATS(sock_net(sock->sk), MPTCP_MIB_MPCAPABLEACTIVE);

do_connect:
	err = ssock->ops->connect(ssock, uaddr, addr_len, flags);
	sock->state = ssock->state;

	/* on successful connect, the msk state will be moved to established by
	 * subflow_finish_connect()
	 */
	if (!err || err == -EINPROGRESS)
		mptcp_copy_inaddrs(sock->sk, ssock->sk);
	else
		inet_sk_state_store(sock->sk, inet_sk_state_load(ssock->sk));

unlock:
	release_sock(sock->sk);
	return err;
}

static int mptcp_listen(struct socket *sock, int backlog)
{
	struct mptcp_sock *msk = mptcp_sk(sock->sk);
	struct socket *ssock;
	int err;

	pr_debug("msk=%p", msk);

	lock_sock(sock->sk);
	ssock = __mptcp_nmpc_socket(msk);
	if (!ssock) {
		err = -EINVAL;
		goto unlock;
	}

	mptcp_token_destroy(msk);
	inet_sk_state_store(sock->sk, TCP_LISTEN);
	sock_set_flag(sock->sk, SOCK_RCU_FREE);

	err = ssock->ops->listen(ssock, backlog);
	inet_sk_state_store(sock->sk, inet_sk_state_load(ssock->sk));
	if (!err)
		mptcp_copy_inaddrs(sock->sk, ssock->sk);

unlock:
	release_sock(sock->sk);
	return err;
}

static int mptcp_stream_accept(struct socket *sock, struct socket *newsock,
			       int flags, bool kern)
{
	struct mptcp_sock *msk = mptcp_sk(sock->sk);
	struct socket *ssock;
	int err;

	pr_debug("msk=%p", msk);

	ssock = __mptcp_nmpc_socket(msk);
	if (!ssock)
		return -EINVAL;

	err = ssock->ops->accept(sock, newsock, flags, kern);
	if (err == 0 && !mptcp_is_tcpsk(newsock->sk)) {
		struct mptcp_sock *msk = mptcp_sk(newsock->sk);
		struct mptcp_subflow_context *subflow;
		struct sock *newsk = newsock->sk;

		lock_sock(newsk);

		/* PM/worker can now acquire the first subflow socket
		 * lock without racing with listener queue cleanup,
		 * we can notify it, if needed.
		 *
		 * Even if remote has reset the initial subflow by now
		 * the refcnt is still at least one.
		 */
		subflow = mptcp_subflow_ctx(msk->first);
		list_add(&subflow->node, &msk->conn_list);
		sock_hold(msk->first);
		if (mptcp_is_fully_established(newsk))
			mptcp_pm_fully_established(msk, msk->first, GFP_KERNEL);

		mptcp_copy_inaddrs(newsk, msk->first);
		mptcp_rcv_space_init(msk, msk->first);
		mptcp_propagate_sndbuf(newsk, msk->first);

		/* set ssk->sk_socket of accept()ed flows to mptcp socket.
		 * This is needed so NOSPACE flag can be set from tcp stack.
		 */
		mptcp_for_each_subflow(msk, subflow) {
			struct sock *ssk = mptcp_subflow_tcp_sock(subflow);

			if (!ssk->sk_socket)
				mptcp_sock_graft(ssk, newsock);
		}
		release_sock(newsk);
	}

	return err;
}

static __poll_t mptcp_check_readable(struct mptcp_sock *msk)
{
	/* Concurrent splices from sk_receive_queue into receive_queue will
	 * always show at least one non-empty queue when checked in this order.
	 */
	if (skb_queue_empty_lockless(&((struct sock *)msk)->sk_receive_queue) &&
	    skb_queue_empty_lockless(&msk->receive_queue))
		return 0;

	return EPOLLIN | EPOLLRDNORM;
}

static __poll_t mptcp_check_writeable(struct mptcp_sock *msk)
{
	struct sock *sk = (struct sock *)msk;

	if (unlikely(sk->sk_shutdown & SEND_SHUTDOWN))
		return EPOLLOUT | EPOLLWRNORM;

	if (sk_stream_is_writeable(sk))
		return EPOLLOUT | EPOLLWRNORM;

	mptcp_set_nospace(sk);
	smp_mb__after_atomic(); /* msk->flags is changed by write_space cb */
	if (sk_stream_is_writeable(sk))
		return EPOLLOUT | EPOLLWRNORM;

	return 0;
}

static __poll_t mptcp_poll(struct file *file, struct socket *sock,
			   struct poll_table_struct *wait)
{
	struct sock *sk = sock->sk;
	struct mptcp_sock *msk;
	__poll_t mask = 0;
	int state;

	msk = mptcp_sk(sk);
	sock_poll_wait(file, sock, wait);

	state = inet_sk_state_load(sk);
	pr_debug("msk=%p state=%d flags=%lx", msk, state, msk->flags);
	if (state == TCP_LISTEN) {
		if (WARN_ON_ONCE(!msk->subflow || !msk->subflow->sk))
			return 0;

		return inet_csk_listen_poll(msk->subflow->sk);
	}

	if (state != TCP_SYN_SENT && state != TCP_SYN_RECV) {
		mask |= mptcp_check_readable(msk);
		mask |= mptcp_check_writeable(msk);
	}
	if (sk->sk_shutdown == SHUTDOWN_MASK || state == TCP_CLOSE)
		mask |= EPOLLHUP;
	if (sk->sk_shutdown & RCV_SHUTDOWN)
		mask |= EPOLLIN | EPOLLRDNORM | EPOLLRDHUP;

	/* This barrier is coupled with smp_wmb() in tcp_reset() */
	smp_rmb();
	if (sk->sk_err)
		mask |= EPOLLERR;

	return mask;
}

static const struct proto_ops mptcp_stream_ops = {
	.family		   = PF_INET,
	.owner		   = THIS_MODULE,
	.release	   = inet_release,
	.bind		   = mptcp_bind,
	.connect	   = mptcp_stream_connect,
	.socketpair	   = sock_no_socketpair,
	.accept		   = mptcp_stream_accept,
	.getname	   = inet_getname,
	.poll		   = mptcp_poll,
	.ioctl		   = inet_ioctl,
	.gettstamp	   = sock_gettstamp,
	.listen		   = mptcp_listen,
	.shutdown	   = inet_shutdown,
	.setsockopt	   = sock_common_setsockopt,
	.getsockopt	   = sock_common_getsockopt,
	.sendmsg	   = inet_sendmsg,
	.recvmsg	   = inet_recvmsg,
	.mmap		   = sock_no_mmap,
	.sendpage	   = inet_sendpage,
};

static struct inet_protosw mptcp_protosw = {
	.type		= SOCK_STREAM,
	.protocol	= IPPROTO_MPTCP,
	.prot		= &mptcp_prot,
	.ops		= &mptcp_stream_ops,
	.flags		= INET_PROTOSW_ICSK,
};

static int mptcp_napi_poll(struct napi_struct *napi, int budget)
{
	struct mptcp_delegated_action *delegated;
	struct mptcp_subflow_context *subflow;
	int work_done = 0;

	delegated = container_of(napi, struct mptcp_delegated_action, napi);
	while ((subflow = mptcp_subflow_delegated_next(delegated)) != NULL) {
		struct sock *ssk = mptcp_subflow_tcp_sock(subflow);

		bh_lock_sock_nested(ssk);
		if (!sock_owned_by_user(ssk) &&
		    mptcp_subflow_has_delegated_action(subflow))
			mptcp_subflow_process_delegated(ssk);
		/* ... elsewhere tcp_release_cb_override already processed
		 * the action or will do at next release_sock().
		 * In both case must dequeue the subflow here - on the same
		 * CPU that scheduled it.
		 */
		bh_unlock_sock(ssk);
		sock_put(ssk);

		if (++work_done == budget)
			return budget;
	}

	/* always provide a 0 'work_done' argument, so that napi_complete_done
	 * will not try accessing the NULL napi->dev ptr
	 */
	napi_complete_done(napi, 0);
	return work_done;
}

void __init mptcp_proto_init(void)
{
	struct mptcp_delegated_action *delegated;
	int cpu;

	mptcp_prot.h.hashinfo = tcp_prot.h.hashinfo;

	if (percpu_counter_init(&mptcp_sockets_allocated, 0, GFP_KERNEL))
		panic("Failed to allocate MPTCP pcpu counter\n");

	init_dummy_netdev(&mptcp_napi_dev);
	for_each_possible_cpu(cpu) {
		delegated = per_cpu_ptr(&mptcp_delegated_actions, cpu);
		INIT_LIST_HEAD(&delegated->head);
		netif_tx_napi_add(&mptcp_napi_dev, &delegated->napi, mptcp_napi_poll,
				  NAPI_POLL_WEIGHT);
		napi_enable(&delegated->napi);
	}

	mptcp_subflow_init();
	mptcp_pm_init();
	mptcp_token_init();

	if (proto_register(&mptcp_prot, 1) != 0)
		panic("Failed to register MPTCP proto.\n");

	inet_register_protosw(&mptcp_protosw);

	BUILD_BUG_ON(sizeof(struct mptcp_skb_cb) > sizeof_field(struct sk_buff, cb));
}

#if IS_ENABLED(CONFIG_MPTCP_IPV6)
static const struct proto_ops mptcp_v6_stream_ops = {
	.family		   = PF_INET6,
	.owner		   = THIS_MODULE,
	.release	   = inet6_release,
	.bind		   = mptcp_bind,
	.connect	   = mptcp_stream_connect,
	.socketpair	   = sock_no_socketpair,
	.accept		   = mptcp_stream_accept,
	.getname	   = inet6_getname,
	.poll		   = mptcp_poll,
	.ioctl		   = inet6_ioctl,
	.gettstamp	   = sock_gettstamp,
	.listen		   = mptcp_listen,
	.shutdown	   = inet_shutdown,
	.setsockopt	   = sock_common_setsockopt,
	.getsockopt	   = sock_common_getsockopt,
	.sendmsg	   = inet6_sendmsg,
	.recvmsg	   = inet6_recvmsg,
	.mmap		   = sock_no_mmap,
	.sendpage	   = inet_sendpage,
#ifdef CONFIG_COMPAT
	.compat_ioctl	   = inet6_compat_ioctl,
#endif
};

static struct proto mptcp_v6_prot;

static void mptcp_v6_destroy(struct sock *sk)
{
	mptcp_destroy(sk);
	inet6_destroy_sock(sk);
}

static struct inet_protosw mptcp_v6_protosw = {
	.type		= SOCK_STREAM,
	.protocol	= IPPROTO_MPTCP,
	.prot		= &mptcp_v6_prot,
	.ops		= &mptcp_v6_stream_ops,
	.flags		= INET_PROTOSW_ICSK,
};

int __init mptcp_proto_v6_init(void)
{
	int err;

	mptcp_v6_prot = mptcp_prot;
	strcpy(mptcp_v6_prot.name, "MPTCPv6");
	mptcp_v6_prot.slab = NULL;
	mptcp_v6_prot.destroy = mptcp_v6_destroy;
	mptcp_v6_prot.obj_size = sizeof(struct mptcp6_sock);

	err = proto_register(&mptcp_v6_prot, 1);
	if (err)
		return err;

	err = inet6_register_protosw(&mptcp_v6_protosw);
	if (err)
		proto_unregister(&mptcp_v6_prot);

	return err;
}
#endif<|MERGE_RESOLUTION|>--- conflicted
+++ resolved
@@ -966,13 +966,9 @@
 
 	lockdep_assert_held_once(&sk->sk_lock.slock);
 
-<<<<<<< HEAD
-	__mptcp_rmem_reclaim(sk, reclaimable - 1);
-=======
 	if (reclaimable > SK_MEM_QUANTUM)
 		__mptcp_rmem_reclaim(sk, reclaimable - 1);
 
->>>>>>> 754e0b0e
 	sk_mem_reclaim_partial(sk);
 }
 
@@ -1521,18 +1517,10 @@
 		msk->snd_nxt = snd_nxt_new;
 }
 
-<<<<<<< HEAD
-static void mptcp_check_and_set_pending(struct sock *sk)
-{
-	if (mptcp_send_head(sk) &&
-	    !test_bit(MPTCP_PUSH_PENDING, &mptcp_sk(sk)->flags))
-		set_bit(MPTCP_PUSH_PENDING, &mptcp_sk(sk)->flags);
-=======
 void mptcp_check_and_set_pending(struct sock *sk)
 {
 	if (mptcp_send_head(sk))
 		mptcp_sk(sk)->push_pending |= BIT(MPTCP_PUSH_PENDING);
->>>>>>> 754e0b0e
 }
 
 void __mptcp_push_pending(struct sock *sk, unsigned int flags)
@@ -1553,10 +1541,6 @@
 			int ret = 0;
 
 			prev_ssk = ssk;
-<<<<<<< HEAD
-			__mptcp_flush_join_list(msk);
-=======
->>>>>>> 754e0b0e
 			ssk = mptcp_subflow_get_send(msk);
 
 			/* First check. If the ssk has changed since
@@ -3016,10 +3000,7 @@
 	skb_queue_splice_tail_init(&msk->receive_queue, &sk->sk_receive_queue);
 	__skb_queue_purge(&sk->sk_receive_queue);
 	skb_rbtree_purge(&msk->out_of_order_queue);
-<<<<<<< HEAD
-=======
 	mptcp_data_unlock(sk);
->>>>>>> 754e0b0e
 
 	/* move all the rx fwd alloc into the sk_mem_reclaim_final in
 	 * inet_sock_destruct() will dispose it
@@ -3152,11 +3133,7 @@
 		if (!sock_owned_by_user(sk))
 			__mptcp_subflow_push_pending(sk, ssk);
 		else
-<<<<<<< HEAD
-			set_bit(MPTCP_PUSH_PENDING, &mptcp_sk(sk)->flags);
-=======
 			__set_bit(MPTCP_PUSH_PENDING, &mptcp_sk(sk)->cb_flags);
->>>>>>> 754e0b0e
 		mptcp_data_unlock(sk);
 		mptcp_subflow_delegated_done(subflow, MPTCP_DELEGATE_SEND);
 	}
@@ -3305,8 +3282,6 @@
 	return sk->sk_forward_alloc + mptcp_sk(sk)->rmem_fwd_alloc;
 }
 
-<<<<<<< HEAD
-=======
 static int mptcp_ioctl_outq(const struct mptcp_sock *msk, u64 v)
 {
 	const struct sock *sk = (void *)msk;
@@ -3358,7 +3333,6 @@
 	return put_user(answ, (int __user *)arg);
 }
 
->>>>>>> 754e0b0e
 static struct proto mptcp_prot = {
 	.name		= "MPTCP",
 	.owner		= THIS_MODULE,
