--- conflicted
+++ resolved
@@ -301,22 +301,11 @@
 config ARCH_HAS_CPU_FINALIZE_INIT
 	bool
 
-<<<<<<< HEAD
-=======
 # The architecture has a per-task state that includes the mm's PASID
 config ARCH_HAS_CPU_PASID
 	bool
 	select IOMMU_MM_DATA
 
-# Select if arch init_task must go in the __init_task_data section
-config ARCH_TASK_STRUCT_ON_STACK
-	bool
-
-# Select if arch has its private alloc_task_struct() function
-config ARCH_TASK_STRUCT_ALLOCATOR
-	bool
-
->>>>>>> 75f74f85
 config HAVE_ARCH_THREAD_STRUCT_WHITELIST
 	bool
 	help
