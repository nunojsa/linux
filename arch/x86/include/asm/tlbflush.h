/* SPDX-License-Identifier: GPL-2.0 */
#ifndef _ASM_X86_TLBFLUSH_H
#define _ASM_X86_TLBFLUSH_H

#include <linux/mm.h>
#include <linux/sched.h>

#include <asm/processor.h>
#include <asm/cpufeature.h>
#include <asm/special_insns.h>
#include <asm/smp.h>
#include <asm/invpcid.h>
#include <asm/pti.h>
#include <asm/processor-flags.h>

/*
 * The x86 feature is called PCID (Process Context IDentifier). It is similar
 * to what is traditionally called ASID on the RISC processors.
 *
 * We don't use the traditional ASID implementation, where each process/mm gets
 * its own ASID and flush/restart when we run out of ASID space.
 *
 * Instead we have a small per-cpu array of ASIDs and cache the last few mm's
 * that came by on this CPU, allowing cheaper switch_mm between processes on
 * this CPU.
 *
 * We end up with different spaces for different things. To avoid confusion we
 * use different names for each of them:
 *
 * ASID  - [0, TLB_NR_DYN_ASIDS-1]
 *         the canonical identifier for an mm
 *
 * kPCID - [1, TLB_NR_DYN_ASIDS]
 *         the value we write into the PCID part of CR3; corresponds to the
 *         ASID+1, because PCID 0 is special.
 *
 * uPCID - [2048 + 1, 2048 + TLB_NR_DYN_ASIDS]
 *         for KPTI each mm has two address spaces and thus needs two
 *         PCID values, but we can still do with a single ASID denomination
 *         for each mm. Corresponds to kPCID + 2048.
 *
 */

/* There are 12 bits of space for ASIDS in CR3 */
#define CR3_HW_ASID_BITS		12

/*
 * When enabled, PAGE_TABLE_ISOLATION consumes a single bit for
 * user/kernel switches
 */
#ifdef CONFIG_PAGE_TABLE_ISOLATION
# define PTI_CONSUMED_PCID_BITS	1
#else
# define PTI_CONSUMED_PCID_BITS	0
#endif

#define CR3_AVAIL_PCID_BITS (X86_CR3_PCID_BITS - PTI_CONSUMED_PCID_BITS)

/*
 * ASIDs are zero-based: 0->MAX_AVAIL_ASID are valid.  -1 below to account
 * for them being zero-based.  Another -1 is because PCID 0 is reserved for
 * use by non-PCID-aware users.
 */
#define MAX_ASID_AVAILABLE ((1 << CR3_AVAIL_PCID_BITS) - 2)

/*
 * 6 because 6 should be plenty and struct tlb_state will fit in two cache
 * lines.
 */
#define TLB_NR_DYN_ASIDS	6

/*
 * Given @asid, compute kPCID
 */
static inline u16 kern_pcid(u16 asid)
{
	VM_WARN_ON_ONCE(asid > MAX_ASID_AVAILABLE);

#ifdef CONFIG_PAGE_TABLE_ISOLATION
	/*
	 * Make sure that the dynamic ASID space does not confict with the
	 * bit we are using to switch between user and kernel ASIDs.
	 */
<<<<<<< HEAD
	BUILD_BUG_ON(TLB_NR_DYN_ASIDS >= (1 << X86_CR3_PTI_SWITCH_BIT));
=======
	BUILD_BUG_ON(TLB_NR_DYN_ASIDS >= (1 << X86_CR3_PTI_PCID_USER_BIT));
>>>>>>> 8f05b9c6

	/*
	 * The ASID being passed in here should have respected the
	 * MAX_ASID_AVAILABLE and thus never have the switch bit set.
	 */
<<<<<<< HEAD
	VM_WARN_ON_ONCE(asid & (1 << X86_CR3_PTI_SWITCH_BIT));
=======
	VM_WARN_ON_ONCE(asid & (1 << X86_CR3_PTI_PCID_USER_BIT));
>>>>>>> 8f05b9c6
#endif
	/*
	 * The dynamically-assigned ASIDs that get passed in are small
	 * (<TLB_NR_DYN_ASIDS).  They never have the high switch bit set,
	 * so do not bother to clear it.
	 *
	 * If PCID is on, ASID-aware code paths put the ASID+1 into the
	 * PCID bits.  This serves two purposes.  It prevents a nasty
	 * situation in which PCID-unaware code saves CR3, loads some other
	 * value (with PCID == 0), and then restores CR3, thus corrupting
	 * the TLB for ASID 0 if the saved ASID was nonzero.  It also means
	 * that any bugs involving loading a PCID-enabled CR3 with
	 * CR4.PCIDE off will trigger deterministically.
	 */
	return asid + 1;
}

/*
 * Given @asid, compute uPCID
 */
static inline u16 user_pcid(u16 asid)
{
	u16 ret = kern_pcid(asid);
#ifdef CONFIG_PAGE_TABLE_ISOLATION
<<<<<<< HEAD
	ret |= 1 << X86_CR3_PTI_SWITCH_BIT;
=======
	ret |= 1 << X86_CR3_PTI_PCID_USER_BIT;
>>>>>>> 8f05b9c6
#endif
	return ret;
}

struct pgd_t;
static inline unsigned long build_cr3(pgd_t *pgd, u16 asid)
{
	if (static_cpu_has(X86_FEATURE_PCID)) {
		return __sme_pa(pgd) | kern_pcid(asid);
	} else {
		VM_WARN_ON_ONCE(asid != 0);
		return __sme_pa(pgd);
	}
}

static inline unsigned long build_cr3_noflush(pgd_t *pgd, u16 asid)
{
	VM_WARN_ON_ONCE(asid > MAX_ASID_AVAILABLE);
	VM_WARN_ON_ONCE(!this_cpu_has(X86_FEATURE_PCID));
	return __sme_pa(pgd) | kern_pcid(asid) | CR3_NOFLUSH;
}

#ifdef CONFIG_PARAVIRT
#include <asm/paravirt.h>
#else
#define __flush_tlb() __native_flush_tlb()
#define __flush_tlb_global() __native_flush_tlb_global()
#define __flush_tlb_single(addr) __native_flush_tlb_single(addr)
#endif

static inline bool tlb_defer_switch_to_init_mm(void)
{
	/*
	 * If we have PCID, then switching to init_mm is reasonably
	 * fast.  If we don't have PCID, then switching to init_mm is
	 * quite slow, so we try to defer it in the hopes that we can
	 * avoid it entirely.  The latter approach runs the risk of
	 * receiving otherwise unnecessary IPIs.
	 *
	 * This choice is just a heuristic.  The tlb code can handle this
	 * function returning true or false regardless of whether we have
	 * PCID.
	 */
	return !static_cpu_has(X86_FEATURE_PCID);
}

struct tlb_context {
	u64 ctx_id;
	u64 tlb_gen;
};

struct tlb_state {
	/*
	 * cpu_tlbstate.loaded_mm should match CR3 whenever interrupts
	 * are on.  This means that it may not match current->active_mm,
	 * which will contain the previous user mm when we're in lazy TLB
	 * mode even if we've already switched back to swapper_pg_dir.
	 */
	struct mm_struct *loaded_mm;
	u16 loaded_mm_asid;
	u16 next_asid;

	/*
	 * We can be in one of several states:
	 *
	 *  - Actively using an mm.  Our CPU's bit will be set in
	 *    mm_cpumask(loaded_mm) and is_lazy == false;
	 *
	 *  - Not using a real mm.  loaded_mm == &init_mm.  Our CPU's bit
	 *    will not be set in mm_cpumask(&init_mm) and is_lazy == false.
	 *
	 *  - Lazily using a real mm.  loaded_mm != &init_mm, our bit
	 *    is set in mm_cpumask(loaded_mm), but is_lazy == true.
	 *    We're heuristically guessing that the CR3 load we
	 *    skipped more than makes up for the overhead added by
	 *    lazy mode.
	 */
	bool is_lazy;

	/*
	 * If set we changed the page tables in such a way that we
	 * needed an invalidation of all contexts (aka. PCIDs / ASIDs).
	 * This tells us to go invalidate all the non-loaded ctxs[]
	 * on the next context switch.
	 *
	 * The current ctx was kept up-to-date as it ran and does not
	 * need to be invalidated.
	 */
	bool invalidate_other;

	/*
	 * Mask that contains TLB_NR_DYN_ASIDS+1 bits to indicate
	 * the corresponding user PCID needs a flush next time we
	 * switch to it; see SWITCH_TO_USER_CR3.
	 */
	unsigned short user_pcid_flush_mask;

	/*
	 * Access to this CR4 shadow and to H/W CR4 is protected by
	 * disabling interrupts when modifying either one.
	 */
	unsigned long cr4;

	/*
	 * This is a list of all contexts that might exist in the TLB.
	 * There is one per ASID that we use, and the ASID (what the
	 * CPU calls PCID) is the index into ctxts.
	 *
	 * For each context, ctx_id indicates which mm the TLB's user
	 * entries came from.  As an invariant, the TLB will never
	 * contain entries that are out-of-date as when that mm reached
	 * the tlb_gen in the list.
	 *
	 * To be clear, this means that it's legal for the TLB code to
	 * flush the TLB without updating tlb_gen.  This can happen
	 * (for now, at least) due to paravirt remote flushes.
	 *
	 * NB: context 0 is a bit special, since it's also used by
	 * various bits of init code.  This is fine -- code that
	 * isn't aware of PCID will end up harmlessly flushing
	 * context 0.
	 */
	struct tlb_context ctxs[TLB_NR_DYN_ASIDS];
};
DECLARE_PER_CPU_SHARED_ALIGNED(struct tlb_state, cpu_tlbstate);

/* Initialize cr4 shadow for this CPU. */
static inline void cr4_init_shadow(void)
{
	this_cpu_write(cpu_tlbstate.cr4, __read_cr4());
}

static inline void __cr4_set(unsigned long cr4)
{
	lockdep_assert_irqs_disabled();
	this_cpu_write(cpu_tlbstate.cr4, cr4);
	__write_cr4(cr4);
}

/* Set in this cpu's CR4. */
static inline void cr4_set_bits(unsigned long mask)
{
	unsigned long cr4, flags;

	local_irq_save(flags);
	cr4 = this_cpu_read(cpu_tlbstate.cr4);
	if ((cr4 | mask) != cr4)
		__cr4_set(cr4 | mask);
	local_irq_restore(flags);
}

/* Clear in this cpu's CR4. */
static inline void cr4_clear_bits(unsigned long mask)
{
	unsigned long cr4, flags;

	local_irq_save(flags);
	cr4 = this_cpu_read(cpu_tlbstate.cr4);
	if ((cr4 & ~mask) != cr4)
		__cr4_set(cr4 & ~mask);
	local_irq_restore(flags);
}

static inline void cr4_toggle_bits_irqsoff(unsigned long mask)
{
	unsigned long cr4;

	cr4 = this_cpu_read(cpu_tlbstate.cr4);
	__cr4_set(cr4 ^ mask);
}

/* Read the CR4 shadow. */
static inline unsigned long cr4_read_shadow(void)
{
	return this_cpu_read(cpu_tlbstate.cr4);
}

/*
 * Mark all other ASIDs as invalid, preserves the current.
 */
static inline void invalidate_other_asid(void)
{
	this_cpu_write(cpu_tlbstate.invalidate_other, true);
}

/*
 * Save some of cr4 feature set we're using (e.g.  Pentium 4MB
 * enable and PPro Global page enable), so that any CPU's that boot
 * up after us can get the correct flags.  This should only be used
 * during boot on the boot cpu.
 */
extern unsigned long mmu_cr4_features;
extern u32 *trampoline_cr4_features;

static inline void cr4_set_bits_and_update_boot(unsigned long mask)
{
	mmu_cr4_features |= mask;
	if (trampoline_cr4_features)
		*trampoline_cr4_features = mmu_cr4_features;
	cr4_set_bits(mask);
}

extern void initialize_tlbstate_and_flush(void);

/*
 * Given an ASID, flush the corresponding user ASID.  We can delay this
 * until the next time we switch to it.
 *
 * See SWITCH_TO_USER_CR3.
 */
static inline void invalidate_user_asid(u16 asid)
{
	/* There is no user ASID if address space separation is off */
	if (!IS_ENABLED(CONFIG_PAGE_TABLE_ISOLATION))
		return;

	/*
	 * We only have a single ASID if PCID is off and the CR3
	 * write will have flushed it.
	 */
	if (!cpu_feature_enabled(X86_FEATURE_PCID))
		return;

	if (!static_cpu_has(X86_FEATURE_PTI))
		return;

	__set_bit(kern_pcid(asid),
		  (unsigned long *)this_cpu_ptr(&cpu_tlbstate.user_pcid_flush_mask));
}

/*
 * flush the entire current user mapping
 */
static inline void __native_flush_tlb(void)
{
	/*
	 * Preemption or interrupts must be disabled to protect the access
	 * to the per CPU variable and to prevent being preempted between
	 * read_cr3() and write_cr3().
	 */
	WARN_ON_ONCE(preemptible());

	invalidate_user_asid(this_cpu_read(cpu_tlbstate.loaded_mm_asid));

	/* If current->mm == NULL then the read_cr3() "borrows" an mm */
	native_write_cr3(__native_read_cr3());
}

/*
 * flush everything
 */
static inline void __native_flush_tlb_global(void)
{
	unsigned long cr4, flags;

	if (static_cpu_has(X86_FEATURE_INVPCID)) {
		/*
		 * Using INVPCID is considerably faster than a pair of writes
		 * to CR4 sandwiched inside an IRQ flag save/restore.
		 *
		 * Note, this works with CR4.PCIDE=0 or 1.
		 */
		invpcid_flush_all();
		return;
	}

	/*
	 * Read-modify-write to CR4 - protect it from preemption and
	 * from interrupts. (Use the raw variant because this code can
	 * be called from deep inside debugging code.)
	 */
	raw_local_irq_save(flags);

	cr4 = this_cpu_read(cpu_tlbstate.cr4);
	/* toggle PGE */
	native_write_cr4(cr4 ^ X86_CR4_PGE);
	/* write old PGE again and flush TLBs */
	native_write_cr4(cr4);

	raw_local_irq_restore(flags);
}

/*
 * flush one page in the user mapping
 */
static inline void __native_flush_tlb_single(unsigned long addr)
{
	u32 loaded_mm_asid = this_cpu_read(cpu_tlbstate.loaded_mm_asid);

	asm volatile("invlpg (%0)" ::"r" (addr) : "memory");

	if (!static_cpu_has(X86_FEATURE_PTI))
		return;

	/*
	 * Some platforms #GP if we call invpcid(type=1/2) before CR4.PCIDE=1.
	 * Just use invalidate_user_asid() in case we are called early.
	 */
	if (!this_cpu_has(X86_FEATURE_INVPCID_SINGLE))
		invalidate_user_asid(loaded_mm_asid);
	else
		invpcid_flush_one(user_pcid(loaded_mm_asid), addr);
}

/*
 * flush everything
 */
static inline void __flush_tlb_all(void)
{
	if (boot_cpu_has(X86_FEATURE_PGE)) {
		__flush_tlb_global();
	} else {
		/*
		 * !PGE -> !PCID (setup_pcid()), thus every flush is total.
		 */
		__flush_tlb();
	}
}

/*
 * flush one page in the kernel mapping
 */
static inline void __flush_tlb_one(unsigned long addr)
{
	count_vm_tlb_event(NR_TLB_LOCAL_FLUSH_ONE);
	__flush_tlb_single(addr);

	if (!static_cpu_has(X86_FEATURE_PTI))
		return;

	/*
	 * __flush_tlb_single() will have cleared the TLB entry for this ASID,
	 * but since kernel space is replicated across all, we must also
	 * invalidate all others.
	 */
	invalidate_other_asid();
}

#define TLB_FLUSH_ALL	-1UL

/*
 * TLB flushing:
 *
 *  - flush_tlb_all() flushes all processes TLBs
 *  - flush_tlb_mm(mm) flushes the specified mm context TLB's
 *  - flush_tlb_page(vma, vmaddr) flushes one page
 *  - flush_tlb_range(vma, start, end) flushes a range of pages
 *  - flush_tlb_kernel_range(start, end) flushes a range of kernel pages
 *  - flush_tlb_others(cpumask, info) flushes TLBs on other cpus
 *
 * ..but the i386 has somewhat limited tlb flushing capabilities,
 * and page-granular flushes are available only on i486 and up.
 */
struct flush_tlb_info {
	/*
	 * We support several kinds of flushes.
	 *
	 * - Fully flush a single mm.  .mm will be set, .end will be
	 *   TLB_FLUSH_ALL, and .new_tlb_gen will be the tlb_gen to
	 *   which the IPI sender is trying to catch us up.
	 *
	 * - Partially flush a single mm.  .mm will be set, .start and
	 *   .end will indicate the range, and .new_tlb_gen will be set
	 *   such that the changes between generation .new_tlb_gen-1 and
	 *   .new_tlb_gen are entirely contained in the indicated range.
	 *
	 * - Fully flush all mms whose tlb_gens have been updated.  .mm
	 *   will be NULL, .end will be TLB_FLUSH_ALL, and .new_tlb_gen
	 *   will be zero.
	 */
	struct mm_struct	*mm;
	unsigned long		start;
	unsigned long		end;
	u64			new_tlb_gen;
};

#define local_flush_tlb() __flush_tlb()

#define flush_tlb_mm(mm)	flush_tlb_mm_range(mm, 0UL, TLB_FLUSH_ALL, 0UL)

#define flush_tlb_range(vma, start, end)	\
		flush_tlb_mm_range(vma->vm_mm, start, end, vma->vm_flags)

extern void flush_tlb_all(void);
extern void flush_tlb_mm_range(struct mm_struct *mm, unsigned long start,
				unsigned long end, unsigned long vmflag);
extern void flush_tlb_kernel_range(unsigned long start, unsigned long end);

static inline void flush_tlb_page(struct vm_area_struct *vma, unsigned long a)
{
	flush_tlb_mm_range(vma->vm_mm, a, a + PAGE_SIZE, VM_NONE);
}

void native_flush_tlb_others(const struct cpumask *cpumask,
			     const struct flush_tlb_info *info);

static inline u64 inc_mm_tlb_gen(struct mm_struct *mm)
{
	/*
	 * Bump the generation count.  This also serves as a full barrier
	 * that synchronizes with switch_mm(): callers are required to order
	 * their read of mm_cpumask after their writes to the paging
	 * structures.
	 */
	return atomic64_inc_return(&mm->context.tlb_gen);
}

static inline void arch_tlbbatch_add_mm(struct arch_tlbflush_unmap_batch *batch,
					struct mm_struct *mm)
{
	inc_mm_tlb_gen(mm);
	cpumask_or(&batch->cpumask, &batch->cpumask, mm_cpumask(mm));
}

extern void arch_tlbbatch_flush(struct arch_tlbflush_unmap_batch *batch);

#ifndef CONFIG_PARAVIRT
#define flush_tlb_others(mask, info)	\
	native_flush_tlb_others(mask, info)
#endif

#endif /* _ASM_X86_TLBFLUSH_H */<|MERGE_RESOLUTION|>--- conflicted
+++ resolved
@@ -81,21 +81,13 @@
 	 * Make sure that the dynamic ASID space does not confict with the
 	 * bit we are using to switch between user and kernel ASIDs.
 	 */
-<<<<<<< HEAD
-	BUILD_BUG_ON(TLB_NR_DYN_ASIDS >= (1 << X86_CR3_PTI_SWITCH_BIT));
-=======
 	BUILD_BUG_ON(TLB_NR_DYN_ASIDS >= (1 << X86_CR3_PTI_PCID_USER_BIT));
->>>>>>> 8f05b9c6
 
 	/*
 	 * The ASID being passed in here should have respected the
 	 * MAX_ASID_AVAILABLE and thus never have the switch bit set.
 	 */
-<<<<<<< HEAD
-	VM_WARN_ON_ONCE(asid & (1 << X86_CR3_PTI_SWITCH_BIT));
-=======
 	VM_WARN_ON_ONCE(asid & (1 << X86_CR3_PTI_PCID_USER_BIT));
->>>>>>> 8f05b9c6
 #endif
 	/*
 	 * The dynamically-assigned ASIDs that get passed in are small
@@ -120,11 +112,7 @@
 {
 	u16 ret = kern_pcid(asid);
 #ifdef CONFIG_PAGE_TABLE_ISOLATION
-<<<<<<< HEAD
-	ret |= 1 << X86_CR3_PTI_SWITCH_BIT;
-=======
 	ret |= 1 << X86_CR3_PTI_PCID_USER_BIT;
->>>>>>> 8f05b9c6
 #endif
 	return ret;
 }
