/*
 * Copyright (C) 2001 Dave Engebretsen, IBM Corporation
 * Copyright (C) 2003 Anton Blanchard <anton@au.ibm.com>, IBM
 *
 * pSeries specific routines for PCI.
 *
 * This program is free software; you can redistribute it and/or modify
 * it under the terms of the GNU General Public License as published by
 * the Free Software Foundation; either version 2 of the License, or
 * (at your option) any later version.
 *
 * This program is distributed in the hope that it will be useful,
 * but WITHOUT ANY WARRANTY; without even the implied warranty of
 * MERCHANTABILITY or FITNESS FOR A PARTICULAR PURPOSE.  See the
 * GNU General Public License for more details.
 *
 * You should have received a copy of the GNU General Public License
 * along with this program; if not, write to the Free Software
 * Foundation, Inc., 59 Temple Place, Suite 330, Boston, MA  02111-1307 USA
 */

#include <linux/init.h>
#include <linux/ioport.h>
#include <linux/kernel.h>
#include <linux/pci.h>
#include <linux/string.h>

#include <asm/eeh.h>
#include <asm/pci-bridge.h>
#include <asm/prom.h>
#include <asm/ppc-pci.h>
#include <asm/pci.h>
#include "pseries.h"

#if 0
void pcibios_name_device(struct pci_dev *dev)
{
	struct device_node *dn;

	/*
	 * Add IBM loc code (slot) as a prefix to the device names for service
	 */
	dn = pci_device_to_OF_node(dev);
	if (dn) {
		const char *loc_code = of_get_property(dn, "ibm,loc-code",
				NULL);
		if (loc_code) {
			int loc_len = strlen(loc_code);
			if (loc_len < sizeof(dev->dev.name)) {
				memmove(dev->dev.name+loc_len+1, dev->dev.name,
					sizeof(dev->dev.name)-loc_len-1);
				memcpy(dev->dev.name, loc_code, loc_len);
				dev->dev.name[loc_len] = ' ';
				dev->dev.name[sizeof(dev->dev.name)-1] = '\0';
			}
		}
	}
}
DECLARE_PCI_FIXUP_HEADER(PCI_ANY_ID, PCI_ANY_ID, pcibios_name_device);
#endif

#ifdef CONFIG_PCI_IOV
#define MAX_VFS_FOR_MAP_PE 256
struct pe_map_bar_entry {
	__be64     bar;       /* Input:  Virtual Function BAR */
	__be16     rid;       /* Input:  Virtual Function Router ID */
	__be16     pe_num;    /* Output: Virtual Function PE Number */
	__be32     reserved;  /* Reserved Space */
};

int pseries_send_map_pe(struct pci_dev *pdev,
			u16 num_vfs,
			struct pe_map_bar_entry *vf_pe_array)
{
	struct pci_dn *pdn;
	int rc;
	unsigned long buid, addr;
	int ibm_map_pes = rtas_token("ibm,open-sriov-map-pe-number");

	if (ibm_map_pes == RTAS_UNKNOWN_SERVICE)
		return -EINVAL;

	pdn = pci_get_pdn(pdev);
	addr = rtas_config_addr(pdn->busno, pdn->devfn, 0);
	buid = pdn->phb->buid;
	spin_lock(&rtas_data_buf_lock);
	memcpy(rtas_data_buf, vf_pe_array,
	       RTAS_DATA_BUF_SIZE);
	rc = rtas_call(ibm_map_pes, 5, 1, NULL, addr,
		       BUID_HI(buid), BUID_LO(buid),
		       rtas_data_buf,
		       num_vfs * sizeof(struct pe_map_bar_entry));
	memcpy(vf_pe_array, rtas_data_buf, RTAS_DATA_BUF_SIZE);
	spin_unlock(&rtas_data_buf_lock);

	if (rc)
		dev_err(&pdev->dev,
			"%s: Failed to associate pes PE#%lx, rc=%x\n",
			__func__,  addr, rc);

	return rc;
}

void pseries_set_pe_num(struct pci_dev *pdev, u16 vf_index, __be16 pe_num)
{
	struct pci_dn *pdn;

	pdn = pci_get_pdn(pdev);
	pdn->pe_num_map[vf_index] = be16_to_cpu(pe_num);
	dev_dbg(&pdev->dev, "VF %04x:%02x:%02x.%x associated with PE#%x\n",
		pci_domain_nr(pdev->bus),
		pdev->bus->number,
		PCI_SLOT(pci_iov_virtfn_devfn(pdev, vf_index)),
		PCI_FUNC(pci_iov_virtfn_devfn(pdev, vf_index)),
		pdn->pe_num_map[vf_index]);
}

int pseries_associate_pes(struct pci_dev *pdev, u16 num_vfs)
{
	struct pci_dn *pdn;
	int i, rc, vf_index;
	struct pe_map_bar_entry *vf_pe_array;
	struct resource *res;
	u64 size;

	vf_pe_array = kzalloc(RTAS_DATA_BUF_SIZE, GFP_KERNEL);
	if (!vf_pe_array)
		return -ENOMEM;

	pdn = pci_get_pdn(pdev);
	/* create firmware structure to associate pes */
	for (vf_index = 0; vf_index < num_vfs; vf_index++) {
		pdn->pe_num_map[vf_index] = IODA_INVALID_PE;
		for (i = 0; i < PCI_SRIOV_NUM_BARS; i++) {
			res = &pdev->resource[i + PCI_IOV_RESOURCES];
			if (!res->parent)
				continue;
			size = pcibios_iov_resource_alignment(pdev, i +
					PCI_IOV_RESOURCES);
			vf_pe_array[vf_index].bar =
				cpu_to_be64(res->start + size * vf_index);
			vf_pe_array[vf_index].rid =
				cpu_to_be16((pci_iov_virtfn_bus(pdev, vf_index)
					    << 8) | pci_iov_virtfn_devfn(pdev,
					    vf_index));
			vf_pe_array[vf_index].pe_num =
				cpu_to_be16(IODA_INVALID_PE);
		}
	}

	rc = pseries_send_map_pe(pdev, num_vfs, vf_pe_array);
	/* Only zero is success */
	if (!rc)
		for (vf_index = 0; vf_index < num_vfs; vf_index++)
			pseries_set_pe_num(pdev, vf_index,
					   vf_pe_array[vf_index].pe_num);

	kfree(vf_pe_array);
	return rc;
}

int pseries_pci_sriov_enable(struct pci_dev *pdev, u16 num_vfs)
{
	struct pci_dn         *pdn;
	int                    rc;
	const int *max_vfs;
	int max_config_vfs;
	struct device_node *dn = pci_device_to_OF_node(pdev);

	max_vfs = of_get_property(dn, "ibm,number-of-configurable-vfs", NULL);

	if (!max_vfs)
		return -EINVAL;

	/* First integer stores max config */
	max_config_vfs = of_read_number(&max_vfs[0], 1);
	if (max_config_vfs < num_vfs && num_vfs > MAX_VFS_FOR_MAP_PE) {
		dev_err(&pdev->dev,
			"Num VFs %x > %x Configurable VFs\n",
			num_vfs, (num_vfs > MAX_VFS_FOR_MAP_PE) ?
			MAX_VFS_FOR_MAP_PE : max_config_vfs);
		return -EINVAL;
	}

	pdn = pci_get_pdn(pdev);
	pdn->pe_num_map = kmalloc_array(num_vfs,
					sizeof(*pdn->pe_num_map),
					GFP_KERNEL);
	if (!pdn->pe_num_map)
		return -ENOMEM;

	rc = pseries_associate_pes(pdev, num_vfs);

	/* Anything other than zero is failure */
	if (rc) {
		dev_err(&pdev->dev, "Failure to enable sriov: %x\n", rc);
		kfree(pdn->pe_num_map);
	} else {
		pci_vf_drivers_autoprobe(pdev, false);
	}

	return rc;
}

int pseries_pcibios_sriov_enable(struct pci_dev *pdev, u16 num_vfs)
{
	/* Allocate PCI data */
	add_dev_pci_data(pdev);
	return pseries_pci_sriov_enable(pdev, num_vfs);
}

int pseries_pcibios_sriov_disable(struct pci_dev *pdev)
{
	struct pci_dn         *pdn;

	pdn = pci_get_pdn(pdev);
	/* Releasing pe_num_map */
	kfree(pdn->pe_num_map);
	/* Release PCI data */
	remove_dev_pci_data(pdev);
	pci_vf_drivers_autoprobe(pdev, true);
	return 0;
}
#endif

static void __init pSeries_request_regions(void)
{
	if (!isa_io_base)
		return;

	request_region(0x20,0x20,"pic1");
	request_region(0xa0,0x20,"pic2");
	request_region(0x00,0x20,"dma1");
	request_region(0x40,0x20,"timer");
	request_region(0x80,0x10,"dma page reg");
	request_region(0xc0,0x20,"dma2");
}

void __init pSeries_final_fixup(void)
{
	struct pci_controller *hose;

	pSeries_request_regions();

	eeh_probe_devices();
	eeh_addr_cache_build();

#ifdef CONFIG_PCI_IOV
	ppc_md.pcibios_sriov_enable = pseries_pcibios_sriov_enable;
	ppc_md.pcibios_sriov_disable = pseries_pcibios_sriov_disable;
#endif
	list_for_each_entry(hose, &hose_list, list_node) {
		struct device_node *dn = hose->dn, *nvdn;

		while (1) {
			dn = of_find_all_nodes(dn);
			if (!dn)
				break;
			nvdn = of_parse_phandle(dn, "ibm,nvlink", 0);
			if (!nvdn)
				continue;
			if (!of_device_is_compatible(nvdn, "ibm,npu-link"))
				continue;
			if (!of_device_is_compatible(nvdn->parent,
						"ibm,power9-npu"))
				continue;
<<<<<<< HEAD
			WARN_ON_ONCE(pnv_npu2_init(hose));
=======
#ifdef CONFIG_PPC_POWERNV
			WARN_ON_ONCE(pnv_npu2_init(hose));
#endif
>>>>>>> f17b5f06
			break;
		}
	}
}

/*
 * Assume the winbond 82c105 is the IDE controller on a
 * p610/p615/p630. We should probably be more careful in case
 * someone tries to plug in a similar adapter.
 */
static void fixup_winbond_82c105(struct pci_dev* dev)
{
	int i;
	unsigned int reg;

	if (!machine_is(pseries))
		return;

	printk("Using INTC for W82c105 IDE controller.\n");
	pci_read_config_dword(dev, 0x40, &reg);
	/* Enable LEGIRQ to use INTC instead of ISA interrupts */
	pci_write_config_dword(dev, 0x40, reg | (1<<11));

	for (i = 0; i < DEVICE_COUNT_RESOURCE; ++i) {
		/* zap the 2nd function of the winbond chip */
		if (dev->resource[i].flags & IORESOURCE_IO
		    && dev->bus->number == 0 && dev->devfn == 0x81)
			dev->resource[i].flags &= ~IORESOURCE_IO;
		if (dev->resource[i].start == 0 && dev->resource[i].end) {
			dev->resource[i].flags = 0;
			dev->resource[i].end = 0;
		}
	}
}
DECLARE_PCI_FIXUP_HEADER(PCI_VENDOR_ID_WINBOND, PCI_DEVICE_ID_WINBOND_82C105,
			 fixup_winbond_82c105);

int pseries_root_bridge_prepare(struct pci_host_bridge *bridge)
{
	struct device_node *dn, *pdn;
	struct pci_bus *bus;
	u32 pcie_link_speed_stats[2];
	int rc;

	bus = bridge->bus;

	/* Rely on the pcibios_free_controller_deferred() callback. */
	pci_set_host_bridge_release(bridge, pcibios_free_controller_deferred,
					(void *) pci_bus_to_host(bus));

	dn = pcibios_get_phb_of_node(bus);
	if (!dn)
		return 0;

	for (pdn = dn; pdn != NULL; pdn = of_get_next_parent(pdn)) {
		rc = of_property_read_u32_array(pdn,
				"ibm,pcie-link-speed-stats",
				&pcie_link_speed_stats[0], 2);
		if (!rc)
			break;
	}

	of_node_put(pdn);

	if (rc) {
		pr_debug("no ibm,pcie-link-speed-stats property\n");
		return 0;
	}

	switch (pcie_link_speed_stats[0]) {
	case 0x01:
		bus->max_bus_speed = PCIE_SPEED_2_5GT;
		break;
	case 0x02:
		bus->max_bus_speed = PCIE_SPEED_5_0GT;
		break;
	case 0x04:
		bus->max_bus_speed = PCIE_SPEED_8_0GT;
		break;
	default:
		bus->max_bus_speed = PCI_SPEED_UNKNOWN;
		break;
	}

	switch (pcie_link_speed_stats[1]) {
	case 0x01:
		bus->cur_bus_speed = PCIE_SPEED_2_5GT;
		break;
	case 0x02:
		bus->cur_bus_speed = PCIE_SPEED_5_0GT;
		break;
	case 0x04:
		bus->cur_bus_speed = PCIE_SPEED_8_0GT;
		break;
	default:
		bus->cur_bus_speed = PCI_SPEED_UNKNOWN;
		break;
	}

	return 0;
}<|MERGE_RESOLUTION|>--- conflicted
+++ resolved
@@ -264,13 +264,9 @@
 			if (!of_device_is_compatible(nvdn->parent,
 						"ibm,power9-npu"))
 				continue;
-<<<<<<< HEAD
-			WARN_ON_ONCE(pnv_npu2_init(hose));
-=======
 #ifdef CONFIG_PPC_POWERNV
 			WARN_ON_ONCE(pnv_npu2_init(hose));
 #endif
->>>>>>> f17b5f06
 			break;
 		}
 	}
