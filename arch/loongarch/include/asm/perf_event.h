--- conflicted
+++ resolved
@@ -13,12 +13,7 @@
 
 #define perf_arch_fetch_caller_regs(regs, __ip) { \
 	(regs)->csr_era = (__ip); \
-<<<<<<< HEAD
-	(regs)->regs[3] = current_stack_pointer; \
-	(regs)->regs[22] = (unsigned long) __builtin_frame_address(0); \
-=======
 	(regs)->regs[3] = (unsigned long) __builtin_frame_address(0); \
->>>>>>> 0c383648
 }
 
 #endif /* __LOONGARCH_PERF_EVENT_H__ */