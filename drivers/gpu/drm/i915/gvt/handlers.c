--- conflicted
+++ resolved
@@ -42,10 +42,7 @@
 #include "i915_pvinfo.h"
 #include "intel_mchbar_regs.h"
 #include "display/intel_display_types.h"
-<<<<<<< HEAD
-=======
 #include "display/intel_dmc_regs.h"
->>>>>>> 88084a3d
 #include "display/intel_fbc.h"
 #include "display/vlv_dsi_pll_regs.h"
 #include "gt/intel_gt_regs.h"
@@ -2329,129 +2326,6 @@
 
 	MMIO_DH(LCPLL_CTL, D_ALL, NULL, lcpll_ctl_mmio_write);
 	MMIO_DH(SOUTH_CHICKEN2, D_ALL, NULL, south_chicken2_mmio_write);
-<<<<<<< HEAD
-	MMIO_D(_MMIO(_TRANSA_CHICKEN1), D_ALL);
-	MMIO_D(_MMIO(_TRANSB_CHICKEN1), D_ALL);
-	MMIO_D(SOUTH_DSPCLK_GATE_D, D_ALL);
-	MMIO_D(_MMIO(_TRANSA_CHICKEN2), D_ALL);
-	MMIO_D(_MMIO(_TRANSB_CHICKEN2), D_ALL);
-
-	MMIO_D(ILK_DPFC_CB_BASE(INTEL_FBC_A), D_ALL);
-	MMIO_D(ILK_DPFC_CONTROL(INTEL_FBC_A), D_ALL);
-	MMIO_D(ILK_DPFC_RECOMP_CTL(INTEL_FBC_A), D_ALL);
-	MMIO_D(ILK_DPFC_STATUS(INTEL_FBC_A), D_ALL);
-	MMIO_D(ILK_DPFC_FENCE_YOFF(INTEL_FBC_A), D_ALL);
-	MMIO_D(ILK_DPFC_CHICKEN(INTEL_FBC_A), D_ALL);
-	MMIO_D(ILK_FBC_RT_BASE, D_ALL);
-
-	MMIO_D(IPS_CTL, D_ALL);
-
-	MMIO_D(PIPE_CSC_COEFF_RY_GY(PIPE_A), D_ALL);
-	MMIO_D(PIPE_CSC_COEFF_BY(PIPE_A), D_ALL);
-	MMIO_D(PIPE_CSC_COEFF_RU_GU(PIPE_A), D_ALL);
-	MMIO_D(PIPE_CSC_COEFF_BU(PIPE_A), D_ALL);
-	MMIO_D(PIPE_CSC_COEFF_RV_GV(PIPE_A), D_ALL);
-	MMIO_D(PIPE_CSC_COEFF_BV(PIPE_A), D_ALL);
-	MMIO_D(PIPE_CSC_MODE(PIPE_A), D_ALL);
-	MMIO_D(PIPE_CSC_PREOFF_HI(PIPE_A), D_ALL);
-	MMIO_D(PIPE_CSC_PREOFF_ME(PIPE_A), D_ALL);
-	MMIO_D(PIPE_CSC_PREOFF_LO(PIPE_A), D_ALL);
-	MMIO_D(PIPE_CSC_POSTOFF_HI(PIPE_A), D_ALL);
-	MMIO_D(PIPE_CSC_POSTOFF_ME(PIPE_A), D_ALL);
-	MMIO_D(PIPE_CSC_POSTOFF_LO(PIPE_A), D_ALL);
-
-	MMIO_D(PIPE_CSC_COEFF_RY_GY(PIPE_B), D_ALL);
-	MMIO_D(PIPE_CSC_COEFF_BY(PIPE_B), D_ALL);
-	MMIO_D(PIPE_CSC_COEFF_RU_GU(PIPE_B), D_ALL);
-	MMIO_D(PIPE_CSC_COEFF_BU(PIPE_B), D_ALL);
-	MMIO_D(PIPE_CSC_COEFF_RV_GV(PIPE_B), D_ALL);
-	MMIO_D(PIPE_CSC_COEFF_BV(PIPE_B), D_ALL);
-	MMIO_D(PIPE_CSC_MODE(PIPE_B), D_ALL);
-	MMIO_D(PIPE_CSC_PREOFF_HI(PIPE_B), D_ALL);
-	MMIO_D(PIPE_CSC_PREOFF_ME(PIPE_B), D_ALL);
-	MMIO_D(PIPE_CSC_PREOFF_LO(PIPE_B), D_ALL);
-	MMIO_D(PIPE_CSC_POSTOFF_HI(PIPE_B), D_ALL);
-	MMIO_D(PIPE_CSC_POSTOFF_ME(PIPE_B), D_ALL);
-	MMIO_D(PIPE_CSC_POSTOFF_LO(PIPE_B), D_ALL);
-
-	MMIO_D(PIPE_CSC_COEFF_RY_GY(PIPE_C), D_ALL);
-	MMIO_D(PIPE_CSC_COEFF_BY(PIPE_C), D_ALL);
-	MMIO_D(PIPE_CSC_COEFF_RU_GU(PIPE_C), D_ALL);
-	MMIO_D(PIPE_CSC_COEFF_BU(PIPE_C), D_ALL);
-	MMIO_D(PIPE_CSC_COEFF_RV_GV(PIPE_C), D_ALL);
-	MMIO_D(PIPE_CSC_COEFF_BV(PIPE_C), D_ALL);
-	MMIO_D(PIPE_CSC_MODE(PIPE_C), D_ALL);
-	MMIO_D(PIPE_CSC_PREOFF_HI(PIPE_C), D_ALL);
-	MMIO_D(PIPE_CSC_PREOFF_ME(PIPE_C), D_ALL);
-	MMIO_D(PIPE_CSC_PREOFF_LO(PIPE_C), D_ALL);
-	MMIO_D(PIPE_CSC_POSTOFF_HI(PIPE_C), D_ALL);
-	MMIO_D(PIPE_CSC_POSTOFF_ME(PIPE_C), D_ALL);
-	MMIO_D(PIPE_CSC_POSTOFF_LO(PIPE_C), D_ALL);
-
-	MMIO_D(PREC_PAL_INDEX(PIPE_A), D_ALL);
-	MMIO_D(PREC_PAL_DATA(PIPE_A), D_ALL);
-	MMIO_F(PREC_PAL_GC_MAX(PIPE_A, 0), 4 * 3, 0, 0, 0, D_ALL, NULL, NULL);
-
-	MMIO_D(PREC_PAL_INDEX(PIPE_B), D_ALL);
-	MMIO_D(PREC_PAL_DATA(PIPE_B), D_ALL);
-	MMIO_F(PREC_PAL_GC_MAX(PIPE_B, 0), 4 * 3, 0, 0, 0, D_ALL, NULL, NULL);
-
-	MMIO_D(PREC_PAL_INDEX(PIPE_C), D_ALL);
-	MMIO_D(PREC_PAL_DATA(PIPE_C), D_ALL);
-	MMIO_F(PREC_PAL_GC_MAX(PIPE_C, 0), 4 * 3, 0, 0, 0, D_ALL, NULL, NULL);
-
-	MMIO_D(_MMIO(0x60110), D_ALL);
-	MMIO_D(_MMIO(0x61110), D_ALL);
-	MMIO_F(_MMIO(0x70400), 0x40, 0, 0, 0, D_ALL, NULL, NULL);
-	MMIO_F(_MMIO(0x71400), 0x40, 0, 0, 0, D_ALL, NULL, NULL);
-	MMIO_F(_MMIO(0x72400), 0x40, 0, 0, 0, D_ALL, NULL, NULL);
-	MMIO_F(_MMIO(0x70440), 0xc, 0, 0, 0, D_PRE_SKL, NULL, NULL);
-	MMIO_F(_MMIO(0x71440), 0xc, 0, 0, 0, D_PRE_SKL, NULL, NULL);
-	MMIO_F(_MMIO(0x72440), 0xc, 0, 0, 0, D_PRE_SKL, NULL, NULL);
-	MMIO_F(_MMIO(0x7044c), 0xc, 0, 0, 0, D_PRE_SKL, NULL, NULL);
-	MMIO_F(_MMIO(0x7144c), 0xc, 0, 0, 0, D_PRE_SKL, NULL, NULL);
-	MMIO_F(_MMIO(0x7244c), 0xc, 0, 0, 0, D_PRE_SKL, NULL, NULL);
-
-	MMIO_D(WM_LINETIME(PIPE_A), D_ALL);
-	MMIO_D(WM_LINETIME(PIPE_B), D_ALL);
-	MMIO_D(WM_LINETIME(PIPE_C), D_ALL);
-	MMIO_D(SPLL_CTL, D_ALL);
-	MMIO_D(_MMIO(_WRPLL_CTL1), D_ALL);
-	MMIO_D(_MMIO(_WRPLL_CTL2), D_ALL);
-	MMIO_D(PORT_CLK_SEL(PORT_A), D_ALL);
-	MMIO_D(PORT_CLK_SEL(PORT_B), D_ALL);
-	MMIO_D(PORT_CLK_SEL(PORT_C), D_ALL);
-	MMIO_D(PORT_CLK_SEL(PORT_D), D_ALL);
-	MMIO_D(PORT_CLK_SEL(PORT_E), D_ALL);
-	MMIO_D(TRANS_CLK_SEL(TRANSCODER_A), D_ALL);
-	MMIO_D(TRANS_CLK_SEL(TRANSCODER_B), D_ALL);
-	MMIO_D(TRANS_CLK_SEL(TRANSCODER_C), D_ALL);
-
-	MMIO_D(HSW_NDE_RSTWRN_OPT, D_ALL);
-	MMIO_D(_MMIO(0x46508), D_ALL);
-
-	MMIO_D(_MMIO(0x49080), D_ALL);
-	MMIO_D(_MMIO(0x49180), D_ALL);
-	MMIO_D(_MMIO(0x49280), D_ALL);
-
-	MMIO_F(_MMIO(0x49090), 0x14, 0, 0, 0, D_ALL, NULL, NULL);
-	MMIO_F(_MMIO(0x49190), 0x14, 0, 0, 0, D_ALL, NULL, NULL);
-	MMIO_F(_MMIO(0x49290), 0x14, 0, 0, 0, D_ALL, NULL, NULL);
-
-	MMIO_D(GAMMA_MODE(PIPE_A), D_ALL);
-	MMIO_D(GAMMA_MODE(PIPE_B), D_ALL);
-	MMIO_D(GAMMA_MODE(PIPE_C), D_ALL);
-
-	MMIO_D(PIPE_MULT(PIPE_A), D_ALL);
-	MMIO_D(PIPE_MULT(PIPE_B), D_ALL);
-	MMIO_D(PIPE_MULT(PIPE_C), D_ALL);
-
-	MMIO_D(HSW_TVIDEO_DIP_CTL(TRANSCODER_A), D_ALL);
-	MMIO_D(HSW_TVIDEO_DIP_CTL(TRANSCODER_B), D_ALL);
-	MMIO_D(HSW_TVIDEO_DIP_CTL(TRANSCODER_C), D_ALL);
-
-=======
->>>>>>> 88084a3d
 	MMIO_DH(SFUSE_STRAP, D_ALL, NULL, NULL);
 	MMIO_DH(SBI_DATA, D_ALL, sbi_data_mmio_read, NULL);
 	MMIO_DH(SBI_CTL_STAT, D_ALL, NULL, sbi_ctl_mmio_write);
@@ -2503,23 +2377,6 @@
 	MMIO_DH(GEN7_ERR_INT, D_ALL, NULL, NULL);
 	MMIO_DH(GFX_FLSH_CNTL_GEN6, D_ALL, NULL, NULL);
 
-<<<<<<< HEAD
-	MMIO_D(_MMIO(0x3c), D_ALL);
-	MMIO_D(_MMIO(0x860), D_ALL);
-	MMIO_D(ECOSKPD(RENDER_RING_BASE), D_ALL);
-	MMIO_D(_MMIO(0x121d0), D_ALL);
-	MMIO_D(ECOSKPD(BLT_RING_BASE), D_ALL);
-	MMIO_D(_MMIO(0x41d0), D_ALL);
-	MMIO_D(GAC_ECO_BITS, D_ALL);
-	MMIO_D(_MMIO(0x6200), D_ALL);
-	MMIO_D(_MMIO(0x6204), D_ALL);
-	MMIO_D(_MMIO(0x6208), D_ALL);
-	MMIO_D(_MMIO(0x7118), D_ALL);
-	MMIO_D(_MMIO(0x7180), D_ALL);
-	MMIO_D(_MMIO(0x7408), D_ALL);
-	MMIO_D(_MMIO(0x7c00), D_ALL);
-=======
->>>>>>> 88084a3d
 	MMIO_DH(GEN6_MBCTL, D_ALL, NULL, mbctl_write);
 	MMIO_DFH(GEN7_UCGCTL4, D_ALL, F_CMD_ACCESS, NULL, NULL);
 
@@ -2878,10 +2735,6 @@
 		 NULL, NULL);
 
 	MMIO_DFH(GAMT_CHKN_BIT_REG, D_KBL | D_CFL, F_CMD_ACCESS, NULL, NULL);
-<<<<<<< HEAD
-	MMIO_D(GEN9_CTX_PREEMPT_REG, D_SKL_PLUS & ~D_BXT);
-=======
->>>>>>> 88084a3d
 	MMIO_DFH(_MMIO(0xe4cc), D_BDW_PLUS, F_CMD_ACCESS, NULL, NULL);
 
 	return 0;
@@ -2935,15 +2788,10 @@
 	return 0;
 }
 
-static const struct gvt_mmio_block *find_mmio_block(struct intel_gvt *gvt,
-						    unsigned int offset)
-{
-<<<<<<< HEAD
-	unsigned long device = intel_gvt_get_device_type(gvt);
-	const struct gvt_mmio_block *block = gvt->mmio.mmio_block;
-=======
+static struct gvt_mmio_block *find_mmio_block(struct intel_gvt *gvt,
+					      unsigned int offset)
+{
 	struct gvt_mmio_block *block = gvt->mmio.mmio_block;
->>>>>>> 88084a3d
 	int num = gvt->mmio.num_mmio_block;
 	int i;
 
@@ -2980,21 +2828,6 @@
 	gvt->mmio.mmio_attribute = NULL;
 }
 
-<<<<<<< HEAD
-/* Special MMIO blocks. registers in MMIO block ranges should not be command
- * accessible (should have no F_CMD_ACCESS flag).
- * otherwise, need to update cmd_reg_handler in cmd_parser.c
- */
-static const struct gvt_mmio_block mmio_blocks[] = {
-	{D_SKL_PLUS, _MMIO(DMC_MMIO_START_RANGE), 0x3000, NULL, NULL},
-	{D_ALL, _MMIO(MCHBAR_MIRROR_BASE_SNB), 0x40000, NULL, NULL},
-	{D_ALL, _MMIO(VGT_PVINFO_PAGE), VGT_PVINFO_SIZE,
-		pvinfo_mmio_read, pvinfo_mmio_write},
-	{D_ALL, LGC_PALETTE(PIPE_A, 0), 1024, NULL, NULL},
-	{D_ALL, LGC_PALETTE(PIPE_B, 0), 1024, NULL, NULL},
-	{D_ALL, LGC_PALETTE(PIPE_C, 0), 1024, NULL, NULL},
-};
-=======
 static int handle_mmio(struct intel_gvt_mmio_table_iter *iter, u32 offset,
 		       u32 size)
 {
@@ -3098,7 +2931,6 @@
 
 	return 0;
 }
->>>>>>> 88084a3d
 
 /**
  * intel_gvt_setup_mmio_info - setup MMIO information table for GVT device
@@ -3178,7 +3010,7 @@
 	int (*handler)(struct intel_gvt *gvt, u32 offset, void *data),
 	void *data)
 {
-	const struct gvt_mmio_block *block = gvt->mmio.mmio_block;
+	struct gvt_mmio_block *block = gvt->mmio.mmio_block;
 	struct intel_gvt_mmio_info *e;
 	int i, j, ret;
 
@@ -3294,7 +3126,7 @@
 	struct drm_i915_private *i915 = vgpu->gvt->gt->i915;
 	struct intel_gvt *gvt = vgpu->gvt;
 	struct intel_gvt_mmio_info *mmio_info;
-	const struct gvt_mmio_block *mmio_block;
+	struct gvt_mmio_block *mmio_block;
 	gvt_mmio_func func;
 	int ret;
 
