/*
 * Copyright 2015 Advanced Micro Devices, Inc.
 *
 * Permission is hereby granted, free of charge, to any person obtaining a
 * copy of this software and associated documentation files (the "Software"),
 * to deal in the Software without restriction, including without limitation
 * the rights to use, copy, modify, merge, publish, distribute, sublicense,
 * and/or sell copies of the Software, and to permit persons to whom the
 * Software is furnished to do so, subject to the following conditions:
 *
 * The above copyright notice and this permission notice shall be included in
 * all copies or substantial portions of the Software.
 *
 * THE SOFTWARE IS PROVIDED "AS IS", WITHOUT WARRANTY OF ANY KIND, EXPRESS OR
 * IMPLIED, INCLUDING BUT NOT LIMITED TO THE WARRANTIES OF MERCHANTABILITY,
 * FITNESS FOR A PARTICULAR PURPOSE AND NONINFRINGEMENT.  IN NO EVENT SHALL
 * THE COPYRIGHT HOLDER(S) OR AUTHOR(S) BE LIABLE FOR ANY CLAIM, DAMAGES OR
 * OTHER LIABILITY, WHETHER IN AN ACTION OF CONTRACT, TORT OR OTHERWISE,
 * ARISING FROM, OUT OF OR IN CONNECTION WITH THE SOFTWARE OR THE USE OR
 * OTHER DEALINGS IN THE SOFTWARE.
 *
 */

#include <linux/kthread.h>
#include <linux/slab.h>
#include <linux/completion.h>

#include <drm/drm_print.h>
#include <drm/gpu_scheduler.h>

#include "gpu_scheduler_trace.h"

#define to_drm_sched_job(sched_job)		\
		container_of((sched_job), struct drm_sched_job, queue_node)

/**
 * drm_sched_entity_init - Init a context entity used by scheduler when
 * submit to HW ring.
 *
 * @entity: scheduler entity to init
 * @priority: priority of the entity
 * @sched_list: the list of drm scheds on which jobs from this
 *           entity can be submitted
 * @num_sched_list: number of drm sched in sched_list
 * @guilty: atomic_t set to 1 when a job on this queue
 *          is found to be guilty causing a timeout
 *
 * Note: the sched_list should have at least one element to schedule
 *       the entity
 *
 * Returns 0 on success or a negative error code on failure.
 */
int drm_sched_entity_init(struct drm_sched_entity *entity,
			  enum drm_sched_priority priority,
			  struct drm_gpu_scheduler **sched_list,
			  unsigned int num_sched_list,
			  atomic_t *guilty)
{
	if (!(entity && sched_list && (num_sched_list == 0 || sched_list[0])))
		return -EINVAL;

	memset(entity, 0, sizeof(struct drm_sched_entity));
	INIT_LIST_HEAD(&entity->list);
	entity->rq = NULL;
	entity->guilty = guilty;
	entity->num_sched_list = num_sched_list;
	entity->priority = priority;
	entity->sched_list = num_sched_list > 1 ? sched_list : NULL;
	entity->last_scheduled = NULL;

	if(num_sched_list)
		entity->rq = &sched_list[0]->sched_rq[entity->priority];

	init_completion(&entity->entity_idle);

	spin_lock_init(&entity->rq_lock);
	spsc_queue_init(&entity->job_queue);

	atomic_set(&entity->fence_seq, 0);
	entity->fence_context = dma_fence_context_alloc(2);

	return 0;
}
EXPORT_SYMBOL(drm_sched_entity_init);

/**
 * drm_sched_entity_modify_sched - Modify sched of an entity
 * @entity: scheduler entity to init
 * @sched_list: the list of new drm scheds which will replace
 *		 existing entity->sched_list
 * @num_sched_list: number of drm sched in sched_list
 */
void drm_sched_entity_modify_sched(struct drm_sched_entity *entity,
				    struct drm_gpu_scheduler **sched_list,
				    unsigned int num_sched_list)
{
	WARN_ON(!num_sched_list || !sched_list);

	entity->sched_list = sched_list;
	entity->num_sched_list = num_sched_list;
}
EXPORT_SYMBOL(drm_sched_entity_modify_sched);

/**
 * drm_sched_entity_is_idle - Check if entity is idle
 *
 * @entity: scheduler entity
 *
 * Returns true if the entity does not have any unscheduled jobs.
 */
static bool drm_sched_entity_is_idle(struct drm_sched_entity *entity)
{
	rmb(); /* for list_empty to work without lock */

	if (list_empty(&entity->list) ||
	    spsc_queue_count(&entity->job_queue) == 0)
		return true;

	return false;
}

/**
 * drm_sched_entity_is_ready - Check if entity is ready
 *
 * @entity: scheduler entity
 *
 * Return true if entity could provide a job.
 */
bool drm_sched_entity_is_ready(struct drm_sched_entity *entity)
{
	if (spsc_queue_peek(&entity->job_queue) == NULL)
		return false;

	if (READ_ONCE(entity->dependency))
		return false;

	return true;
}

/**
<<<<<<< HEAD
 * drm_sched_entity_get_free_sched - Get the rq from rq_list with least load
 *
 * @entity: scheduler entity
 *
 * Return the pointer to the rq with least load.
 */
static struct drm_sched_rq *
drm_sched_entity_get_free_sched(struct drm_sched_entity *entity)
{
	struct drm_sched_rq *rq = NULL;
	unsigned int min_score = UINT_MAX, num_score;
	int i;

	for (i = 0; i < entity->num_sched_list; ++i) {
		struct drm_gpu_scheduler *sched = entity->sched_list[i];

		if (!entity->sched_list[i]->ready) {
			DRM_WARN("sched%s is not ready, skipping", sched->name);
			continue;
		}

		num_score = atomic_read(&sched->score);
		if (num_score < min_score) {
			min_score = num_score;
			rq = &entity->sched_list[i]->sched_rq[entity->priority];
		}
	}

	return rq;
}

/**
=======
>>>>>>> 04d5ce62
 * drm_sched_entity_flush - Flush a context entity
 *
 * @entity: scheduler entity
 * @timeout: time to wait in for Q to become empty in jiffies.
 *
 * Splitting drm_sched_entity_fini() into two functions, The first one does the
 * waiting, removes the entity from the runqueue and returns an error when the
 * process was killed.
 *
 * Returns the remaining time in jiffies left from the input timeout
 */
long drm_sched_entity_flush(struct drm_sched_entity *entity, long timeout)
{
	struct drm_gpu_scheduler *sched;
	struct task_struct *last_user;
	long ret = timeout;

	if (!entity->rq)
		return 0;

	sched = entity->rq->sched;
	/**
	 * The client will not queue more IBs during this fini, consume existing
	 * queued IBs or discard them on SIGKILL
	 */
	if (current->flags & PF_EXITING) {
		if (timeout)
			ret = wait_event_timeout(
					sched->job_scheduled,
					drm_sched_entity_is_idle(entity),
					timeout);
	} else {
		wait_event_killable(sched->job_scheduled,
				    drm_sched_entity_is_idle(entity));
	}

	/* For killed process disable any more IBs enqueue right now */
	last_user = cmpxchg(&entity->last_user, current->group_leader, NULL);
	if ((!last_user || last_user == current->group_leader) &&
	    (current->flags & PF_EXITING) && (current->exit_code == SIGKILL)) {
		spin_lock(&entity->rq_lock);
		entity->stopped = true;
		drm_sched_rq_remove_entity(entity->rq, entity);
		spin_unlock(&entity->rq_lock);
	}

	return ret;
}
EXPORT_SYMBOL(drm_sched_entity_flush);

/**
 * drm_sched_entity_kill_jobs - helper for drm_sched_entity_kill_jobs
 *
 * @f: signaled fence
 * @cb: our callback structure
 *
 * Signal the scheduler finished fence when the entity in question is killed.
 */
static void drm_sched_entity_kill_jobs_cb(struct dma_fence *f,
					  struct dma_fence_cb *cb)
{
	struct drm_sched_job *job = container_of(cb, struct drm_sched_job,
						 finish_cb);

	drm_sched_fence_finished(job->s_fence);
	WARN_ON(job->s_fence->parent);
	job->sched->ops->free_job(job);
}

/**
 * drm_sched_entity_kill_jobs - Make sure all remaining jobs are killed
 *
 * @entity: entity which is cleaned up
 *
 * Makes sure that all remaining jobs in an entity are killed before it is
 * destroyed.
 */
static void drm_sched_entity_kill_jobs(struct drm_sched_entity *entity)
{
	struct drm_sched_job *job;
	int r;

	while ((job = to_drm_sched_job(spsc_queue_pop(&entity->job_queue)))) {
		struct drm_sched_fence *s_fence = job->s_fence;

		drm_sched_fence_scheduled(s_fence);
		dma_fence_set_error(&s_fence->finished, -ESRCH);

		/*
		 * When pipe is hanged by older entity, new entity might
		 * not even have chance to submit it's first job to HW
		 * and so entity->last_scheduled will remain NULL
		 */
		if (!entity->last_scheduled) {
			drm_sched_entity_kill_jobs_cb(NULL, &job->finish_cb);
			continue;
		}

		r = dma_fence_add_callback(entity->last_scheduled,
					   &job->finish_cb,
					   drm_sched_entity_kill_jobs_cb);
		if (r == -ENOENT)
			drm_sched_entity_kill_jobs_cb(NULL, &job->finish_cb);
		else if (r)
			DRM_ERROR("fence add callback failed (%d)\n", r);
	}
}

/**
 * drm_sched_entity_cleanup - Destroy a context entity
 *
 * @entity: scheduler entity
 *
 * This should be called after @drm_sched_entity_do_release. It goes over the
 * entity and signals all jobs with an error code if the process was killed.
 *
 */
void drm_sched_entity_fini(struct drm_sched_entity *entity)
{
	struct drm_gpu_scheduler *sched = NULL;

	if (entity->rq) {
		sched = entity->rq->sched;
		drm_sched_rq_remove_entity(entity->rq, entity);
	}

	/* Consumption of existing IBs wasn't completed. Forcefully
	 * remove them here.
	 */
	if (spsc_queue_count(&entity->job_queue)) {
		if (sched) {
			/*
			 * Wait for thread to idle to make sure it isn't processing
			 * this entity.
			 */
			wait_for_completion(&entity->entity_idle);

		}
		if (entity->dependency) {
			dma_fence_remove_callback(entity->dependency,
						  &entity->cb);
			dma_fence_put(entity->dependency);
			entity->dependency = NULL;
		}

		drm_sched_entity_kill_jobs(entity);
	}

	dma_fence_put(entity->last_scheduled);
	entity->last_scheduled = NULL;
}
EXPORT_SYMBOL(drm_sched_entity_fini);

/**
 * drm_sched_entity_fini - Destroy a context entity
 *
 * @entity: scheduler entity
 *
 * Calls drm_sched_entity_do_release() and drm_sched_entity_cleanup()
 */
void drm_sched_entity_destroy(struct drm_sched_entity *entity)
{
	drm_sched_entity_flush(entity, MAX_WAIT_SCHED_ENTITY_Q_EMPTY);
	drm_sched_entity_fini(entity);
}
EXPORT_SYMBOL(drm_sched_entity_destroy);

/**
 * drm_sched_entity_clear_dep - callback to clear the entities dependency
 */
static void drm_sched_entity_clear_dep(struct dma_fence *f,
				       struct dma_fence_cb *cb)
{
	struct drm_sched_entity *entity =
		container_of(cb, struct drm_sched_entity, cb);

	entity->dependency = NULL;
	dma_fence_put(f);
}

/**
 * drm_sched_entity_clear_dep - callback to clear the entities dependency and
 * wake up scheduler
 */
static void drm_sched_entity_wakeup(struct dma_fence *f,
				    struct dma_fence_cb *cb)
{
	struct drm_sched_entity *entity =
		container_of(cb, struct drm_sched_entity, cb);

	drm_sched_entity_clear_dep(f, cb);
	drm_sched_wakeup(entity->rq->sched);
}

/**
 * drm_sched_entity_set_priority - Sets priority of the entity
 *
 * @entity: scheduler entity
 * @priority: scheduler priority
 *
 * Update the priority of runqueus used for the entity.
 */
void drm_sched_entity_set_priority(struct drm_sched_entity *entity,
				   enum drm_sched_priority priority)
{
	spin_lock(&entity->rq_lock);
	entity->priority = priority;
	spin_unlock(&entity->rq_lock);
}
EXPORT_SYMBOL(drm_sched_entity_set_priority);

/**
 * drm_sched_entity_add_dependency_cb - add callback for the entities dependency
 *
 * @entity: entity with dependency
 *
 * Add a callback to the current dependency of the entity to wake up the
 * scheduler when the entity becomes available.
 */
static bool drm_sched_entity_add_dependency_cb(struct drm_sched_entity *entity)
{
	struct drm_gpu_scheduler *sched = entity->rq->sched;
	struct dma_fence *fence = entity->dependency;
	struct drm_sched_fence *s_fence;

	if (fence->context == entity->fence_context ||
	    fence->context == entity->fence_context + 1) {
		/*
		 * Fence is a scheduled/finished fence from a job
		 * which belongs to the same entity, we can ignore
		 * fences from ourself
		 */
		dma_fence_put(entity->dependency);
		return false;
	}

	s_fence = to_drm_sched_fence(fence);
	if (s_fence && s_fence->sched == sched) {

		/*
		 * Fence is from the same scheduler, only need to wait for
		 * it to be scheduled
		 */
		fence = dma_fence_get(&s_fence->scheduled);
		dma_fence_put(entity->dependency);
		entity->dependency = fence;
		if (!dma_fence_add_callback(fence, &entity->cb,
					    drm_sched_entity_clear_dep))
			return true;

		/* Ignore it when it is already scheduled */
		dma_fence_put(fence);
		return false;
	}

	if (!dma_fence_add_callback(entity->dependency, &entity->cb,
				    drm_sched_entity_wakeup))
		return true;

	dma_fence_put(entity->dependency);
	return false;
}

/**
 * drm_sched_entity_pop_job - get a ready to be scheduled job from the entity
 *
 * @entity: entity to get the job from
 *
 * Process all dependencies and try to get one job from the entities queue.
 */
struct drm_sched_job *drm_sched_entity_pop_job(struct drm_sched_entity *entity)
{
	struct drm_gpu_scheduler *sched = entity->rq->sched;
	struct drm_sched_job *sched_job;

	sched_job = to_drm_sched_job(spsc_queue_peek(&entity->job_queue));
	if (!sched_job)
		return NULL;

	while ((entity->dependency =
			sched->ops->dependency(sched_job, entity))) {
		trace_drm_sched_job_wait_dep(sched_job, entity->dependency);

		if (drm_sched_entity_add_dependency_cb(entity))
			return NULL;
	}

	/* skip jobs from entity that marked guilty */
	if (entity->guilty && atomic_read(entity->guilty))
		dma_fence_set_error(&sched_job->s_fence->finished, -ECANCELED);

	dma_fence_put(entity->last_scheduled);
	entity->last_scheduled = dma_fence_get(&sched_job->s_fence->finished);

	spsc_queue_pop(&entity->job_queue);
	return sched_job;
}

/**
 * drm_sched_entity_select_rq - select a new rq for the entity
 *
 * @entity: scheduler entity
 *
 * Check all prerequisites and select a new rq for the entity for load
 * balancing.
 */
void drm_sched_entity_select_rq(struct drm_sched_entity *entity)
{
	struct dma_fence *fence;
	struct drm_gpu_scheduler *sched;
	struct drm_sched_rq *rq;

	if (spsc_queue_count(&entity->job_queue) || entity->num_sched_list <= 1)
		return;

	fence = READ_ONCE(entity->last_scheduled);
	if (fence && !dma_fence_is_signaled(fence))
		return;

	spin_lock(&entity->rq_lock);
<<<<<<< HEAD
	rq = drm_sched_entity_get_free_sched(entity);
=======
	sched = drm_sched_pick_best(entity->sched_list, entity->num_sched_list);
	rq = sched ? &sched->sched_rq[entity->priority] : NULL;
>>>>>>> 04d5ce62
	if (rq != entity->rq) {
		drm_sched_rq_remove_entity(entity->rq, entity);
		entity->rq = rq;
	}

	spin_unlock(&entity->rq_lock);
}

/**
 * drm_sched_entity_push_job - Submit a job to the entity's job queue
 *
 * @sched_job: job to submit
 * @entity: scheduler entity
 *
 * Note: To guarantee that the order of insertion to queue matches
 * the job's fence sequence number this function should be
 * called with drm_sched_job_init under common lock.
 *
 * Returns 0 for success, negative error code otherwise.
 */
void drm_sched_entity_push_job(struct drm_sched_job *sched_job,
			       struct drm_sched_entity *entity)
{
	bool first;

	trace_drm_sched_job(sched_job, entity);
	atomic_inc(&entity->rq->sched->score);
	WRITE_ONCE(entity->last_user, current->group_leader);
	first = spsc_queue_push(&entity->job_queue, &sched_job->queue_node);

	/* first job wakes up scheduler */
	if (first) {
		/* Add the entity to the run queue */
		spin_lock(&entity->rq_lock);
		if (entity->stopped) {
			spin_unlock(&entity->rq_lock);

			DRM_ERROR("Trying to push to a killed entity\n");
			return;
		}
		drm_sched_rq_add_entity(entity->rq, entity);
		spin_unlock(&entity->rq_lock);
		drm_sched_wakeup(entity->rq->sched);
	}
}
EXPORT_SYMBOL(drm_sched_entity_push_job);<|MERGE_RESOLUTION|>--- conflicted
+++ resolved
@@ -138,41 +138,6 @@
 }
 
 /**
-<<<<<<< HEAD
- * drm_sched_entity_get_free_sched - Get the rq from rq_list with least load
- *
- * @entity: scheduler entity
- *
- * Return the pointer to the rq with least load.
- */
-static struct drm_sched_rq *
-drm_sched_entity_get_free_sched(struct drm_sched_entity *entity)
-{
-	struct drm_sched_rq *rq = NULL;
-	unsigned int min_score = UINT_MAX, num_score;
-	int i;
-
-	for (i = 0; i < entity->num_sched_list; ++i) {
-		struct drm_gpu_scheduler *sched = entity->sched_list[i];
-
-		if (!entity->sched_list[i]->ready) {
-			DRM_WARN("sched%s is not ready, skipping", sched->name);
-			continue;
-		}
-
-		num_score = atomic_read(&sched->score);
-		if (num_score < min_score) {
-			min_score = num_score;
-			rq = &entity->sched_list[i]->sched_rq[entity->priority];
-		}
-	}
-
-	return rq;
-}
-
-/**
-=======
->>>>>>> 04d5ce62
  * drm_sched_entity_flush - Flush a context entity
  *
  * @entity: scheduler entity
@@ -493,12 +458,8 @@
 		return;
 
 	spin_lock(&entity->rq_lock);
-<<<<<<< HEAD
-	rq = drm_sched_entity_get_free_sched(entity);
-=======
 	sched = drm_sched_pick_best(entity->sched_list, entity->num_sched_list);
 	rq = sched ? &sched->sched_rq[entity->priority] : NULL;
->>>>>>> 04d5ce62
 	if (rq != entity->rq) {
 		drm_sched_rq_remove_entity(entity->rq, entity);
 		entity->rq = rq;
@@ -525,7 +486,7 @@
 	bool first;
 
 	trace_drm_sched_job(sched_job, entity);
-	atomic_inc(&entity->rq->sched->score);
+	atomic_inc(&entity->rq->sched->num_jobs);
 	WRITE_ONCE(entity->last_user, current->group_leader);
 	first = spsc_queue_push(&entity->job_queue, &sched_job->queue_node);
 
