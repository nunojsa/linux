--- conflicted
+++ resolved
@@ -173,10 +173,6 @@
 	struct dc_link *link,
 	uint32_t wait_in_micro_secs)
 {
-<<<<<<< HEAD
-#if defined(CONFIG_DRM_AMD_DC_DCN)
-=======
->>>>>>> 7f161df1
 	if (wait_in_micro_secs > 1000)
 		msleep(wait_in_micro_secs/1000);
 	else
