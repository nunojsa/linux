--- conflicted
+++ resolved
@@ -4610,13 +4610,6 @@
 		goto netdev_free;
 	}
 
-<<<<<<< HEAD
-	err = devlink_register(devlink);
-	if (err)
-		goto netdev_free;
-
-=======
->>>>>>> df0cc57e
 	err = qlge_health_create_reporters(qdev);
 	if (err)
 		goto netdev_free;
