--- conflicted
+++ resolved
@@ -1123,15 +1123,10 @@
 };
 
 static const struct snd_soc_component_driver dai_component = {
-<<<<<<< HEAD
-	.name           = "soundwire",
-	.probe		= intel_component_probe,
-	.suspend	= intel_component_dais_suspend
-=======
 	.name			= "soundwire",
+	.probe			= intel_component_probe,
 	.suspend		= intel_component_dais_suspend,
 	.legacy_dai_naming	= 1,
->>>>>>> 24df5428
 };
 
 static int intel_create_dai(struct sdw_cdns *cdns,
