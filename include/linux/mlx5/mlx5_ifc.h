--- conflicted
+++ resolved
@@ -1280,12 +1280,8 @@
 	u8	   ece_support[0x1];
 	u8	   reserved_at_a4[0x7];
 	u8         log_max_srq[0x5];
-<<<<<<< HEAD
-	u8         reserved_at_b0[0x2];
-=======
 	u8         reserved_at_b0[0x1];
 	u8         uplink_follow[0x1];
->>>>>>> 7505c06d
 	u8         ts_cqe_to_dest_cqn[0x1];
 	u8         reserved_at_b3[0xd];
 
